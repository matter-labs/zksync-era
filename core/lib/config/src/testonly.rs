use rand::{distributions::Distribution, Rng};
use zksync_basic_types::{
    commitment::L1BatchCommitmentMode,
    protocol_version::{ProtocolSemanticVersion, ProtocolVersionId, VersionPatch},
<<<<<<< HEAD
    L1ChainId, L2ChainId,
=======
    pubdata_da::PubdataSendingMode,
    secrets::{APIKey, SeedPhrase},
    vm::FastVmMode,
    L1BatchNumber, L1ChainId, L2ChainId, SLChainId,
>>>>>>> 4f3bfe6b
};
use zksync_consensus_utils::EncodeDist;
use zksync_crypto_primitives::K256PrivateKey;

use crate::{
    configs::{
        self,
<<<<<<< HEAD
=======
        api::DeploymentAllowlist,
        chain::TimestampAsserterConfig,
>>>>>>> 4f3bfe6b
        da_client::{
            avail::{AvailClientConfig, AvailDefaultConfig},
            DAClientConfig::Avail,
        },
    },
    AvailConfig,
};

<<<<<<< HEAD
=======
trait Sample {
    fn sample(rng: &mut (impl Rng + ?Sized)) -> Self;
}

impl Sample for Network {
    fn sample(rng: &mut (impl Rng + ?Sized)) -> Network {
        type T = Network;
        match rng.gen_range(0..8) {
            0 => T::Mainnet,
            1 => T::Rinkeby,
            2 => T::Ropsten,
            3 => T::Goerli,
            4 => T::Sepolia,
            5 => T::Localhost,
            6 => T::Unknown,
            _ => T::Test,
        }
    }
}

impl Distribution<configs::chain::FeeModelVersion> for EncodeDist {
    fn sample<R: Rng + ?Sized>(&self, rng: &mut R) -> configs::chain::FeeModelVersion {
        type T = configs::chain::FeeModelVersion;
        match rng.gen_range(0..2) {
            0 => T::V1,
            _ => T::V2,
        }
    }
}

impl Distribution<configs::ApiConfig> for EncodeDist {
    fn sample<R: Rng + ?Sized>(&self, rng: &mut R) -> configs::ApiConfig {
        configs::ApiConfig {
            web3_json_rpc: self.sample(rng),
            prometheus: self.sample(rng),
            healthcheck: self.sample(rng),
            merkle_tree: self.sample(rng),
        }
    }
}

impl Distribution<configs::api::Web3JsonRpcConfig> for EncodeDist {
    fn sample<R: Rng + ?Sized>(&self, rng: &mut R) -> configs::api::Web3JsonRpcConfig {
        configs::api::Web3JsonRpcConfig {
            http_port: self.sample(rng),
            http_url: self.sample(rng),
            ws_port: self.sample(rng),
            ws_url: self.sample(rng),
            req_entities_limit: self.sample(rng),
            filters_disabled: self.sample(rng),
            filters_limit: self.sample(rng),
            subscriptions_limit: self.sample(rng),
            pubsub_polling_interval: self.sample(rng),
            max_nonce_ahead: self.sample(rng),
            gas_price_scale_factor: self.sample(rng),
            estimate_gas_scale_factor: self.sample(rng),
            estimate_gas_acceptable_overestimation: self.sample(rng),
            estimate_gas_optimize_search: self.sample(rng),
            max_tx_size: self.sample(rng),
            vm_execution_cache_misses_limit: self.sample(rng),
            vm_concurrency_limit: self.sample(rng),
            factory_deps_cache_size_mb: self.sample(rng),
            initial_writes_cache_size_mb: self.sample(rng),
            latest_values_cache_size_mb: self.sample(rng),
            latest_values_max_block_lag: self.sample(rng),
            fee_history_limit: self.sample(rng),
            max_batch_request_size: self.sample(rng),
            max_response_body_size_mb: self.sample(rng),
            max_response_body_size_overrides_mb: [
                (
                    "eth_call",
                    NonZeroUsize::new(self.sample(rng)).unwrap_or(NonZeroUsize::MAX),
                ),
                (
                    "zks_getProof",
                    NonZeroUsize::new(self.sample(rng)).unwrap_or(NonZeroUsize::MAX),
                ),
            ]
            .into_iter()
            .collect(),
            websocket_requests_per_minute_limit: self.sample(rng),
            tree_api_url: self.sample(rng),
            mempool_cache_update_interval: self.sample(rng),
            mempool_cache_size: self.sample(rng),
            whitelisted_tokens_for_aa: self.sample_range(rng).map(|_| rng.gen()).collect(),
            api_namespaces: self
                .sample_opt(|| self.sample_range(rng).map(|_| self.sample(rng)).collect()),
            extended_api_tracing: self.sample(rng),
            deployment_allowlist: DeploymentAllowlist::new(None, Some(300)),
        }
    }
}

impl Distribution<configs::api::HealthCheckConfig> for EncodeDist {
    fn sample<R: Rng + ?Sized>(&self, rng: &mut R) -> configs::api::HealthCheckConfig {
        configs::api::HealthCheckConfig {
            port: self.sample(rng),
            slow_time_limit_ms: self.sample(rng),
            hard_time_limit_ms: self.sample(rng),
        }
    }
}

impl Distribution<configs::api::ContractVerificationApiConfig> for EncodeDist {
    fn sample<R: Rng + ?Sized>(&self, rng: &mut R) -> configs::api::ContractVerificationApiConfig {
        configs::api::ContractVerificationApiConfig {
            port: self.sample(rng),
            url: self.sample(rng),
        }
    }
}

impl Distribution<configs::api::MerkleTreeApiConfig> for EncodeDist {
    fn sample<R: Rng + ?Sized>(&self, rng: &mut R) -> configs::api::MerkleTreeApiConfig {
        configs::api::MerkleTreeApiConfig {
            port: self.sample(rng),
        }
    }
}

impl Distribution<configs::PrometheusConfig> for EncodeDist {
    fn sample<R: Rng + ?Sized>(&self, rng: &mut R) -> configs::PrometheusConfig {
        configs::PrometheusConfig {
            listener_port: self.sample(rng),
            pushgateway_url: self.sample(rng),
            push_interval_ms: self.sample(rng),
        }
    }
}

impl Distribution<configs::chain::NetworkConfig> for EncodeDist {
    fn sample<R: Rng + ?Sized>(&self, rng: &mut R) -> configs::chain::NetworkConfig {
        configs::chain::NetworkConfig {
            network: Sample::sample(rng),
            zksync_network: self.sample(rng),
            zksync_network_id: L2ChainId::max(),
        }
    }
}

impl Distribution<configs::chain::StateKeeperConfig> for EncodeDist {
    #[allow(deprecated)]
    fn sample<R: Rng + ?Sized>(&self, rng: &mut R) -> configs::chain::StateKeeperConfig {
        configs::chain::StateKeeperConfig {
            transaction_slots: self.sample(rng),
            block_commit_deadline_ms: self.sample(rng),
            l2_block_commit_deadline_ms: self.sample(rng),
            l2_block_seal_queue_capacity: self.sample(rng),
            l2_block_max_payload_size: self.sample(rng),
            max_single_tx_gas: self.sample(rng),
            max_allowed_l2_tx_gas_limit: self.sample(rng),
            reject_tx_at_geometry_percentage: self.sample(rng),
            reject_tx_at_eth_params_percentage: self.sample(rng),
            reject_tx_at_gas_percentage: self.sample(rng),
            close_block_at_geometry_percentage: self.sample(rng),
            close_block_at_eth_params_percentage: self.sample(rng),
            close_block_at_gas_percentage: self.sample(rng),
            minimal_l2_gas_price: self.sample(rng),
            compute_overhead_part: self.sample(rng),
            pubdata_overhead_part: self.sample(rng),
            batch_overhead_l1_gas: self.sample(rng),
            max_gas_per_batch: self.sample(rng),
            max_pubdata_per_batch: self.sample(rng),
            fee_model_version: self.sample(rng),
            validation_computational_gas_limit: self.sample(rng),
            save_call_traces: self.sample(rng),
            max_circuits_per_batch: self.sample(rng),
            protective_reads_persistence_enabled: self.sample(rng),
            // These values are not involved into files serialization skip them
            fee_account_addr: None,
            bootloader_hash: None,
            default_aa_hash: None,
            evm_emulator_hash: None,
            l1_batch_commit_data_generator_mode: Default::default(),
        }
    }
}

impl Distribution<configs::chain::OperationsManagerConfig> for EncodeDist {
    fn sample<R: Rng + ?Sized>(&self, rng: &mut R) -> configs::chain::OperationsManagerConfig {
        configs::chain::OperationsManagerConfig {
            delay_interval: self.sample(rng),
        }
    }
}

impl Distribution<configs::chain::CircuitBreakerConfig> for EncodeDist {
    fn sample<R: Rng + ?Sized>(&self, rng: &mut R) -> configs::chain::CircuitBreakerConfig {
        configs::chain::CircuitBreakerConfig {
            sync_interval_ms: self.sample(rng),
            http_req_max_retry_number: self.sample(rng),
            http_req_retry_interval_sec: self.sample(rng),
            replication_lag_limit_sec: self.sample(rng),
        }
    }
}

impl Distribution<configs::chain::MempoolConfig> for EncodeDist {
    fn sample<R: Rng + ?Sized>(&self, rng: &mut R) -> configs::chain::MempoolConfig {
        configs::chain::MempoolConfig {
            sync_interval_ms: self.sample(rng),
            sync_batch_size: self.sample(rng),
            capacity: self.sample(rng),
            stuck_tx_timeout: self.sample(rng),
            remove_stuck_txs: self.sample(rng),
            delay_interval: self.sample(rng),
            skip_unsafe_deposit_checks: self.sample(rng),
            l1_to_l2_txs_paused: self.sample(rng),
        }
    }
}

impl Distribution<configs::ContractVerifierConfig> for EncodeDist {
    fn sample<R: Rng + ?Sized>(&self, rng: &mut R) -> configs::ContractVerifierConfig {
        configs::ContractVerifierConfig {
            compilation_timeout: self.sample(rng),
            prometheus_port: self.sample(rng),
            port: self.sample(rng),
            etherscan_api_url: self.sample(rng),
        }
    }
}

impl Distribution<configs::AllContractsConfig> for EncodeDist {
    fn sample<R: Rng + ?Sized>(&self, rng: &mut R) -> configs::AllContractsConfig {
        configs::AllContractsConfig {
            governance_addr: rng.gen(),
            verifier_addr: rng.gen(),
            default_upgrade_addr: rng.gen(),
            diamond_proxy_addr: rng.gen(),
            validator_timelock_addr: rng.gen(),
            l1_erc20_bridge_proxy_addr: self.sample_opt(|| rng.gen()),
            l2_erc20_bridge_addr: rng.gen(),
            l1_shared_bridge_proxy_addr: self.sample_opt(|| rng.gen()),
            l2_shared_bridge_addr: rng.gen(),
            l2_legacy_shared_bridge_addr: self.sample_opt(|| rng.gen()),
            l1_weth_bridge_proxy_addr: self.sample_opt(|| rng.gen()),
            l2_weth_bridge_addr: self.sample_opt(|| rng.gen()),
            l2_testnet_paymaster_addr: self.sample_opt(|| rng.gen()),
            l2_timestamp_asserter_addr: self.sample_opt(|| rng.gen()),
            l1_multicall3_addr: rng.gen(),
            bridgehub_proxy_addr: rng.gen(),
            state_transition_proxy_addr: self.sample_opt(|| rng.gen()),
            transparent_proxy_admin_addr: self.sample_opt(|| rng.gen()),
            l1_bytecode_supplier_addr: self.sample_opt(|| rng.gen()),
            l1_wrapped_base_token_store_addr: self.sample_opt(|| rng.gen()),
            base_token_addr: rng.gen(),
            l1_base_token_asset_id: self.sample_opt(|| rng.gen()),
            chain_admin_addr: rng.gen(),
            l2_da_validator_addr: self.sample_opt(|| rng.gen()),
            no_da_validium_l1_validator_addr: self.sample_opt(|| rng.gen()),
            l2_multicall3_addr: self.sample_opt(|| rng.gen()),
            server_notifier_addr: None,
        }
    }
}

impl Distribution<configs::database::MerkleTreeMode> for EncodeDist {
    fn sample<R: Rng + ?Sized>(&self, rng: &mut R) -> configs::database::MerkleTreeMode {
        type T = configs::database::MerkleTreeMode;
        match rng.gen_range(0..2) {
            0 => T::Full,
            _ => T::Lightweight,
        }
    }
}

impl Distribution<configs::database::MerkleTreeConfig> for EncodeDist {
    fn sample<R: Rng + ?Sized>(&self, rng: &mut R) -> configs::database::MerkleTreeConfig {
        configs::database::MerkleTreeConfig {
            path: self.sample(rng),
            mode: self.sample(rng),
            multi_get_chunk_size: self.sample(rng),
            block_cache_size_mb: self.sample(rng),
            memtable_capacity_mb: self.sample(rng),
            stalled_writes_timeout_sec: self.sample(rng),
            max_l1_batches_per_iter: self.sample(rng),
        }
    }
}

impl Distribution<configs::ExperimentalDBConfig> for EncodeDist {
    fn sample<R: Rng + ?Sized>(&self, rng: &mut R) -> configs::ExperimentalDBConfig {
        configs::ExperimentalDBConfig {
            state_keeper_db_block_cache_capacity_mb: self.sample(rng),
            state_keeper_db_max_open_files: self.sample(rng),
            protective_reads_persistence_enabled: self.sample(rng),
            processing_delay_ms: self.sample(rng),
            include_indices_and_filters_in_block_cache: self.sample(rng),
            merkle_tree_repair_stale_keys: self.sample(rng),
        }
    }
}

impl Distribution<configs::ExperimentalVmPlaygroundConfig> for EncodeDist {
    fn sample<R: Rng + ?Sized>(&self, rng: &mut R) -> configs::ExperimentalVmPlaygroundConfig {
        configs::ExperimentalVmPlaygroundConfig {
            fast_vm_mode: gen_fast_vm_mode(rng),
            db_path: self.sample(rng),
            first_processed_batch: L1BatchNumber(rng.gen()),
            window_size: rng.gen(),
            reset: self.sample(rng),
        }
    }
}

fn gen_fast_vm_mode<R: Rng + ?Sized>(rng: &mut R) -> FastVmMode {
    match rng.gen_range(0..3) {
        0 => FastVmMode::Old,
        1 => FastVmMode::New,
        _ => FastVmMode::Shadow,
    }
}

impl Distribution<configs::ExperimentalVmConfig> for EncodeDist {
    fn sample<R: Rng + ?Sized>(&self, rng: &mut R) -> configs::ExperimentalVmConfig {
        configs::ExperimentalVmConfig {
            playground: self.sample(rng),
            state_keeper_fast_vm_mode: gen_fast_vm_mode(rng),
            api_fast_vm_mode: gen_fast_vm_mode(rng),
        }
    }
}

impl Distribution<configs::database::DBConfig> for EncodeDist {
    fn sample<R: Rng + ?Sized>(&self, rng: &mut R) -> configs::database::DBConfig {
        configs::database::DBConfig {
            state_keeper_db_path: self.sample(rng),
            merkle_tree: self.sample(rng),
            experimental: self.sample(rng),
        }
    }
}

impl Distribution<configs::database::PostgresConfig> for EncodeDist {
    fn sample<R: Rng + ?Sized>(&self, rng: &mut R) -> configs::database::PostgresConfig {
        configs::database::PostgresConfig {
            max_connections: self.sample(rng),
            max_connections_master: self.sample(rng),
            acquire_timeout_sec: self.sample(rng),
            statement_timeout_sec: self.sample(rng),
            long_connection_threshold_ms: self.sample(rng),
            slow_query_threshold_ms: self.sample(rng),
            test_server_url: self.sample(rng),
            test_prover_url: self.sample(rng),
        }
    }
}

impl Distribution<configs::EthConfig> for EncodeDist {
    fn sample<R: Rng + ?Sized>(&self, rng: &mut R) -> configs::EthConfig {
        configs::EthConfig::new(self.sample(rng), self.sample(rng), self.sample(rng))
    }
}

impl Distribution<configs::eth_sender::ProofSendingMode> for EncodeDist {
    fn sample<R: Rng + ?Sized>(&self, rng: &mut R) -> configs::eth_sender::ProofSendingMode {
        type T = configs::eth_sender::ProofSendingMode;
        match rng.gen_range(0..3) {
            0 => T::OnlyRealProofs,
            1 => T::OnlySampledProofs,
            _ => T::SkipEveryProof,
        }
    }
}

impl Distribution<configs::eth_sender::ProofLoadingMode> for EncodeDist {
    fn sample<R: Rng + ?Sized>(&self, rng: &mut R) -> configs::eth_sender::ProofLoadingMode {
        type T = configs::eth_sender::ProofLoadingMode;
        match rng.gen_range(0..2) {
            0 => T::OldProofFromDb,
            _ => T::FriProofFromGcs,
        }
    }
}

impl Distribution<configs::eth_sender::SenderConfig> for EncodeDist {
    fn sample<R: Rng + ?Sized>(&self, rng: &mut R) -> configs::eth_sender::SenderConfig {
        configs::eth_sender::SenderConfig {
            wait_confirmations: self.sample(rng),
            tx_poll_period: self.sample(rng),
            aggregate_tx_poll_period: self.sample(rng),
            max_txs_in_flight: self.sample(rng),
            proof_sending_mode: self.sample(rng),
            max_aggregated_tx_gas: self.sample(rng),
            max_eth_tx_data_size: self.sample(rng),
            max_aggregated_blocks_to_commit: self.sample(rng),
            max_aggregated_blocks_to_execute: self.sample(rng),
            aggregated_block_commit_deadline: self.sample(rng),
            aggregated_block_prove_deadline: self.sample(rng),
            aggregated_block_execute_deadline: self.sample(rng),
            timestamp_criteria_max_allowed_lag: self.sample(rng),
            l1_batch_min_age_before_execute_seconds: self.sample(rng),
            max_acceptable_priority_fee_in_gwei: self.sample(rng),
            pubdata_sending_mode: PubdataSendingMode::Calldata,
            tx_aggregation_paused: false,
            tx_aggregation_only_prove_and_execute: false,
            time_in_mempool_in_l1_blocks_cap: self.sample(rng),
            is_verifier_pre_fflonk: self.sample(rng),
        }
    }
}

impl Distribution<configs::eth_sender::GasAdjusterConfig> for EncodeDist {
    fn sample<R: Rng + ?Sized>(&self, rng: &mut R) -> configs::eth_sender::GasAdjusterConfig {
        configs::eth_sender::GasAdjusterConfig {
            default_priority_fee_per_gas: self.sample(rng),
            max_base_fee_samples: self.sample(rng),
            pricing_formula_parameter_a: self.sample(rng),
            pricing_formula_parameter_b: self.sample(rng),
            internal_l1_pricing_multiplier: self.sample(rng),
            internal_enforced_l1_gas_price: self.sample(rng),
            internal_enforced_pubdata_price: self.sample(rng),
            poll_period: self.sample(rng),
            max_l1_gas_price: self.sample(rng),
            num_samples_for_blob_base_fee_estimate: self.sample(rng),
            internal_pubdata_pricing_multiplier: self.sample(rng),
            max_blob_base_fee: self.sample(rng),
        }
    }
}

impl Distribution<configs::EthWatchConfig> for EncodeDist {
    fn sample<R: Rng + ?Sized>(&self, rng: &mut R) -> configs::EthWatchConfig {
        configs::EthWatchConfig {
            confirmations_for_eth_event: self.sample(rng),
            eth_node_poll_interval: self.sample(rng),
        }
    }
}

impl Distribution<configs::FriProofCompressorConfig> for EncodeDist {
    fn sample<R: Rng + ?Sized>(&self, rng: &mut R) -> configs::FriProofCompressorConfig {
        configs::FriProofCompressorConfig {
            compression_mode: self.sample(rng),
            prometheus_listener_port: self.sample(rng),
            prometheus_pushgateway_url: self.sample(rng),
            prometheus_push_interval_ms: self.sample(rng),
            generation_timeout_in_secs: self.sample(rng),
            max_attempts: self.sample(rng),
            universal_setup_path: self.sample(rng),
            universal_setup_download_url: self.sample(rng),
            verify_wrapper_proof: self.sample(rng),
        }
    }
}

impl Distribution<configs::FriProverConfig> for EncodeDist {
    fn sample<R: Rng + ?Sized>(&self, rng: &mut R) -> configs::FriProverConfig {
        configs::FriProverConfig {
            setup_data_path: self.sample(rng),
            prometheus_port: self.sample(rng),
            max_attempts: self.sample(rng),
            generation_timeout_in_secs: self.sample(rng),
            prover_object_store: self.sample(rng),
        }
    }
}

impl Distribution<configs::FriProverGatewayConfig> for EncodeDist {
    fn sample<R: Rng + ?Sized>(&self, rng: &mut R) -> configs::FriProverGatewayConfig {
        configs::FriProverGatewayConfig {
            api_url: self.sample(rng),
            api_poll_duration_secs: self.sample(rng),
            prometheus_listener_port: self.sample(rng),
            prometheus_pushgateway_url: self.sample(rng),
            prometheus_push_interval_ms: self.sample(rng),
        }
    }
}

impl Sample for CircuitIdRoundTuple {
    fn sample(rng: &mut (impl Rng + ?Sized)) -> CircuitIdRoundTuple {
        CircuitIdRoundTuple {
            circuit_id: rng.gen(),
            aggregation_round: rng.gen(),
        }
    }
}

impl Distribution<configs::FriWitnessGeneratorConfig> for EncodeDist {
    fn sample<R: Rng + ?Sized>(&self, rng: &mut R) -> configs::FriWitnessGeneratorConfig {
        configs::FriWitnessGeneratorConfig {
            generation_timeout_in_secs: self.sample(rng),
            basic_generation_timeout_in_secs: self.sample(rng),
            leaf_generation_timeout_in_secs: self.sample(rng),
            node_generation_timeout_in_secs: self.sample(rng),
            recursion_tip_generation_timeout_in_secs: self.sample(rng),
            scheduler_generation_timeout_in_secs: self.sample(rng),
            max_attempts: self.sample(rng),
            last_l1_batch_to_process: self.sample(rng),
            prometheus_listener_port: self.sample(rng),
            max_circuits_in_flight: self.sample(rng),
        }
    }
}

impl Distribution<configs::house_keeper::HouseKeeperConfig> for EncodeDist {
    fn sample<R: Rng + ?Sized>(&self, rng: &mut R) -> configs::house_keeper::HouseKeeperConfig {
        configs::house_keeper::HouseKeeperConfig {
            l1_batch_metrics_reporting_interval_ms: self.sample(rng),
        }
    }
}

impl Distribution<configs::object_store::ObjectStoreMode> for EncodeDist {
    fn sample<R: Rng + ?Sized>(&self, rng: &mut R) -> configs::object_store::ObjectStoreMode {
        type T = configs::object_store::ObjectStoreMode;
        match rng.gen_range(0..4) {
            0 => T::GCS {
                bucket_base_url: self.sample(rng),
            },
            1 => T::GCSWithCredentialFile {
                bucket_base_url: self.sample(rng),
                gcs_credential_file_path: self.sample(rng),
            },
            2 => T::FileBacked {
                file_backed_base_path: self.sample(rng),
            },
            _ => T::GCSAnonymousReadOnly {
                bucket_base_url: self.sample(rng),
            },
        }
    }
}

impl Distribution<configs::ObjectStoreConfig> for EncodeDist {
    fn sample<R: Rng + ?Sized>(&self, rng: &mut R) -> configs::ObjectStoreConfig {
        configs::ObjectStoreConfig {
            mode: self.sample(rng),
            max_retries: self.sample(rng),
            local_mirror_path: self.sample(rng),
        }
    }
}

impl Distribution<configs::ProofDataHandlerConfig> for EncodeDist {
    fn sample<R: Rng + ?Sized>(&self, rng: &mut R) -> configs::ProofDataHandlerConfig {
        configs::ProofDataHandlerConfig {
            http_port: self.sample(rng),
            proof_generation_timeout_in_secs: self.sample(rng),
            tee_config: configs::TeeConfig {
                tee_support: self.sample(rng),
                first_tee_processed_batch: L1BatchNumber(rng.gen()),
                tee_proof_generation_timeout_in_secs: self.sample(rng),
                tee_batch_permanently_ignored_timeout_in_hours: self.sample(rng),
            },
        }
    }
}

impl Distribution<configs::SnapshotsCreatorConfig> for EncodeDist {
    fn sample<R: Rng + ?Sized>(&self, rng: &mut R) -> configs::SnapshotsCreatorConfig {
        configs::SnapshotsCreatorConfig {
            l1_batch_number: self.sample_opt(|| L1BatchNumber(rng.gen())),
            version: if rng.gen() { 0 } else { 1 },
            storage_logs_chunk_size: self.sample(rng),
            concurrent_queries_count: self.sample(rng),
            object_store: self.sample(rng),
        }
    }
}

impl Distribution<configs::ObservabilityConfig> for EncodeDist {
    fn sample<R: Rng + ?Sized>(&self, rng: &mut R) -> configs::ObservabilityConfig {
        configs::ObservabilityConfig {
            sentry_url: self.sample(rng),
            sentry_environment: self.sample(rng),
            log_format: self.sample(rng),
            opentelemetry: self.sample(rng),
            log_directives: self.sample(rng),
        }
    }
}

impl Distribution<configs::OpentelemetryConfig> for EncodeDist {
    fn sample<R: Rng + ?Sized>(&self, rng: &mut R) -> configs::OpentelemetryConfig {
        configs::OpentelemetryConfig {
            level: self.sample(rng),
            endpoint: self.sample(rng),
            logs_endpoint: self.sample(rng),
        }
    }
}

>>>>>>> 4f3bfe6b
impl Distribution<configs::GenesisConfig> for EncodeDist {
    fn sample<R: Rng + ?Sized>(&self, rng: &mut R) -> configs::GenesisConfig {
        configs::GenesisConfig {
            protocol_version: Some(ProtocolSemanticVersion {
                minor: ProtocolVersionId::try_from(
                    rng.gen_range(0..(ProtocolVersionId::latest() as u16)),
                )
                .unwrap(),
                patch: VersionPatch(rng.gen()),
            }),
            genesis_root_hash: Some(rng.gen()),
            rollup_last_leaf_index: Some(self.sample(rng)),
            genesis_commitment: Some(rng.gen()),
            bootloader_hash: Some(rng.gen()),
            default_aa_hash: Some(rng.gen()),
            evm_emulator_hash: Some(rng.gen()),
            fee_account: rng.gen(),
            l1_chain_id: L1ChainId(self.sample(rng)),
            l2_chain_id: L2ChainId::default(),
            snark_wrapper_vk_hash: rng.gen(),
            fflonk_snark_wrapper_vk_hash: Some(rng.gen()),
            dummy_verifier: rng.gen(),
            l1_batch_commit_data_generator_mode: match rng.gen_range(0..2) {
                0 => L1BatchCommitmentMode::Rollup,
                _ => L1BatchCommitmentMode::Validium,
            },
<<<<<<< HEAD
=======
            custom_genesis_state_path: None,
        }
    }
}

impl Distribution<configs::consensus::WeightedValidator> for EncodeDist {
    fn sample<R: Rng + ?Sized>(&self, rng: &mut R) -> configs::consensus::WeightedValidator {
        use configs::consensus::{ValidatorPublicKey, WeightedValidator};
        WeightedValidator {
            key: ValidatorPublicKey(self.sample(rng)),
            weight: self.sample(rng),
        }
    }
}

impl Distribution<configs::consensus::WeightedAttester> for EncodeDist {
    fn sample<R: Rng + ?Sized>(&self, rng: &mut R) -> configs::consensus::WeightedAttester {
        use configs::consensus::{AttesterPublicKey, WeightedAttester};
        WeightedAttester {
            key: AttesterPublicKey(self.sample(rng)),
            weight: self.sample(rng),
        }
    }
}

impl Distribution<configs::consensus::GenesisSpec> for EncodeDist {
    fn sample<R: Rng + ?Sized>(&self, rng: &mut R) -> configs::consensus::GenesisSpec {
        use configs::consensus::{
            GenesisSpec, Host, NodePublicKey, ProtocolVersion, ValidatorPublicKey,
        };
        GenesisSpec {
            chain_id: L2ChainId::default(),
            protocol_version: ProtocolVersion(self.sample(rng)),
            validators: self.sample_collect(rng),
            attesters: self.sample_collect(rng),
            leader: ValidatorPublicKey(self.sample(rng)),
            registry_address: self.sample_opt(|| rng.gen()),
            seed_peers: self
                .sample_range(rng)
                .map(|_| (NodePublicKey(self.sample(rng)), Host(self.sample(rng))))
                .collect(),
        }
    }
}

impl Distribution<configs::consensus::ConsensusConfig> for EncodeDist {
    fn sample<R: Rng + ?Sized>(&self, rng: &mut R) -> configs::consensus::ConsensusConfig {
        use configs::consensus::{ConsensusConfig, Host, NodePublicKey};
        ConsensusConfig {
            port: self.sample(rng),
            server_addr: self.sample(rng),
            public_addr: Host(self.sample(rng)),
            max_payload_size: self.sample(rng),
            view_timeout: self.sample(rng),
            max_batch_size: self.sample(rng),
            gossip_dynamic_inbound_limit: self.sample(rng),
            gossip_static_inbound: self
                .sample_range(rng)
                .map(|_| NodePublicKey(self.sample(rng)))
                .collect(),
            gossip_static_outbound: self
                .sample_range(rng)
                .map(|_| (NodePublicKey(self.sample(rng)), Host(self.sample(rng))))
                .collect(),
            genesis_spec: self.sample(rng),
            rpc: self.sample(rng),
            debug_page_addr: self.sample(rng),
        }
    }
}

impl Distribution<configs::consensus::RpcConfig> for EncodeDist {
    fn sample<R: Rng + ?Sized>(&self, rng: &mut R) -> configs::consensus::RpcConfig {
        configs::consensus::RpcConfig {
            get_block_rate: self.sample(rng),
        }
    }
}

impl Distribution<configs::consensus::ConsensusSecrets> for EncodeDist {
    fn sample<R: Rng + ?Sized>(&self, rng: &mut R) -> configs::consensus::ConsensusSecrets {
        use configs::consensus::{
            AttesterSecretKey, ConsensusSecrets, NodeSecretKey, ValidatorSecretKey,
        };
        ConsensusSecrets {
            validator_key: self.sample_opt(|| ValidatorSecretKey(String::into(self.sample(rng)))),
            attester_key: self.sample_opt(|| AttesterSecretKey(String::into(self.sample(rng)))),
            node_key: self.sample_opt(|| NodeSecretKey(String::into(self.sample(rng)))),
        }
    }
}

impl Distribution<configs::secrets::L1Secrets> for EncodeDist {
    fn sample<R: Rng + ?Sized>(&self, rng: &mut R) -> configs::secrets::L1Secrets {
        use configs::secrets::L1Secrets;
        L1Secrets {
            l1_rpc_url: format!("localhost:{}", rng.gen::<u16>()).parse().unwrap(),
            gateway_rpc_url: Some(format!("localhost:{}", rng.gen::<u16>()).parse().unwrap()),
        }
    }
}

impl Distribution<configs::secrets::DatabaseSecrets> for EncodeDist {
    fn sample<R: Rng + ?Sized>(&self, rng: &mut R) -> configs::secrets::DatabaseSecrets {
        use configs::secrets::DatabaseSecrets;
        DatabaseSecrets {
            server_url: Some(format!("localhost:{}", rng.gen::<u16>()).parse().unwrap()),
            server_replica_url: Some(format!("localhost:{}", rng.gen::<u16>()).parse().unwrap()),
            prover_url: Some(format!("localhost:{}", rng.gen::<u16>()).parse().unwrap()),
        }
    }
}

impl Distribution<configs::secrets::Secrets> for EncodeDist {
    fn sample<R: Rng + ?Sized>(&self, rng: &mut R) -> configs::secrets::Secrets {
        use configs::secrets::Secrets;
        Secrets {
            consensus: self.sample_opt(|| self.sample(rng)),
            database: self.sample_opt(|| self.sample(rng)),
            l1: self.sample_opt(|| self.sample(rng)),
            data_availability: self.sample_opt(|| self.sample(rng)),
            contract_verifier: self.sample_opt(|| self.sample(rng)),
>>>>>>> 4f3bfe6b
        }
    }
}

impl Distribution<configs::wallets::Wallet> for EncodeDist {
    fn sample<R: Rng + ?Sized>(&self, rng: &mut R) -> configs::wallets::Wallet {
        configs::wallets::Wallet::new(K256PrivateKey::from_bytes(rng.gen()).unwrap())
    }
}

impl Distribution<configs::wallets::AddressWallet> for EncodeDist {
    fn sample<R: Rng + ?Sized>(&self, rng: &mut R) -> configs::wallets::AddressWallet {
        configs::wallets::AddressWallet::from_address(rng.gen())
    }
}

impl Distribution<configs::wallets::StateKeeper> for EncodeDist {
    fn sample<R: Rng + ?Sized>(&self, rng: &mut R) -> configs::wallets::StateKeeper {
        configs::wallets::StateKeeper {
            fee_account: self.sample(rng),
        }
    }
}

impl Distribution<configs::wallets::EthSender> for EncodeDist {
    fn sample<R: Rng + ?Sized>(&self, rng: &mut R) -> configs::wallets::EthSender {
        configs::wallets::EthSender {
            operator: self.sample(rng),
            blob_operator: self.sample_opt(|| self.sample(rng)),
        }
    }
}

impl Distribution<configs::wallets::TokenMultiplierSetter> for EncodeDist {
    fn sample<R: Rng + ?Sized>(&self, rng: &mut R) -> configs::wallets::TokenMultiplierSetter {
        configs::wallets::TokenMultiplierSetter {
            wallet: self.sample(rng),
        }
    }
}

impl Distribution<configs::wallets::Wallets> for EncodeDist {
    fn sample<R: Rng + ?Sized>(&self, rng: &mut R) -> configs::wallets::Wallets {
        configs::wallets::Wallets {
            state_keeper: self.sample_opt(|| self.sample(rng)),
            eth_sender: self.sample_opt(|| self.sample(rng)),
            token_multiplier_setter: self.sample_opt(|| self.sample(rng)),
        }
    }
}

<<<<<<< HEAD
=======
impl Distribution<configs::en_config::ENConfig> for EncodeDist {
    fn sample<R: Rng + ?Sized>(&self, rng: &mut R) -> configs::en_config::ENConfig {
        configs::en_config::ENConfig {
            l2_chain_id: L2ChainId::default(),
            l1_chain_id: L1ChainId(rng.gen()),
            main_node_url: format!("localhost:{}", rng.gen::<u16>()).parse().unwrap(),
            l1_batch_commit_data_generator_mode: match rng.gen_range(0..2) {
                0 => L1BatchCommitmentMode::Rollup,
                _ => L1BatchCommitmentMode::Validium,
            },
            main_node_rate_limit_rps: self.sample_opt(|| rng.gen()),
            bridge_addresses_refresh_interval_sec: self.sample_opt(|| rng.gen()),
            gateway_chain_id: self.sample_opt(|| SLChainId(rng.gen())),
        }
    }
}

>>>>>>> 4f3bfe6b
impl Distribution<configs::da_client::DAClientConfig> for EncodeDist {
    fn sample<R: Rng + ?Sized>(&self, rng: &mut R) -> configs::da_client::DAClientConfig {
        Avail(AvailConfig {
            bridge_api_url: self.sample(rng),
            timeout_ms: self.sample(rng),
            config: AvailClientConfig::FullClient(AvailDefaultConfig {
                api_node_url: self.sample(rng),
                app_id: self.sample(rng),
                finality_state: None,
                dispatch_timeout_ms: self.sample(rng),
            }),
        })
    }
<<<<<<< HEAD
=======
}

impl Distribution<configs::secrets::DataAvailabilitySecrets> for EncodeDist {
    fn sample<R: Rng + ?Sized>(&self, rng: &mut R) -> configs::secrets::DataAvailabilitySecrets {
        configs::secrets::DataAvailabilitySecrets::Avail(configs::da_client::avail::AvailSecrets {
            seed_phrase: Some(<SeedPhrase as From<String>>::from(self.sample(rng))),
            gas_relay_api_key: Some(<APIKey as From<String>>::from(self.sample(rng))),
        })
    }
}

impl Distribution<configs::da_dispatcher::DADispatcherConfig> for EncodeDist {
    fn sample<R: Rng + ?Sized>(&self, rng: &mut R) -> configs::da_dispatcher::DADispatcherConfig {
        configs::da_dispatcher::DADispatcherConfig {
            polling_interval_ms: self.sample(rng),
            max_rows_to_dispatch: self.sample(rng),
            max_retries: self.sample(rng),
            use_dummy_inclusion_data: self.sample(rng),
            inclusion_verification_transition_enabled: self.sample(rng),
        }
    }
}

impl Distribution<configs::vm_runner::ProtectiveReadsWriterConfig> for EncodeDist {
    fn sample<R: Rng + ?Sized>(
        &self,
        rng: &mut R,
    ) -> configs::vm_runner::ProtectiveReadsWriterConfig {
        configs::vm_runner::ProtectiveReadsWriterConfig {
            db_path: self.sample(rng),
            window_size: self.sample(rng),
            first_processed_batch: L1BatchNumber(rng.gen()),
        }
    }
}

impl Distribution<configs::vm_runner::BasicWitnessInputProducerConfig> for EncodeDist {
    fn sample<R: Rng + ?Sized>(
        &self,
        rng: &mut R,
    ) -> configs::vm_runner::BasicWitnessInputProducerConfig {
        configs::vm_runner::BasicWitnessInputProducerConfig {
            db_path: self.sample(rng),
            window_size: self.sample(rng),
            first_processed_batch: L1BatchNumber(rng.gen()),
        }
    }
}

impl Distribution<configs::CommitmentGeneratorConfig> for EncodeDist {
    fn sample<R: Rng + ?Sized>(&self, rng: &mut R) -> configs::CommitmentGeneratorConfig {
        configs::CommitmentGeneratorConfig {
            max_parallelism: self.sample(rng),
        }
    }
}

impl Distribution<configs::snapshot_recovery::TreeRecoveryConfig> for EncodeDist {
    fn sample<R: Rng + ?Sized>(
        &self,
        rng: &mut R,
    ) -> configs::snapshot_recovery::TreeRecoveryConfig {
        configs::snapshot_recovery::TreeRecoveryConfig {
            chunk_size: self.sample(rng),
            parallel_persistence_buffer: self.sample_opt(|| rng.gen()),
        }
    }
}

impl Distribution<configs::snapshot_recovery::PostgresRecoveryConfig> for EncodeDist {
    fn sample<R: Rng + ?Sized>(
        &self,
        rng: &mut R,
    ) -> configs::snapshot_recovery::PostgresRecoveryConfig {
        configs::snapshot_recovery::PostgresRecoveryConfig {
            max_concurrency: self.sample_opt(|| rng.gen()),
        }
    }
}

impl Distribution<configs::snapshot_recovery::SnapshotRecoveryConfig> for EncodeDist {
    fn sample<R: Rng + ?Sized>(
        &self,
        rng: &mut R,
    ) -> configs::snapshot_recovery::SnapshotRecoveryConfig {
        use configs::snapshot_recovery::{SnapshotRecoveryConfig, TreeRecoveryConfig};
        let tree: TreeRecoveryConfig = self.sample(rng);
        SnapshotRecoveryConfig {
            enabled: self.sample(rng),
            l1_batch: self.sample_opt(|| L1BatchNumber(rng.gen())),
            drop_storage_key_preimages: (tree != TreeRecoveryConfig::default()) && self.sample(rng),
            tree,
            postgres: self.sample(rng),
            object_store: self.sample(rng),
        }
    }
}

impl Distribution<configs::pruning::PruningConfig> for EncodeDist {
    fn sample<R: Rng + ?Sized>(&self, rng: &mut R) -> configs::pruning::PruningConfig {
        configs::pruning::PruningConfig {
            enabled: self.sample(rng),
            chunk_size: self.sample(rng),
            removal_delay_sec: self.sample_opt(|| rng.gen()),
            data_retention_sec: self.sample(rng),
        }
    }
}

impl Distribution<configs::base_token_adjuster::BaseTokenAdjusterConfig> for EncodeDist {
    fn sample<R: Rng + ?Sized>(
        &self,
        rng: &mut R,
    ) -> configs::base_token_adjuster::BaseTokenAdjusterConfig {
        configs::base_token_adjuster::BaseTokenAdjusterConfig {
            price_polling_interval_ms: self.sample(rng),
            price_cache_update_interval_ms: self.sample(rng),
            max_tx_gas: self.sample(rng),
            default_priority_fee_per_gas: self.sample(rng),
            max_acceptable_priority_fee_in_gwei: self.sample(rng),
            l1_receipt_checking_max_attempts: self.sample(rng),
            l1_receipt_checking_sleep_ms: self.sample(rng),
            l1_tx_sending_max_attempts: self.sample(rng),
            l1_tx_sending_sleep_ms: self.sample(rng),
            l1_update_deviation_percentage: self.sample(rng),
            price_fetching_max_attempts: self.sample(rng),
            price_fetching_sleep_ms: self.sample(rng),
            halt_on_error: self.sample(rng),
        }
    }
}

impl Distribution<configs::external_proof_integration_api::ExternalProofIntegrationApiConfig>
    for EncodeDist
{
    fn sample<R: Rng + ?Sized>(
        &self,
        rng: &mut R,
    ) -> configs::external_proof_integration_api::ExternalProofIntegrationApiConfig {
        configs::external_proof_integration_api::ExternalProofIntegrationApiConfig {
            http_port: self.sample(rng),
        }
    }
}

impl Distribution<configs::external_price_api_client::ExternalPriceApiClientConfig> for EncodeDist {
    fn sample<R: Rng + ?Sized>(
        &self,
        rng: &mut R,
    ) -> configs::external_price_api_client::ExternalPriceApiClientConfig {
        configs::external_price_api_client::ExternalPriceApiClientConfig {
            source: self.sample(rng),
            base_url: self.sample(rng),
            api_key: self.sample(rng),
            client_timeout_ms: self.sample(rng),
            forced: Some(ForcedPriceClientConfig {
                numerator: self.sample(rng),
                denominator: self.sample(rng),
                fluctuation: self.sample(rng),
                next_value_fluctuation: self.sample(rng),
            }),
        }
    }
}

impl Distribution<configs::prover_job_monitor::ProverJobMonitorConfig> for EncodeDist {
    fn sample<R: Rng + ?Sized>(
        &self,
        rng: &mut R,
    ) -> configs::prover_job_monitor::ProverJobMonitorConfig {
        configs::prover_job_monitor::ProverJobMonitorConfig {
            prometheus_port: self.sample(rng),
            max_db_connections: self.sample(rng),
            graceful_shutdown_timeout_ms: self.sample(rng),
            gpu_prover_archiver_run_interval_ms: self.sample(rng),
            gpu_prover_archiver_archive_prover_after_ms: self.sample(rng),
            prover_jobs_archiver_run_interval_ms: self.sample(rng),
            prover_jobs_archiver_archive_jobs_after_ms: self.sample(rng),
            proof_compressor_job_requeuer_run_interval_ms: self.sample(rng),
            prover_job_requeuer_run_interval_ms: self.sample(rng),
            witness_generator_job_requeuer_run_interval_ms: self.sample(rng),
            proof_compressor_queue_reporter_run_interval_ms: self.sample(rng),
            prover_queue_reporter_run_interval_ms: self.sample(rng),
            witness_generator_queue_reporter_run_interval_ms: self.sample(rng),
            witness_job_queuer_run_interval_ms: self.sample(rng),
            http_port: self.sample(rng),
        }
    }
}

impl Distribution<configs::GeneralConfig> for EncodeDist {
    fn sample<R: Rng + ?Sized>(&self, rng: &mut R) -> configs::GeneralConfig {
        configs::GeneralConfig {
            postgres_config: self.sample(rng),
            api_config: self.sample(rng),
            contract_verifier: self.sample(rng),
            circuit_breaker_config: self.sample(rng),
            mempool_config: self.sample(rng),
            operations_manager_config: self.sample(rng),
            state_keeper_config: self.sample(rng),
            house_keeper_config: self.sample(rng),
            proof_compressor_config: self.sample(rng),
            prover_config: self.sample(rng),
            prover_gateway: self.sample(rng),
            witness_generator_config: self.sample(rng),
            prometheus_config: self.sample(rng),
            proof_data_handler_config: self.sample(rng),
            db_config: self.sample(rng),
            eth: self.sample(rng),
            snapshot_creator: self.sample(rng),
            observability: self.sample(rng),
            da_client_config: self.sample(rng),
            da_dispatcher_config: self.sample(rng),
            protective_reads_writer_config: self.sample(rng),
            basic_witness_input_producer_config: self.sample(rng),
            commitment_generator: self.sample(rng),
            snapshot_recovery: self.sample(rng),
            pruning: self.sample(rng),
            core_object_store: self.sample(rng),
            base_token_adjuster: self.sample(rng),
            external_price_api_client_config: self.sample(rng),
            consensus_config: self.sample(rng),
            external_proof_integration_api_config: self.sample(rng),
            experimental_vm_config: self.sample(rng),
            prover_job_monitor_config: self.sample(rng),
            timestamp_asserter_config: self.sample(rng),
        }
    }
}

impl Distribution<TimestampAsserterConfig> for EncodeDist {
    fn sample<R: Rng + ?Sized>(&self, rng: &mut R) -> TimestampAsserterConfig {
        TimestampAsserterConfig {
            min_time_till_end_sec: self.sample(rng),
        }
    }
}

impl Distribution<configs::secrets::ContractVerifierSecrets> for EncodeDist {
    fn sample<R: Rng + ?Sized>(&self, rng: &mut R) -> configs::secrets::ContractVerifierSecrets {
        configs::secrets::ContractVerifierSecrets {
            etherscan_api_key: Some(<APIKey as From<String>>::from(self.sample(rng))),
        }
    }
>>>>>>> 4f3bfe6b
}<|MERGE_RESOLUTION|>--- conflicted
+++ resolved
@@ -2,14 +2,7 @@
 use zksync_basic_types::{
     commitment::L1BatchCommitmentMode,
     protocol_version::{ProtocolSemanticVersion, ProtocolVersionId, VersionPatch},
-<<<<<<< HEAD
     L1ChainId, L2ChainId,
-=======
-    pubdata_da::PubdataSendingMode,
-    secrets::{APIKey, SeedPhrase},
-    vm::FastVmMode,
-    L1BatchNumber, L1ChainId, L2ChainId, SLChainId,
->>>>>>> 4f3bfe6b
 };
 use zksync_consensus_utils::EncodeDist;
 use zksync_crypto_primitives::K256PrivateKey;
@@ -17,11 +10,6 @@
 use crate::{
     configs::{
         self,
-<<<<<<< HEAD
-=======
-        api::DeploymentAllowlist,
-        chain::TimestampAsserterConfig,
->>>>>>> 4f3bfe6b
         da_client::{
             avail::{AvailClientConfig, AvailDefaultConfig},
             DAClientConfig::Avail,
@@ -30,594 +18,6 @@
     AvailConfig,
 };
 
-<<<<<<< HEAD
-=======
-trait Sample {
-    fn sample(rng: &mut (impl Rng + ?Sized)) -> Self;
-}
-
-impl Sample for Network {
-    fn sample(rng: &mut (impl Rng + ?Sized)) -> Network {
-        type T = Network;
-        match rng.gen_range(0..8) {
-            0 => T::Mainnet,
-            1 => T::Rinkeby,
-            2 => T::Ropsten,
-            3 => T::Goerli,
-            4 => T::Sepolia,
-            5 => T::Localhost,
-            6 => T::Unknown,
-            _ => T::Test,
-        }
-    }
-}
-
-impl Distribution<configs::chain::FeeModelVersion> for EncodeDist {
-    fn sample<R: Rng + ?Sized>(&self, rng: &mut R) -> configs::chain::FeeModelVersion {
-        type T = configs::chain::FeeModelVersion;
-        match rng.gen_range(0..2) {
-            0 => T::V1,
-            _ => T::V2,
-        }
-    }
-}
-
-impl Distribution<configs::ApiConfig> for EncodeDist {
-    fn sample<R: Rng + ?Sized>(&self, rng: &mut R) -> configs::ApiConfig {
-        configs::ApiConfig {
-            web3_json_rpc: self.sample(rng),
-            prometheus: self.sample(rng),
-            healthcheck: self.sample(rng),
-            merkle_tree: self.sample(rng),
-        }
-    }
-}
-
-impl Distribution<configs::api::Web3JsonRpcConfig> for EncodeDist {
-    fn sample<R: Rng + ?Sized>(&self, rng: &mut R) -> configs::api::Web3JsonRpcConfig {
-        configs::api::Web3JsonRpcConfig {
-            http_port: self.sample(rng),
-            http_url: self.sample(rng),
-            ws_port: self.sample(rng),
-            ws_url: self.sample(rng),
-            req_entities_limit: self.sample(rng),
-            filters_disabled: self.sample(rng),
-            filters_limit: self.sample(rng),
-            subscriptions_limit: self.sample(rng),
-            pubsub_polling_interval: self.sample(rng),
-            max_nonce_ahead: self.sample(rng),
-            gas_price_scale_factor: self.sample(rng),
-            estimate_gas_scale_factor: self.sample(rng),
-            estimate_gas_acceptable_overestimation: self.sample(rng),
-            estimate_gas_optimize_search: self.sample(rng),
-            max_tx_size: self.sample(rng),
-            vm_execution_cache_misses_limit: self.sample(rng),
-            vm_concurrency_limit: self.sample(rng),
-            factory_deps_cache_size_mb: self.sample(rng),
-            initial_writes_cache_size_mb: self.sample(rng),
-            latest_values_cache_size_mb: self.sample(rng),
-            latest_values_max_block_lag: self.sample(rng),
-            fee_history_limit: self.sample(rng),
-            max_batch_request_size: self.sample(rng),
-            max_response_body_size_mb: self.sample(rng),
-            max_response_body_size_overrides_mb: [
-                (
-                    "eth_call",
-                    NonZeroUsize::new(self.sample(rng)).unwrap_or(NonZeroUsize::MAX),
-                ),
-                (
-                    "zks_getProof",
-                    NonZeroUsize::new(self.sample(rng)).unwrap_or(NonZeroUsize::MAX),
-                ),
-            ]
-            .into_iter()
-            .collect(),
-            websocket_requests_per_minute_limit: self.sample(rng),
-            tree_api_url: self.sample(rng),
-            mempool_cache_update_interval: self.sample(rng),
-            mempool_cache_size: self.sample(rng),
-            whitelisted_tokens_for_aa: self.sample_range(rng).map(|_| rng.gen()).collect(),
-            api_namespaces: self
-                .sample_opt(|| self.sample_range(rng).map(|_| self.sample(rng)).collect()),
-            extended_api_tracing: self.sample(rng),
-            deployment_allowlist: DeploymentAllowlist::new(None, Some(300)),
-        }
-    }
-}
-
-impl Distribution<configs::api::HealthCheckConfig> for EncodeDist {
-    fn sample<R: Rng + ?Sized>(&self, rng: &mut R) -> configs::api::HealthCheckConfig {
-        configs::api::HealthCheckConfig {
-            port: self.sample(rng),
-            slow_time_limit_ms: self.sample(rng),
-            hard_time_limit_ms: self.sample(rng),
-        }
-    }
-}
-
-impl Distribution<configs::api::ContractVerificationApiConfig> for EncodeDist {
-    fn sample<R: Rng + ?Sized>(&self, rng: &mut R) -> configs::api::ContractVerificationApiConfig {
-        configs::api::ContractVerificationApiConfig {
-            port: self.sample(rng),
-            url: self.sample(rng),
-        }
-    }
-}
-
-impl Distribution<configs::api::MerkleTreeApiConfig> for EncodeDist {
-    fn sample<R: Rng + ?Sized>(&self, rng: &mut R) -> configs::api::MerkleTreeApiConfig {
-        configs::api::MerkleTreeApiConfig {
-            port: self.sample(rng),
-        }
-    }
-}
-
-impl Distribution<configs::PrometheusConfig> for EncodeDist {
-    fn sample<R: Rng + ?Sized>(&self, rng: &mut R) -> configs::PrometheusConfig {
-        configs::PrometheusConfig {
-            listener_port: self.sample(rng),
-            pushgateway_url: self.sample(rng),
-            push_interval_ms: self.sample(rng),
-        }
-    }
-}
-
-impl Distribution<configs::chain::NetworkConfig> for EncodeDist {
-    fn sample<R: Rng + ?Sized>(&self, rng: &mut R) -> configs::chain::NetworkConfig {
-        configs::chain::NetworkConfig {
-            network: Sample::sample(rng),
-            zksync_network: self.sample(rng),
-            zksync_network_id: L2ChainId::max(),
-        }
-    }
-}
-
-impl Distribution<configs::chain::StateKeeperConfig> for EncodeDist {
-    #[allow(deprecated)]
-    fn sample<R: Rng + ?Sized>(&self, rng: &mut R) -> configs::chain::StateKeeperConfig {
-        configs::chain::StateKeeperConfig {
-            transaction_slots: self.sample(rng),
-            block_commit_deadline_ms: self.sample(rng),
-            l2_block_commit_deadline_ms: self.sample(rng),
-            l2_block_seal_queue_capacity: self.sample(rng),
-            l2_block_max_payload_size: self.sample(rng),
-            max_single_tx_gas: self.sample(rng),
-            max_allowed_l2_tx_gas_limit: self.sample(rng),
-            reject_tx_at_geometry_percentage: self.sample(rng),
-            reject_tx_at_eth_params_percentage: self.sample(rng),
-            reject_tx_at_gas_percentage: self.sample(rng),
-            close_block_at_geometry_percentage: self.sample(rng),
-            close_block_at_eth_params_percentage: self.sample(rng),
-            close_block_at_gas_percentage: self.sample(rng),
-            minimal_l2_gas_price: self.sample(rng),
-            compute_overhead_part: self.sample(rng),
-            pubdata_overhead_part: self.sample(rng),
-            batch_overhead_l1_gas: self.sample(rng),
-            max_gas_per_batch: self.sample(rng),
-            max_pubdata_per_batch: self.sample(rng),
-            fee_model_version: self.sample(rng),
-            validation_computational_gas_limit: self.sample(rng),
-            save_call_traces: self.sample(rng),
-            max_circuits_per_batch: self.sample(rng),
-            protective_reads_persistence_enabled: self.sample(rng),
-            // These values are not involved into files serialization skip them
-            fee_account_addr: None,
-            bootloader_hash: None,
-            default_aa_hash: None,
-            evm_emulator_hash: None,
-            l1_batch_commit_data_generator_mode: Default::default(),
-        }
-    }
-}
-
-impl Distribution<configs::chain::OperationsManagerConfig> for EncodeDist {
-    fn sample<R: Rng + ?Sized>(&self, rng: &mut R) -> configs::chain::OperationsManagerConfig {
-        configs::chain::OperationsManagerConfig {
-            delay_interval: self.sample(rng),
-        }
-    }
-}
-
-impl Distribution<configs::chain::CircuitBreakerConfig> for EncodeDist {
-    fn sample<R: Rng + ?Sized>(&self, rng: &mut R) -> configs::chain::CircuitBreakerConfig {
-        configs::chain::CircuitBreakerConfig {
-            sync_interval_ms: self.sample(rng),
-            http_req_max_retry_number: self.sample(rng),
-            http_req_retry_interval_sec: self.sample(rng),
-            replication_lag_limit_sec: self.sample(rng),
-        }
-    }
-}
-
-impl Distribution<configs::chain::MempoolConfig> for EncodeDist {
-    fn sample<R: Rng + ?Sized>(&self, rng: &mut R) -> configs::chain::MempoolConfig {
-        configs::chain::MempoolConfig {
-            sync_interval_ms: self.sample(rng),
-            sync_batch_size: self.sample(rng),
-            capacity: self.sample(rng),
-            stuck_tx_timeout: self.sample(rng),
-            remove_stuck_txs: self.sample(rng),
-            delay_interval: self.sample(rng),
-            skip_unsafe_deposit_checks: self.sample(rng),
-            l1_to_l2_txs_paused: self.sample(rng),
-        }
-    }
-}
-
-impl Distribution<configs::ContractVerifierConfig> for EncodeDist {
-    fn sample<R: Rng + ?Sized>(&self, rng: &mut R) -> configs::ContractVerifierConfig {
-        configs::ContractVerifierConfig {
-            compilation_timeout: self.sample(rng),
-            prometheus_port: self.sample(rng),
-            port: self.sample(rng),
-            etherscan_api_url: self.sample(rng),
-        }
-    }
-}
-
-impl Distribution<configs::AllContractsConfig> for EncodeDist {
-    fn sample<R: Rng + ?Sized>(&self, rng: &mut R) -> configs::AllContractsConfig {
-        configs::AllContractsConfig {
-            governance_addr: rng.gen(),
-            verifier_addr: rng.gen(),
-            default_upgrade_addr: rng.gen(),
-            diamond_proxy_addr: rng.gen(),
-            validator_timelock_addr: rng.gen(),
-            l1_erc20_bridge_proxy_addr: self.sample_opt(|| rng.gen()),
-            l2_erc20_bridge_addr: rng.gen(),
-            l1_shared_bridge_proxy_addr: self.sample_opt(|| rng.gen()),
-            l2_shared_bridge_addr: rng.gen(),
-            l2_legacy_shared_bridge_addr: self.sample_opt(|| rng.gen()),
-            l1_weth_bridge_proxy_addr: self.sample_opt(|| rng.gen()),
-            l2_weth_bridge_addr: self.sample_opt(|| rng.gen()),
-            l2_testnet_paymaster_addr: self.sample_opt(|| rng.gen()),
-            l2_timestamp_asserter_addr: self.sample_opt(|| rng.gen()),
-            l1_multicall3_addr: rng.gen(),
-            bridgehub_proxy_addr: rng.gen(),
-            state_transition_proxy_addr: self.sample_opt(|| rng.gen()),
-            transparent_proxy_admin_addr: self.sample_opt(|| rng.gen()),
-            l1_bytecode_supplier_addr: self.sample_opt(|| rng.gen()),
-            l1_wrapped_base_token_store_addr: self.sample_opt(|| rng.gen()),
-            base_token_addr: rng.gen(),
-            l1_base_token_asset_id: self.sample_opt(|| rng.gen()),
-            chain_admin_addr: rng.gen(),
-            l2_da_validator_addr: self.sample_opt(|| rng.gen()),
-            no_da_validium_l1_validator_addr: self.sample_opt(|| rng.gen()),
-            l2_multicall3_addr: self.sample_opt(|| rng.gen()),
-            server_notifier_addr: None,
-        }
-    }
-}
-
-impl Distribution<configs::database::MerkleTreeMode> for EncodeDist {
-    fn sample<R: Rng + ?Sized>(&self, rng: &mut R) -> configs::database::MerkleTreeMode {
-        type T = configs::database::MerkleTreeMode;
-        match rng.gen_range(0..2) {
-            0 => T::Full,
-            _ => T::Lightweight,
-        }
-    }
-}
-
-impl Distribution<configs::database::MerkleTreeConfig> for EncodeDist {
-    fn sample<R: Rng + ?Sized>(&self, rng: &mut R) -> configs::database::MerkleTreeConfig {
-        configs::database::MerkleTreeConfig {
-            path: self.sample(rng),
-            mode: self.sample(rng),
-            multi_get_chunk_size: self.sample(rng),
-            block_cache_size_mb: self.sample(rng),
-            memtable_capacity_mb: self.sample(rng),
-            stalled_writes_timeout_sec: self.sample(rng),
-            max_l1_batches_per_iter: self.sample(rng),
-        }
-    }
-}
-
-impl Distribution<configs::ExperimentalDBConfig> for EncodeDist {
-    fn sample<R: Rng + ?Sized>(&self, rng: &mut R) -> configs::ExperimentalDBConfig {
-        configs::ExperimentalDBConfig {
-            state_keeper_db_block_cache_capacity_mb: self.sample(rng),
-            state_keeper_db_max_open_files: self.sample(rng),
-            protective_reads_persistence_enabled: self.sample(rng),
-            processing_delay_ms: self.sample(rng),
-            include_indices_and_filters_in_block_cache: self.sample(rng),
-            merkle_tree_repair_stale_keys: self.sample(rng),
-        }
-    }
-}
-
-impl Distribution<configs::ExperimentalVmPlaygroundConfig> for EncodeDist {
-    fn sample<R: Rng + ?Sized>(&self, rng: &mut R) -> configs::ExperimentalVmPlaygroundConfig {
-        configs::ExperimentalVmPlaygroundConfig {
-            fast_vm_mode: gen_fast_vm_mode(rng),
-            db_path: self.sample(rng),
-            first_processed_batch: L1BatchNumber(rng.gen()),
-            window_size: rng.gen(),
-            reset: self.sample(rng),
-        }
-    }
-}
-
-fn gen_fast_vm_mode<R: Rng + ?Sized>(rng: &mut R) -> FastVmMode {
-    match rng.gen_range(0..3) {
-        0 => FastVmMode::Old,
-        1 => FastVmMode::New,
-        _ => FastVmMode::Shadow,
-    }
-}
-
-impl Distribution<configs::ExperimentalVmConfig> for EncodeDist {
-    fn sample<R: Rng + ?Sized>(&self, rng: &mut R) -> configs::ExperimentalVmConfig {
-        configs::ExperimentalVmConfig {
-            playground: self.sample(rng),
-            state_keeper_fast_vm_mode: gen_fast_vm_mode(rng),
-            api_fast_vm_mode: gen_fast_vm_mode(rng),
-        }
-    }
-}
-
-impl Distribution<configs::database::DBConfig> for EncodeDist {
-    fn sample<R: Rng + ?Sized>(&self, rng: &mut R) -> configs::database::DBConfig {
-        configs::database::DBConfig {
-            state_keeper_db_path: self.sample(rng),
-            merkle_tree: self.sample(rng),
-            experimental: self.sample(rng),
-        }
-    }
-}
-
-impl Distribution<configs::database::PostgresConfig> for EncodeDist {
-    fn sample<R: Rng + ?Sized>(&self, rng: &mut R) -> configs::database::PostgresConfig {
-        configs::database::PostgresConfig {
-            max_connections: self.sample(rng),
-            max_connections_master: self.sample(rng),
-            acquire_timeout_sec: self.sample(rng),
-            statement_timeout_sec: self.sample(rng),
-            long_connection_threshold_ms: self.sample(rng),
-            slow_query_threshold_ms: self.sample(rng),
-            test_server_url: self.sample(rng),
-            test_prover_url: self.sample(rng),
-        }
-    }
-}
-
-impl Distribution<configs::EthConfig> for EncodeDist {
-    fn sample<R: Rng + ?Sized>(&self, rng: &mut R) -> configs::EthConfig {
-        configs::EthConfig::new(self.sample(rng), self.sample(rng), self.sample(rng))
-    }
-}
-
-impl Distribution<configs::eth_sender::ProofSendingMode> for EncodeDist {
-    fn sample<R: Rng + ?Sized>(&self, rng: &mut R) -> configs::eth_sender::ProofSendingMode {
-        type T = configs::eth_sender::ProofSendingMode;
-        match rng.gen_range(0..3) {
-            0 => T::OnlyRealProofs,
-            1 => T::OnlySampledProofs,
-            _ => T::SkipEveryProof,
-        }
-    }
-}
-
-impl Distribution<configs::eth_sender::ProofLoadingMode> for EncodeDist {
-    fn sample<R: Rng + ?Sized>(&self, rng: &mut R) -> configs::eth_sender::ProofLoadingMode {
-        type T = configs::eth_sender::ProofLoadingMode;
-        match rng.gen_range(0..2) {
-            0 => T::OldProofFromDb,
-            _ => T::FriProofFromGcs,
-        }
-    }
-}
-
-impl Distribution<configs::eth_sender::SenderConfig> for EncodeDist {
-    fn sample<R: Rng + ?Sized>(&self, rng: &mut R) -> configs::eth_sender::SenderConfig {
-        configs::eth_sender::SenderConfig {
-            wait_confirmations: self.sample(rng),
-            tx_poll_period: self.sample(rng),
-            aggregate_tx_poll_period: self.sample(rng),
-            max_txs_in_flight: self.sample(rng),
-            proof_sending_mode: self.sample(rng),
-            max_aggregated_tx_gas: self.sample(rng),
-            max_eth_tx_data_size: self.sample(rng),
-            max_aggregated_blocks_to_commit: self.sample(rng),
-            max_aggregated_blocks_to_execute: self.sample(rng),
-            aggregated_block_commit_deadline: self.sample(rng),
-            aggregated_block_prove_deadline: self.sample(rng),
-            aggregated_block_execute_deadline: self.sample(rng),
-            timestamp_criteria_max_allowed_lag: self.sample(rng),
-            l1_batch_min_age_before_execute_seconds: self.sample(rng),
-            max_acceptable_priority_fee_in_gwei: self.sample(rng),
-            pubdata_sending_mode: PubdataSendingMode::Calldata,
-            tx_aggregation_paused: false,
-            tx_aggregation_only_prove_and_execute: false,
-            time_in_mempool_in_l1_blocks_cap: self.sample(rng),
-            is_verifier_pre_fflonk: self.sample(rng),
-        }
-    }
-}
-
-impl Distribution<configs::eth_sender::GasAdjusterConfig> for EncodeDist {
-    fn sample<R: Rng + ?Sized>(&self, rng: &mut R) -> configs::eth_sender::GasAdjusterConfig {
-        configs::eth_sender::GasAdjusterConfig {
-            default_priority_fee_per_gas: self.sample(rng),
-            max_base_fee_samples: self.sample(rng),
-            pricing_formula_parameter_a: self.sample(rng),
-            pricing_formula_parameter_b: self.sample(rng),
-            internal_l1_pricing_multiplier: self.sample(rng),
-            internal_enforced_l1_gas_price: self.sample(rng),
-            internal_enforced_pubdata_price: self.sample(rng),
-            poll_period: self.sample(rng),
-            max_l1_gas_price: self.sample(rng),
-            num_samples_for_blob_base_fee_estimate: self.sample(rng),
-            internal_pubdata_pricing_multiplier: self.sample(rng),
-            max_blob_base_fee: self.sample(rng),
-        }
-    }
-}
-
-impl Distribution<configs::EthWatchConfig> for EncodeDist {
-    fn sample<R: Rng + ?Sized>(&self, rng: &mut R) -> configs::EthWatchConfig {
-        configs::EthWatchConfig {
-            confirmations_for_eth_event: self.sample(rng),
-            eth_node_poll_interval: self.sample(rng),
-        }
-    }
-}
-
-impl Distribution<configs::FriProofCompressorConfig> for EncodeDist {
-    fn sample<R: Rng + ?Sized>(&self, rng: &mut R) -> configs::FriProofCompressorConfig {
-        configs::FriProofCompressorConfig {
-            compression_mode: self.sample(rng),
-            prometheus_listener_port: self.sample(rng),
-            prometheus_pushgateway_url: self.sample(rng),
-            prometheus_push_interval_ms: self.sample(rng),
-            generation_timeout_in_secs: self.sample(rng),
-            max_attempts: self.sample(rng),
-            universal_setup_path: self.sample(rng),
-            universal_setup_download_url: self.sample(rng),
-            verify_wrapper_proof: self.sample(rng),
-        }
-    }
-}
-
-impl Distribution<configs::FriProverConfig> for EncodeDist {
-    fn sample<R: Rng + ?Sized>(&self, rng: &mut R) -> configs::FriProverConfig {
-        configs::FriProverConfig {
-            setup_data_path: self.sample(rng),
-            prometheus_port: self.sample(rng),
-            max_attempts: self.sample(rng),
-            generation_timeout_in_secs: self.sample(rng),
-            prover_object_store: self.sample(rng),
-        }
-    }
-}
-
-impl Distribution<configs::FriProverGatewayConfig> for EncodeDist {
-    fn sample<R: Rng + ?Sized>(&self, rng: &mut R) -> configs::FriProverGatewayConfig {
-        configs::FriProverGatewayConfig {
-            api_url: self.sample(rng),
-            api_poll_duration_secs: self.sample(rng),
-            prometheus_listener_port: self.sample(rng),
-            prometheus_pushgateway_url: self.sample(rng),
-            prometheus_push_interval_ms: self.sample(rng),
-        }
-    }
-}
-
-impl Sample for CircuitIdRoundTuple {
-    fn sample(rng: &mut (impl Rng + ?Sized)) -> CircuitIdRoundTuple {
-        CircuitIdRoundTuple {
-            circuit_id: rng.gen(),
-            aggregation_round: rng.gen(),
-        }
-    }
-}
-
-impl Distribution<configs::FriWitnessGeneratorConfig> for EncodeDist {
-    fn sample<R: Rng + ?Sized>(&self, rng: &mut R) -> configs::FriWitnessGeneratorConfig {
-        configs::FriWitnessGeneratorConfig {
-            generation_timeout_in_secs: self.sample(rng),
-            basic_generation_timeout_in_secs: self.sample(rng),
-            leaf_generation_timeout_in_secs: self.sample(rng),
-            node_generation_timeout_in_secs: self.sample(rng),
-            recursion_tip_generation_timeout_in_secs: self.sample(rng),
-            scheduler_generation_timeout_in_secs: self.sample(rng),
-            max_attempts: self.sample(rng),
-            last_l1_batch_to_process: self.sample(rng),
-            prometheus_listener_port: self.sample(rng),
-            max_circuits_in_flight: self.sample(rng),
-        }
-    }
-}
-
-impl Distribution<configs::house_keeper::HouseKeeperConfig> for EncodeDist {
-    fn sample<R: Rng + ?Sized>(&self, rng: &mut R) -> configs::house_keeper::HouseKeeperConfig {
-        configs::house_keeper::HouseKeeperConfig {
-            l1_batch_metrics_reporting_interval_ms: self.sample(rng),
-        }
-    }
-}
-
-impl Distribution<configs::object_store::ObjectStoreMode> for EncodeDist {
-    fn sample<R: Rng + ?Sized>(&self, rng: &mut R) -> configs::object_store::ObjectStoreMode {
-        type T = configs::object_store::ObjectStoreMode;
-        match rng.gen_range(0..4) {
-            0 => T::GCS {
-                bucket_base_url: self.sample(rng),
-            },
-            1 => T::GCSWithCredentialFile {
-                bucket_base_url: self.sample(rng),
-                gcs_credential_file_path: self.sample(rng),
-            },
-            2 => T::FileBacked {
-                file_backed_base_path: self.sample(rng),
-            },
-            _ => T::GCSAnonymousReadOnly {
-                bucket_base_url: self.sample(rng),
-            },
-        }
-    }
-}
-
-impl Distribution<configs::ObjectStoreConfig> for EncodeDist {
-    fn sample<R: Rng + ?Sized>(&self, rng: &mut R) -> configs::ObjectStoreConfig {
-        configs::ObjectStoreConfig {
-            mode: self.sample(rng),
-            max_retries: self.sample(rng),
-            local_mirror_path: self.sample(rng),
-        }
-    }
-}
-
-impl Distribution<configs::ProofDataHandlerConfig> for EncodeDist {
-    fn sample<R: Rng + ?Sized>(&self, rng: &mut R) -> configs::ProofDataHandlerConfig {
-        configs::ProofDataHandlerConfig {
-            http_port: self.sample(rng),
-            proof_generation_timeout_in_secs: self.sample(rng),
-            tee_config: configs::TeeConfig {
-                tee_support: self.sample(rng),
-                first_tee_processed_batch: L1BatchNumber(rng.gen()),
-                tee_proof_generation_timeout_in_secs: self.sample(rng),
-                tee_batch_permanently_ignored_timeout_in_hours: self.sample(rng),
-            },
-        }
-    }
-}
-
-impl Distribution<configs::SnapshotsCreatorConfig> for EncodeDist {
-    fn sample<R: Rng + ?Sized>(&self, rng: &mut R) -> configs::SnapshotsCreatorConfig {
-        configs::SnapshotsCreatorConfig {
-            l1_batch_number: self.sample_opt(|| L1BatchNumber(rng.gen())),
-            version: if rng.gen() { 0 } else { 1 },
-            storage_logs_chunk_size: self.sample(rng),
-            concurrent_queries_count: self.sample(rng),
-            object_store: self.sample(rng),
-        }
-    }
-}
-
-impl Distribution<configs::ObservabilityConfig> for EncodeDist {
-    fn sample<R: Rng + ?Sized>(&self, rng: &mut R) -> configs::ObservabilityConfig {
-        configs::ObservabilityConfig {
-            sentry_url: self.sample(rng),
-            sentry_environment: self.sample(rng),
-            log_format: self.sample(rng),
-            opentelemetry: self.sample(rng),
-            log_directives: self.sample(rng),
-        }
-    }
-}
-
-impl Distribution<configs::OpentelemetryConfig> for EncodeDist {
-    fn sample<R: Rng + ?Sized>(&self, rng: &mut R) -> configs::OpentelemetryConfig {
-        configs::OpentelemetryConfig {
-            level: self.sample(rng),
-            endpoint: self.sample(rng),
-            logs_endpoint: self.sample(rng),
-        }
-    }
-}
-
->>>>>>> 4f3bfe6b
 impl Distribution<configs::GenesisConfig> for EncodeDist {
     fn sample<R: Rng + ?Sized>(&self, rng: &mut R) -> configs::GenesisConfig {
         configs::GenesisConfig {
@@ -644,131 +44,6 @@
                 0 => L1BatchCommitmentMode::Rollup,
                 _ => L1BatchCommitmentMode::Validium,
             },
-<<<<<<< HEAD
-=======
-            custom_genesis_state_path: None,
-        }
-    }
-}
-
-impl Distribution<configs::consensus::WeightedValidator> for EncodeDist {
-    fn sample<R: Rng + ?Sized>(&self, rng: &mut R) -> configs::consensus::WeightedValidator {
-        use configs::consensus::{ValidatorPublicKey, WeightedValidator};
-        WeightedValidator {
-            key: ValidatorPublicKey(self.sample(rng)),
-            weight: self.sample(rng),
-        }
-    }
-}
-
-impl Distribution<configs::consensus::WeightedAttester> for EncodeDist {
-    fn sample<R: Rng + ?Sized>(&self, rng: &mut R) -> configs::consensus::WeightedAttester {
-        use configs::consensus::{AttesterPublicKey, WeightedAttester};
-        WeightedAttester {
-            key: AttesterPublicKey(self.sample(rng)),
-            weight: self.sample(rng),
-        }
-    }
-}
-
-impl Distribution<configs::consensus::GenesisSpec> for EncodeDist {
-    fn sample<R: Rng + ?Sized>(&self, rng: &mut R) -> configs::consensus::GenesisSpec {
-        use configs::consensus::{
-            GenesisSpec, Host, NodePublicKey, ProtocolVersion, ValidatorPublicKey,
-        };
-        GenesisSpec {
-            chain_id: L2ChainId::default(),
-            protocol_version: ProtocolVersion(self.sample(rng)),
-            validators: self.sample_collect(rng),
-            attesters: self.sample_collect(rng),
-            leader: ValidatorPublicKey(self.sample(rng)),
-            registry_address: self.sample_opt(|| rng.gen()),
-            seed_peers: self
-                .sample_range(rng)
-                .map(|_| (NodePublicKey(self.sample(rng)), Host(self.sample(rng))))
-                .collect(),
-        }
-    }
-}
-
-impl Distribution<configs::consensus::ConsensusConfig> for EncodeDist {
-    fn sample<R: Rng + ?Sized>(&self, rng: &mut R) -> configs::consensus::ConsensusConfig {
-        use configs::consensus::{ConsensusConfig, Host, NodePublicKey};
-        ConsensusConfig {
-            port: self.sample(rng),
-            server_addr: self.sample(rng),
-            public_addr: Host(self.sample(rng)),
-            max_payload_size: self.sample(rng),
-            view_timeout: self.sample(rng),
-            max_batch_size: self.sample(rng),
-            gossip_dynamic_inbound_limit: self.sample(rng),
-            gossip_static_inbound: self
-                .sample_range(rng)
-                .map(|_| NodePublicKey(self.sample(rng)))
-                .collect(),
-            gossip_static_outbound: self
-                .sample_range(rng)
-                .map(|_| (NodePublicKey(self.sample(rng)), Host(self.sample(rng))))
-                .collect(),
-            genesis_spec: self.sample(rng),
-            rpc: self.sample(rng),
-            debug_page_addr: self.sample(rng),
-        }
-    }
-}
-
-impl Distribution<configs::consensus::RpcConfig> for EncodeDist {
-    fn sample<R: Rng + ?Sized>(&self, rng: &mut R) -> configs::consensus::RpcConfig {
-        configs::consensus::RpcConfig {
-            get_block_rate: self.sample(rng),
-        }
-    }
-}
-
-impl Distribution<configs::consensus::ConsensusSecrets> for EncodeDist {
-    fn sample<R: Rng + ?Sized>(&self, rng: &mut R) -> configs::consensus::ConsensusSecrets {
-        use configs::consensus::{
-            AttesterSecretKey, ConsensusSecrets, NodeSecretKey, ValidatorSecretKey,
-        };
-        ConsensusSecrets {
-            validator_key: self.sample_opt(|| ValidatorSecretKey(String::into(self.sample(rng)))),
-            attester_key: self.sample_opt(|| AttesterSecretKey(String::into(self.sample(rng)))),
-            node_key: self.sample_opt(|| NodeSecretKey(String::into(self.sample(rng)))),
-        }
-    }
-}
-
-impl Distribution<configs::secrets::L1Secrets> for EncodeDist {
-    fn sample<R: Rng + ?Sized>(&self, rng: &mut R) -> configs::secrets::L1Secrets {
-        use configs::secrets::L1Secrets;
-        L1Secrets {
-            l1_rpc_url: format!("localhost:{}", rng.gen::<u16>()).parse().unwrap(),
-            gateway_rpc_url: Some(format!("localhost:{}", rng.gen::<u16>()).parse().unwrap()),
-        }
-    }
-}
-
-impl Distribution<configs::secrets::DatabaseSecrets> for EncodeDist {
-    fn sample<R: Rng + ?Sized>(&self, rng: &mut R) -> configs::secrets::DatabaseSecrets {
-        use configs::secrets::DatabaseSecrets;
-        DatabaseSecrets {
-            server_url: Some(format!("localhost:{}", rng.gen::<u16>()).parse().unwrap()),
-            server_replica_url: Some(format!("localhost:{}", rng.gen::<u16>()).parse().unwrap()),
-            prover_url: Some(format!("localhost:{}", rng.gen::<u16>()).parse().unwrap()),
-        }
-    }
-}
-
-impl Distribution<configs::secrets::Secrets> for EncodeDist {
-    fn sample<R: Rng + ?Sized>(&self, rng: &mut R) -> configs::secrets::Secrets {
-        use configs::secrets::Secrets;
-        Secrets {
-            consensus: self.sample_opt(|| self.sample(rng)),
-            database: self.sample_opt(|| self.sample(rng)),
-            l1: self.sample_opt(|| self.sample(rng)),
-            data_availability: self.sample_opt(|| self.sample(rng)),
-            contract_verifier: self.sample_opt(|| self.sample(rng)),
->>>>>>> 4f3bfe6b
         }
     }
 }
@@ -820,26 +95,6 @@
     }
 }
 
-<<<<<<< HEAD
-=======
-impl Distribution<configs::en_config::ENConfig> for EncodeDist {
-    fn sample<R: Rng + ?Sized>(&self, rng: &mut R) -> configs::en_config::ENConfig {
-        configs::en_config::ENConfig {
-            l2_chain_id: L2ChainId::default(),
-            l1_chain_id: L1ChainId(rng.gen()),
-            main_node_url: format!("localhost:{}", rng.gen::<u16>()).parse().unwrap(),
-            l1_batch_commit_data_generator_mode: match rng.gen_range(0..2) {
-                0 => L1BatchCommitmentMode::Rollup,
-                _ => L1BatchCommitmentMode::Validium,
-            },
-            main_node_rate_limit_rps: self.sample_opt(|| rng.gen()),
-            bridge_addresses_refresh_interval_sec: self.sample_opt(|| rng.gen()),
-            gateway_chain_id: self.sample_opt(|| SLChainId(rng.gen())),
-        }
-    }
-}
-
->>>>>>> 4f3bfe6b
 impl Distribution<configs::da_client::DAClientConfig> for EncodeDist {
     fn sample<R: Rng + ?Sized>(&self, rng: &mut R) -> configs::da_client::DAClientConfig {
         Avail(AvailConfig {
@@ -853,251 +108,4 @@
             }),
         })
     }
-<<<<<<< HEAD
-=======
-}
-
-impl Distribution<configs::secrets::DataAvailabilitySecrets> for EncodeDist {
-    fn sample<R: Rng + ?Sized>(&self, rng: &mut R) -> configs::secrets::DataAvailabilitySecrets {
-        configs::secrets::DataAvailabilitySecrets::Avail(configs::da_client::avail::AvailSecrets {
-            seed_phrase: Some(<SeedPhrase as From<String>>::from(self.sample(rng))),
-            gas_relay_api_key: Some(<APIKey as From<String>>::from(self.sample(rng))),
-        })
-    }
-}
-
-impl Distribution<configs::da_dispatcher::DADispatcherConfig> for EncodeDist {
-    fn sample<R: Rng + ?Sized>(&self, rng: &mut R) -> configs::da_dispatcher::DADispatcherConfig {
-        configs::da_dispatcher::DADispatcherConfig {
-            polling_interval_ms: self.sample(rng),
-            max_rows_to_dispatch: self.sample(rng),
-            max_retries: self.sample(rng),
-            use_dummy_inclusion_data: self.sample(rng),
-            inclusion_verification_transition_enabled: self.sample(rng),
-        }
-    }
-}
-
-impl Distribution<configs::vm_runner::ProtectiveReadsWriterConfig> for EncodeDist {
-    fn sample<R: Rng + ?Sized>(
-        &self,
-        rng: &mut R,
-    ) -> configs::vm_runner::ProtectiveReadsWriterConfig {
-        configs::vm_runner::ProtectiveReadsWriterConfig {
-            db_path: self.sample(rng),
-            window_size: self.sample(rng),
-            first_processed_batch: L1BatchNumber(rng.gen()),
-        }
-    }
-}
-
-impl Distribution<configs::vm_runner::BasicWitnessInputProducerConfig> for EncodeDist {
-    fn sample<R: Rng + ?Sized>(
-        &self,
-        rng: &mut R,
-    ) -> configs::vm_runner::BasicWitnessInputProducerConfig {
-        configs::vm_runner::BasicWitnessInputProducerConfig {
-            db_path: self.sample(rng),
-            window_size: self.sample(rng),
-            first_processed_batch: L1BatchNumber(rng.gen()),
-        }
-    }
-}
-
-impl Distribution<configs::CommitmentGeneratorConfig> for EncodeDist {
-    fn sample<R: Rng + ?Sized>(&self, rng: &mut R) -> configs::CommitmentGeneratorConfig {
-        configs::CommitmentGeneratorConfig {
-            max_parallelism: self.sample(rng),
-        }
-    }
-}
-
-impl Distribution<configs::snapshot_recovery::TreeRecoveryConfig> for EncodeDist {
-    fn sample<R: Rng + ?Sized>(
-        &self,
-        rng: &mut R,
-    ) -> configs::snapshot_recovery::TreeRecoveryConfig {
-        configs::snapshot_recovery::TreeRecoveryConfig {
-            chunk_size: self.sample(rng),
-            parallel_persistence_buffer: self.sample_opt(|| rng.gen()),
-        }
-    }
-}
-
-impl Distribution<configs::snapshot_recovery::PostgresRecoveryConfig> for EncodeDist {
-    fn sample<R: Rng + ?Sized>(
-        &self,
-        rng: &mut R,
-    ) -> configs::snapshot_recovery::PostgresRecoveryConfig {
-        configs::snapshot_recovery::PostgresRecoveryConfig {
-            max_concurrency: self.sample_opt(|| rng.gen()),
-        }
-    }
-}
-
-impl Distribution<configs::snapshot_recovery::SnapshotRecoveryConfig> for EncodeDist {
-    fn sample<R: Rng + ?Sized>(
-        &self,
-        rng: &mut R,
-    ) -> configs::snapshot_recovery::SnapshotRecoveryConfig {
-        use configs::snapshot_recovery::{SnapshotRecoveryConfig, TreeRecoveryConfig};
-        let tree: TreeRecoveryConfig = self.sample(rng);
-        SnapshotRecoveryConfig {
-            enabled: self.sample(rng),
-            l1_batch: self.sample_opt(|| L1BatchNumber(rng.gen())),
-            drop_storage_key_preimages: (tree != TreeRecoveryConfig::default()) && self.sample(rng),
-            tree,
-            postgres: self.sample(rng),
-            object_store: self.sample(rng),
-        }
-    }
-}
-
-impl Distribution<configs::pruning::PruningConfig> for EncodeDist {
-    fn sample<R: Rng + ?Sized>(&self, rng: &mut R) -> configs::pruning::PruningConfig {
-        configs::pruning::PruningConfig {
-            enabled: self.sample(rng),
-            chunk_size: self.sample(rng),
-            removal_delay_sec: self.sample_opt(|| rng.gen()),
-            data_retention_sec: self.sample(rng),
-        }
-    }
-}
-
-impl Distribution<configs::base_token_adjuster::BaseTokenAdjusterConfig> for EncodeDist {
-    fn sample<R: Rng + ?Sized>(
-        &self,
-        rng: &mut R,
-    ) -> configs::base_token_adjuster::BaseTokenAdjusterConfig {
-        configs::base_token_adjuster::BaseTokenAdjusterConfig {
-            price_polling_interval_ms: self.sample(rng),
-            price_cache_update_interval_ms: self.sample(rng),
-            max_tx_gas: self.sample(rng),
-            default_priority_fee_per_gas: self.sample(rng),
-            max_acceptable_priority_fee_in_gwei: self.sample(rng),
-            l1_receipt_checking_max_attempts: self.sample(rng),
-            l1_receipt_checking_sleep_ms: self.sample(rng),
-            l1_tx_sending_max_attempts: self.sample(rng),
-            l1_tx_sending_sleep_ms: self.sample(rng),
-            l1_update_deviation_percentage: self.sample(rng),
-            price_fetching_max_attempts: self.sample(rng),
-            price_fetching_sleep_ms: self.sample(rng),
-            halt_on_error: self.sample(rng),
-        }
-    }
-}
-
-impl Distribution<configs::external_proof_integration_api::ExternalProofIntegrationApiConfig>
-    for EncodeDist
-{
-    fn sample<R: Rng + ?Sized>(
-        &self,
-        rng: &mut R,
-    ) -> configs::external_proof_integration_api::ExternalProofIntegrationApiConfig {
-        configs::external_proof_integration_api::ExternalProofIntegrationApiConfig {
-            http_port: self.sample(rng),
-        }
-    }
-}
-
-impl Distribution<configs::external_price_api_client::ExternalPriceApiClientConfig> for EncodeDist {
-    fn sample<R: Rng + ?Sized>(
-        &self,
-        rng: &mut R,
-    ) -> configs::external_price_api_client::ExternalPriceApiClientConfig {
-        configs::external_price_api_client::ExternalPriceApiClientConfig {
-            source: self.sample(rng),
-            base_url: self.sample(rng),
-            api_key: self.sample(rng),
-            client_timeout_ms: self.sample(rng),
-            forced: Some(ForcedPriceClientConfig {
-                numerator: self.sample(rng),
-                denominator: self.sample(rng),
-                fluctuation: self.sample(rng),
-                next_value_fluctuation: self.sample(rng),
-            }),
-        }
-    }
-}
-
-impl Distribution<configs::prover_job_monitor::ProverJobMonitorConfig> for EncodeDist {
-    fn sample<R: Rng + ?Sized>(
-        &self,
-        rng: &mut R,
-    ) -> configs::prover_job_monitor::ProverJobMonitorConfig {
-        configs::prover_job_monitor::ProverJobMonitorConfig {
-            prometheus_port: self.sample(rng),
-            max_db_connections: self.sample(rng),
-            graceful_shutdown_timeout_ms: self.sample(rng),
-            gpu_prover_archiver_run_interval_ms: self.sample(rng),
-            gpu_prover_archiver_archive_prover_after_ms: self.sample(rng),
-            prover_jobs_archiver_run_interval_ms: self.sample(rng),
-            prover_jobs_archiver_archive_jobs_after_ms: self.sample(rng),
-            proof_compressor_job_requeuer_run_interval_ms: self.sample(rng),
-            prover_job_requeuer_run_interval_ms: self.sample(rng),
-            witness_generator_job_requeuer_run_interval_ms: self.sample(rng),
-            proof_compressor_queue_reporter_run_interval_ms: self.sample(rng),
-            prover_queue_reporter_run_interval_ms: self.sample(rng),
-            witness_generator_queue_reporter_run_interval_ms: self.sample(rng),
-            witness_job_queuer_run_interval_ms: self.sample(rng),
-            http_port: self.sample(rng),
-        }
-    }
-}
-
-impl Distribution<configs::GeneralConfig> for EncodeDist {
-    fn sample<R: Rng + ?Sized>(&self, rng: &mut R) -> configs::GeneralConfig {
-        configs::GeneralConfig {
-            postgres_config: self.sample(rng),
-            api_config: self.sample(rng),
-            contract_verifier: self.sample(rng),
-            circuit_breaker_config: self.sample(rng),
-            mempool_config: self.sample(rng),
-            operations_manager_config: self.sample(rng),
-            state_keeper_config: self.sample(rng),
-            house_keeper_config: self.sample(rng),
-            proof_compressor_config: self.sample(rng),
-            prover_config: self.sample(rng),
-            prover_gateway: self.sample(rng),
-            witness_generator_config: self.sample(rng),
-            prometheus_config: self.sample(rng),
-            proof_data_handler_config: self.sample(rng),
-            db_config: self.sample(rng),
-            eth: self.sample(rng),
-            snapshot_creator: self.sample(rng),
-            observability: self.sample(rng),
-            da_client_config: self.sample(rng),
-            da_dispatcher_config: self.sample(rng),
-            protective_reads_writer_config: self.sample(rng),
-            basic_witness_input_producer_config: self.sample(rng),
-            commitment_generator: self.sample(rng),
-            snapshot_recovery: self.sample(rng),
-            pruning: self.sample(rng),
-            core_object_store: self.sample(rng),
-            base_token_adjuster: self.sample(rng),
-            external_price_api_client_config: self.sample(rng),
-            consensus_config: self.sample(rng),
-            external_proof_integration_api_config: self.sample(rng),
-            experimental_vm_config: self.sample(rng),
-            prover_job_monitor_config: self.sample(rng),
-            timestamp_asserter_config: self.sample(rng),
-        }
-    }
-}
-
-impl Distribution<TimestampAsserterConfig> for EncodeDist {
-    fn sample<R: Rng + ?Sized>(&self, rng: &mut R) -> TimestampAsserterConfig {
-        TimestampAsserterConfig {
-            min_time_till_end_sec: self.sample(rng),
-        }
-    }
-}
-
-impl Distribution<configs::secrets::ContractVerifierSecrets> for EncodeDist {
-    fn sample<R: Rng + ?Sized>(&self, rng: &mut R) -> configs::secrets::ContractVerifierSecrets {
-        configs::secrets::ContractVerifierSecrets {
-            etherscan_api_key: Some(<APIKey as From<String>>::from(self.sample(rng))),
-        }
-    }
->>>>>>> 4f3bfe6b
 }