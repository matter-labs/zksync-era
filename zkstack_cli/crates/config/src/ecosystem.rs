use std::{
    cell::OnceCell,
    path::{Path, PathBuf},
};

use serde::{Deserialize, Serialize, Serializer};
use thiserror::Error;
use xshell::Shell;
use zkstack_cli_common::{config::global_config, files::find_file, logger};
use zkstack_cli_types::{L1Network, ProverMode, VMOption, WalletCreation};
use zksync_basic_types::L2ChainId;

use crate::{
    consts::{
        CONFIGS_PATH, CONFIG_NAME, CONTRACTS_FILE, CONTRACTS_PATH, ECOSYSTEM_PATH, ERA_CHAIN_ID,
        ERC20_CONFIGS_FILE, ERC20_DEPLOYMENT_FILE, INITIAL_DEPLOYMENT_FILE,
        L1_CONTRACTS_FOUNDRY_INSIDE_CONTRACTS, LOCAL_ARTIFACTS_PATH, LOCAL_DB_PATH, WALLETS_FILE,
    },
    create_localhost_wallets,
    forge_interface::deploy_ecosystem::{
        input::{Erc20DeploymentConfig, InitialDeploymentConfig},
        output::{ERC20Tokens, Erc20Token},
    },
    source_files::SourceFiles,
    traits::{FileConfigTrait, FileConfigWithDefaultName, ReadConfig, SaveConfig},
    ChainConfig, ChainConfigInternal, CoreContractsConfig, WalletsConfig, ERA_VM_GENESIS_FILE,
    PROVING_NETWORKS_DEPLOY_SCRIPT_PATH, PROVING_NETWORKS_PATH, ZKSYNC_OS_GENESIS_FILE,
};

/// Ecosystem configuration file. This file is created in the chain
/// directory before network initialization.
#[derive(Debug, Clone, Serialize, Deserialize)]
struct EcosystemConfigInternal {
    name: String,
    l1_network: L1Network,
    link_to_code: PathBuf,
    #[serde(skip_serializing_if = "Option::is_none")]
    bellman_cuda_dir: Option<PathBuf>,
    chains: PathBuf,
    config: PathBuf,
    default_chain: String,
    era_chain_id: L2ChainId,
    prover_version: ProverMode,
    wallet_creation: WalletCreation,
    #[serde(skip_serializing_if = "Option::is_none")]
    era_source_files: Option<SourceFiles>,
    #[serde(skip_serializing_if = "Option::is_none")]
    zksync_os_source_files: Option<SourceFiles>,
}

/// Ecosystem configuration file. This file is created in the chain
/// directory before network initialization.
#[derive(Debug, Clone)]
pub struct EcosystemConfig {
    pub name: String,
    pub l1_network: L1Network,
    pub bellman_cuda_dir: Option<PathBuf>,
    pub chains: PathBuf,
    pub config: PathBuf,
    pub era_chain_id: L2ChainId,
    pub prover_version: ProverMode,
    pub wallet_creation: WalletCreation,
    default_chain: String,
    link_to_code: PathBuf,
    era_source_files: Option<SourceFiles>,
    zksync_os_source_files: Option<SourceFiles>,
    shell: OnceCell<Shell>,
}

impl EcosystemConfig {
    pub fn set_sources_path(
        &mut self,
        contracts_path: PathBuf,
        default_configs_path: PathBuf,
        vm_option: VMOption,
    ) {
        match vm_option {
            VMOption::EraVM => {
                self.era_source_files = Some(SourceFiles {
                    contracts_path,
                    default_configs_path,
                });
            }
            VMOption::ZKSyncOsVM => {
                self.zksync_os_source_files = Some(SourceFiles {
                    contracts_path,
                    default_configs_path,
                });
            }
        }
    }
}

impl Serialize for EcosystemConfig {
    fn serialize<S>(&self, serializer: S) -> Result<S::Ok, S::Error>
    where
        S: Serializer,
    {
        self.get_internal().serialize(serializer)
    }
}

impl ReadConfig for EcosystemConfig {
    fn read(shell: &Shell, path: impl AsRef<Path>) -> anyhow::Result<Self> {
        let config: EcosystemConfigInternal = EcosystemConfigInternal::read(shell, path)?;

        let bellman_cuda_dir = config
            .bellman_cuda_dir
            .map(|dir| shell.current_dir().join(dir));
        Ok(EcosystemConfig {
            name: config.name.clone(),
            l1_network: config.l1_network,
            link_to_code: shell.current_dir().join(config.link_to_code),
            era_source_files: config.era_source_files.clone(),
            bellman_cuda_dir,
            chains: config.chains.clone(),
            config: config.config.clone(),
            default_chain: config.default_chain.clone(),
            era_chain_id: config.era_chain_id,
            prover_version: config.prover_version,
            wallet_creation: config.wallet_creation,
            shell: Default::default(),
            zksync_os_source_files: config.zksync_os_source_files.clone(),
        })
    }
}

impl FileConfigWithDefaultName for EcosystemConfig {
    const FILE_NAME: &'static str = CONFIG_NAME;
}

impl FileConfigTrait for EcosystemConfigInternal {}

impl FileConfigTrait for EcosystemConfig {}

impl EcosystemConfig {
    #[allow(clippy::too_many_arguments)]
    pub fn new(
        name: String,
        l1_network: L1Network,
        link_to_code: PathBuf,
        bellman_cuda_dir: Option<PathBuf>,
        chains: PathBuf,
        config: PathBuf,
        default_chain: String,
        era_chain_id: L2ChainId,
        prover_version: ProverMode,
        wallet_creation: WalletCreation,
        shell: OnceCell<Shell>,
    ) -> Self {
        Self {
            name,
            l1_network,
            link_to_code,
            bellman_cuda_dir,
            chains,
            config,
            default_chain,
            era_chain_id,
            prover_version,
            wallet_creation,
            shell,
            era_source_files: None,
            zksync_os_source_files: None,
        }
    }

    fn get_shell(&self) -> &Shell {
        self.shell.get().expect("Must be initialized")
    }

    pub(crate) fn from_file(shell: &Shell) -> Result<Self, EcosystemConfigFromFileError> {
        let Ok(path) = find_file(shell, &shell.current_dir(), CONFIG_NAME) else {
            return Err(EcosystemConfigFromFileError::NotExists {
                path: shell.current_dir(),
            });
        };

        shell.change_dir(&path);

        let ecosystem = match EcosystemConfig::read(shell, CONFIG_NAME) {
            Ok(mut config) => {
                config.shell = shell.clone().into();
                config
            }
            Err(_) => {
                // Try to deserialize with chain config, if it's successful, likely we are in the folder
                // with chain and we will find the ecosystem config somewhere in parent directories
                let chain_config = ChainConfigInternal::read(shell, CONFIG_NAME)
                    .map_err(|err| EcosystemConfigFromFileError::InvalidConfig { source: err })?;
                logger::info(format!("You are in a directory with chain config, default chain for execution has changed to {}", &chain_config.name));

                let current_dir = shell.current_dir();
                let Some(parent) = current_dir.parent() else {
                    return Err(EcosystemConfigFromFileError::NotExists { path });
                };
                // Try to find ecosystem somewhere in parent directories
                shell.change_dir(parent);
                let mut ecosystem_config = EcosystemConfig::from_file(shell)?;
                // change the default chain for using it in later executions
                ecosystem_config.default_chain = chain_config.name;
                ecosystem_config
            }
        };
        Ok(ecosystem)
    }

    pub fn set_default_chain(&mut self, name: String) {
        self.default_chain = name
    }

    pub fn current_chain(&self) -> &str {
        global_config()
            .chain_name
            .as_deref()
            .unwrap_or(self.default_chain.as_ref())
    }

    pub fn load_chain(&self, name: Option<String>) -> anyhow::Result<ChainConfig> {
        let name = name.unwrap_or(self.default_chain.clone());
        self.load_chain_inner(&name)
    }

    pub fn load_current_chain(&self) -> anyhow::Result<ChainConfig> {
        self.load_chain_inner(self.current_chain())
    }

    fn load_chain_inner(&self, name: &str) -> anyhow::Result<ChainConfig> {
        let path = self.chains.join(name);

        let config = ChainConfigInternal::read(self.get_shell(), path.join(CONFIG_NAME).clone())?;

        Ok(ChainConfig::new(
            config.id,
            config.name,
            config.chain_id,
            config.prover_version,
            self.l1_network,
            path,
            config.link_to_code.unwrap_or(self.link_to_code.clone()),
            config.rocks_db_path,
            // It's required for backward compatibility
            config
                .artifacts_path
                .unwrap_or_else(|| self.get_chain_artifacts_path(name)),
            config.configs,
            config.external_node_config_path,
            config.l1_batch_commit_data_generator_mode,
            config.base_token,
            config.wallet_creation,
            self.get_shell().clone().into(),
            config.legacy_bridge,
            config.evm_emulator,
            config.tight_ports,
            config.vm_option,
            Some(SourceFiles {
                contracts_path: self.contracts_path_for_ctm(config.vm_option),
                default_configs_path: self.default_configs_path_for_ctm(config.vm_option),
            }),
        ))
    }

    pub fn get_initial_deployment_config(&self) -> anyhow::Result<InitialDeploymentConfig> {
        InitialDeploymentConfig::read(self.get_shell(), self.config.join(INITIAL_DEPLOYMENT_FILE))
    }

    pub fn get_erc20_deployment_config(&self) -> anyhow::Result<Erc20DeploymentConfig> {
        Erc20DeploymentConfig::read(self.get_shell(), self.config.join(ERC20_DEPLOYMENT_FILE))
    }
    pub fn get_erc20_tokens(&self) -> Vec<Erc20Token> {
        ERC20Tokens::read(self.get_shell(), self.config.join(ERC20_CONFIGS_FILE))
            .map(|tokens| tokens.tokens.values().cloned().collect())
            .unwrap_or_default()
    }

    pub fn get_wallets(&self) -> anyhow::Result<WalletsConfig> {
        let path = self.config.join(WALLETS_FILE);
        if self.get_shell().path_exists(&path) {
            return WalletsConfig::read(self.get_shell(), &path);
        }
        if self.wallet_creation == WalletCreation::Localhost {
            // Use 0 id for ecosystem  wallets
            let wallets = create_localhost_wallets(self.get_shell(), &self.link_to_code, 0)?;
            wallets.save(self.get_shell(), &path)?;
            return Ok(wallets);
        }
        anyhow::bail!("Wallets configs has not been found");
    }

    pub fn get_contracts_config(&self) -> anyhow::Result<CoreContractsConfig> {
        // Read contracts config with fallback to EraVM if not specified
        // This is required for backward compatibility, as previously we had only EraVM
        // and core contracts are were always EraVM
        CoreContractsConfig::read_with_fallback(
            self.get_shell(),
            self.config.join(CONTRACTS_FILE),
            VMOption::EraVM,
        )
    }

    pub fn path_to_proving_networks(&self) -> PathBuf {
        self.link_to_code.join(PROVING_NETWORKS_PATH)
    }

    pub fn path_to_proving_networks_deploy_script(&self) -> PathBuf {
        self.path_to_proving_networks()
            .join(PROVING_NETWORKS_DEPLOY_SCRIPT_PATH)
    }

    pub fn list_of_chains(&self) -> Vec<String> {
        match self.get_shell().read_dir(&self.chains) {
            Ok(entries) => entries
                .iter()
                .filter_map(|file| {
                    if file.is_dir() {
                        file.file_name().map(|a| a.to_str().unwrap().to_string())
                    } else {
                        None
                    }
                })
                .collect(),
            Err(_) => {
                // Return empty vector if chains directory doesn't exist
                Vec::new()
            }
        }
    }

    /// Path to the predefined ecosystem configs
    pub fn get_preexisting_configs_path(&self) -> PathBuf {
        self.link_to_code.join(ECOSYSTEM_PATH)
    }

    pub fn get_chain_rocks_db_path(&self, chain_name: &str) -> PathBuf {
        self.chains.join(chain_name).join(LOCAL_DB_PATH)
    }

    pub fn get_chain_artifacts_path(&self, chain_name: &str) -> PathBuf {
        self.chains.join(chain_name).join(LOCAL_ARTIFACTS_PATH)
    }

    fn get_internal(&self) -> EcosystemConfigInternal {
        let bellman_cuda_dir = self
            .bellman_cuda_dir
            .clone()
            .map(|dir| self.get_shell().current_dir().join(dir));
        EcosystemConfigInternal {
            name: self.name.clone(),
            l1_network: self.l1_network,
            link_to_code: self.get_shell().current_dir().join(&self.link_to_code),
            bellman_cuda_dir,
            chains: self.chains.clone(),
            config: self.config.clone(),
            default_chain: self.default_chain.clone(),
            era_chain_id: self.era_chain_id,
            prover_version: self.prover_version,
            wallet_creation: self.wallet_creation,
            era_source_files: self.era_source_files.clone(),
            zksync_os_source_files: self.zksync_os_source_files.clone(),
        }
    }

    pub fn get_source_files(&self, vm_option: VMOption) -> Option<&SourceFiles> {
        match vm_option {
            VMOption::EraVM => self.era_source_files.as_ref(),
            VMOption::ZKSyncOsVM => self.zksync_os_source_files.as_ref(),
        }
    }

    pub fn default_configs_path_for_ctm(&self, vm_option: VMOption) -> PathBuf {
        self.get_source_files(vm_option)
            .map(|files| files.default_configs_path.clone())
            .unwrap_or_else(|| {
                if vm_option.is_zksync_os() {
                    logger::warn("Warning: zksync_os_contracts_path is not set, falling back to default contracts path.");
                }
                self.link_to_code.join(CONFIGS_PATH)
            })
    }

    pub fn default_genesis_path(&self, vm_option: VMOption) -> PathBuf {
        self.default_configs_path_for_ctm(vm_option)
            .join(match vm_option {
                VMOption::EraVM => ERA_VM_GENESIS_FILE,
                VMOption::ZKSyncOsVM => ZKSYNC_OS_GENESIS_FILE,
            })
    }

    pub fn contracts_path_for_ctm(&self, vm_option: VMOption) -> PathBuf {
        self.get_source_files(vm_option)
            .map(|files| files.contracts_path.clone())
            .unwrap_or_else(|| {
                if vm_option.is_zksync_os(){
                    logger::warn("Warning: zksync_os_contracts_path is not set, falling back to default contracts path.");
                }
                self.link_to_code.join(CONTRACTS_PATH)
            })
    }

    pub fn path_to_foundry_scripts_for_ctm(&self, vm_option: VMOption) -> PathBuf {
        self.contracts_path_for_ctm(vm_option)
            .join(L1_CONTRACTS_FOUNDRY_INSIDE_CONTRACTS)
    }

    pub fn link_to_code(&self) -> PathBuf {
        self.link_to_code.clone()
    }

    pub fn zksync_os_exist(&self) -> bool {
        self.zksync_os_source_files.is_some()
    }
}

/// Result of checking if the ecosystem exists.
#[derive(Error, Debug)]
pub enum EcosystemConfigFromFileError {
    #[error("Ecosystem configuration not found (Could not find 'ZkStack.toml' in {path:?}: Make sure you have created an ecosystem & are in the new folder `cd path/to/ecosystem/name`)"
    )]
    NotExists { path: PathBuf },
    #[error("Invalid ecosystem configuration")]
    InvalidConfig { source: anyhow::Error },
}

pub fn get_default_era_chain_id() -> L2ChainId {
    L2ChainId::from(ERA_CHAIN_ID)
}

<<<<<<< HEAD
pub fn get_link_to_prover(link_to_code: &Path) -> PathBuf {
    link_to_code.join("prover")
=======
// Find file in all parents repository and return necessary path or an empty error if nothing has been found
fn find_file(shell: &Shell, path_buf: PathBuf, file_name: &str) -> Result<PathBuf, ()> {
    let _dir = shell.push_dir(path_buf);
    if shell.path_exists(file_name) {
        Ok(shell.current_dir())
    } else {
        let current_dir = shell.current_dir();
        let Some(path) = current_dir.parent() else {
            return Err(());
        };
        find_file(shell, path.to_path_buf(), file_name)
    }
}

pub fn get_link_to_prover(config: &EcosystemConfig) -> PathBuf {
    let link_to_code = config.link_to_code.clone();
    let mut link_to_prover = link_to_code.into_os_string();
    link_to_prover.push("/prover");
    link_to_prover.into()
}

#[cfg(test)]
mod tests {
    use super::*;
    use std::cell::OnceCell;
    use zkstack_cli_types::{L1Network, ProverMode, WalletCreation};

    #[test]
    fn test_list_of_chains_with_missing_directory() {
        let shell = Shell::new().unwrap();
        let current_dir = shell.current_dir();

        // Create an ecosystem config with a non-existent chains directory
        let ecosystem_config = EcosystemConfig {
            name: "test".to_string(),
            l1_network: L1Network::Localhost,
            link_to_code: current_dir.clone(),
            bellman_cuda_dir: None,
            chains: current_dir.join("non_existent_chains_dir"), // This directory doesn't exist
            config: current_dir.join("config"),
            default_chain: "test_chain".to_string(),
            era_chain_id: get_default_era_chain_id(),
            prover_version: ProverMode::NoProofs,
            wallet_creation: WalletCreation::Localhost,
            shell: OnceCell::new(),
        };

        // Initialize the shell in the config
        ecosystem_config.shell.set(shell).unwrap();

        // This should not panic and should return an empty vector
        let chains = ecosystem_config.list_of_chains();

        // Verify that it returns an empty vector instead of panicking
        assert!(
            chains.is_empty(),
            "Expected empty vector, got: {:?}",
            chains
        );
    }
>>>>>>> dfdef907
}<|MERGE_RESOLUTION|>--- conflicted
+++ resolved
@@ -425,29 +425,8 @@
     L2ChainId::from(ERA_CHAIN_ID)
 }
 
-<<<<<<< HEAD
 pub fn get_link_to_prover(link_to_code: &Path) -> PathBuf {
     link_to_code.join("prover")
-=======
-// Find file in all parents repository and return necessary path or an empty error if nothing has been found
-fn find_file(shell: &Shell, path_buf: PathBuf, file_name: &str) -> Result<PathBuf, ()> {
-    let _dir = shell.push_dir(path_buf);
-    if shell.path_exists(file_name) {
-        Ok(shell.current_dir())
-    } else {
-        let current_dir = shell.current_dir();
-        let Some(path) = current_dir.parent() else {
-            return Err(());
-        };
-        find_file(shell, path.to_path_buf(), file_name)
-    }
-}
-
-pub fn get_link_to_prover(config: &EcosystemConfig) -> PathBuf {
-    let link_to_code = config.link_to_code.clone();
-    let mut link_to_prover = link_to_code.into_os_string();
-    link_to_prover.push("/prover");
-    link_to_prover.into()
 }
 
 #[cfg(test)]
@@ -489,5 +468,4 @@
             chains
         );
     }
->>>>>>> dfdef907
 }