--- conflicted
+++ resolved
@@ -742,8 +742,6 @@
         }
     }
 
-<<<<<<< HEAD
-=======
     pub async fn mark_witness_inputs_job_as_queued(&mut self, block_number: L1BatchNumber) {
         sqlx::query!(
             "UPDATE witness_inputs \
@@ -757,41 +755,6 @@
         .unwrap();
     }
 
-    pub async fn get_basic_circuit_and_circuit_inputs_blob_urls_to_be_cleaned(
-        &mut self,
-        limit: u8,
-    ) -> Vec<(i64, (String, String))> {
-        {
-            let job_ids = sqlx::query!(
-                r#"
-                    SELECT l1_batch_number, basic_circuits_blob_url, basic_circuits_inputs_blob_url FROM leaf_aggregation_witness_jobs
-                    WHERE status='successful' AND is_blob_cleaned=FALSE
-                    AND basic_circuits_blob_url is NOT NULL
-                    AND basic_circuits_inputs_blob_url is NOT NULL
-                    AND updated_at < NOW() - INTERVAL '30 days'
-                    LIMIT $1;
-                "#,
-                limit as i32
-            )
-                .fetch_all(self.storage.conn())
-                .await
-                .unwrap();
-            job_ids
-                .into_iter()
-                .map(|row| {
-                    (
-                        row.l1_batch_number,
-                        (
-                            row.basic_circuits_blob_url.unwrap(),
-                            row.basic_circuits_inputs_blob_url.unwrap(),
-                        ),
-                    )
-                })
-                .collect()
-        }
-    }
-
->>>>>>> 72b44356
     pub async fn get_leaf_layer_subqueues_and_aggregation_outputs_blob_urls_to_be_cleaned(
         &mut self,
         limit: u8,
