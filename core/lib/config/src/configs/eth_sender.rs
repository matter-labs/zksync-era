use std::time::Duration;

use anyhow::Context as _;
use serde::Deserialize;
use zksync_basic_types::H256;
use zksync_crypto_primitives::K256PrivateKey;

use crate::EthWatchConfig;

/// Configuration for the Ethereum related components.
#[derive(Debug, Deserialize, Clone, PartialEq)]
pub struct EthConfig {
    /// Options related to the Ethereum sender directly.
    pub sender: Option<SenderConfig>,
    /// Options related to the `GasAdjuster` submodule.
    pub gas_adjuster: Option<GasAdjusterConfig>,
    pub watcher: Option<EthWatchConfig>,
}

impl EthConfig {
    /// Creates a mock configuration object suitable for unit tests.
    /// Values inside match the config used for localhost development.
    pub fn for_tests() -> Self {
        Self {
            sender: Some(SenderConfig {
                aggregated_proof_sizes: vec![1],
                wait_confirmations: Some(1),
                tx_poll_period: 1,
                aggregate_tx_poll_period: 1,
                max_txs_in_flight: 30,
                proof_sending_mode: ProofSendingMode::SkipEveryProof,
                max_aggregated_tx_gas: 4000000,
                max_eth_tx_data_size: 6000000,
                max_aggregated_blocks_to_commit: 10,
                max_aggregated_blocks_to_execute: 10,
                aggregated_block_commit_deadline: 1,
                aggregated_block_prove_deadline: 10,
                aggregated_block_execute_deadline: 10,
                timestamp_criteria_max_allowed_lag: 30,
                l1_batch_min_age_before_execute_seconds: None,
                max_acceptable_priority_fee_in_gwei: 100000000000,
                pubdata_sending_mode: PubdataSendingMode::Calldata,
            }),
            gas_adjuster: Some(GasAdjusterConfig {
                default_priority_fee_per_gas: 1000000000,
                max_base_fee_samples: 10000,
                pricing_formula_parameter_a: 1.5,
                pricing_formula_parameter_b: 1.0005,
                internal_l1_pricing_multiplier: 0.8,
                internal_enforced_l1_gas_price: None,
                internal_enforced_pubdata_price: None,
                poll_period: 5,
                max_l1_gas_price: None,
                num_samples_for_blob_base_fee_estimate: 10,
                internal_pubdata_pricing_multiplier: 1.0,
                max_blob_base_fee: None,
            }),
            watcher: Some(EthWatchConfig {
                confirmations_for_eth_event: None,
                eth_node_poll_interval: 0,
            }),
        }
    }
}

#[derive(Debug, Deserialize, Clone, Copy, PartialEq)]
pub enum ProofSendingMode {
    OnlyRealProofs,
    OnlySampledProofs,
    SkipEveryProof,
}

#[derive(Debug, Deserialize, Clone, Copy, PartialEq)]
pub enum ProofLoadingMode {
    OldProofFromDb,
    FriProofFromGcs,
}

#[derive(Debug, Deserialize, Clone, Copy, PartialEq, Default)]
pub enum PubdataSendingMode {
    #[default]
    Calldata,
    Blobs,
    Custom,
}

#[derive(Debug, Deserialize, Clone, PartialEq)]
pub struct SenderConfig {
    pub aggregated_proof_sizes: Vec<usize>,
    /// Amount of confirmations required to consider L1 transaction committed.
    /// If not specified L1 transaction will be considered finalized once its block is finalized.
    pub wait_confirmations: Option<u64>,
    /// Node polling period in seconds.
    pub tx_poll_period: u64,
    /// Aggregate txs polling period in seconds.
    pub aggregate_tx_poll_period: u64,
    /// The maximum number of unconfirmed Ethereum transactions.
    pub max_txs_in_flight: u64,
    /// The mode in which proofs are sent.
    pub proof_sending_mode: ProofSendingMode,

    pub max_aggregated_tx_gas: u32,
    pub max_eth_tx_data_size: usize,
    pub max_aggregated_blocks_to_commit: u32,
    pub max_aggregated_blocks_to_execute: u32,
    pub aggregated_block_commit_deadline: u64,
    pub aggregated_block_prove_deadline: u64,
    pub aggregated_block_execute_deadline: u64,
    pub timestamp_criteria_max_allowed_lag: usize,

    /// L1 batches will only be executed on L1 contract after they are at least this number of seconds old.
    /// Note that this number must be slightly higher than the one set on the contract,
    /// because the contract uses block.timestamp which lags behind the clock time.
    pub l1_batch_min_age_before_execute_seconds: Option<u64>,
    // Max acceptable fee for sending tx it acts as a safeguard to prevent sending tx with very high fees.
    pub max_acceptable_priority_fee_in_gwei: u64,

<<<<<<< HEAD
    /// The mode in which proofs are loaded, either from DB/GCS for FRI/Old proof.
    pub proof_loading_mode: ProofLoadingMode,

    /// The mode in which we send pubdata
=======
    /// The mode in which we send pubdata, either Calldata or Blobs
>>>>>>> c156798c
    pub pubdata_sending_mode: PubdataSendingMode,
}

impl SenderConfig {
    /// Converts `self.tx_poll_period` into `Duration`.
    pub fn tx_poll_period(&self) -> Duration {
        Duration::from_secs(self.tx_poll_period)
    }

    /// Converts `self.aggregate_tx_poll_period` into `Duration`.
    pub fn aggregate_tx_poll_period(&self) -> Duration {
        Duration::from_secs(self.aggregate_tx_poll_period)
    }

    // Don't load private key, if it's not required.
    #[deprecated]
    pub fn private_key(&self) -> anyhow::Result<Option<K256PrivateKey>> {
        std::env::var("ETH_SENDER_SENDER_OPERATOR_PRIVATE_KEY")
            .ok()
            .map(|pk| {
                let private_key_bytes: H256 =
                    pk.parse().context("failed parsing private key bytes")?;
                K256PrivateKey::from_bytes(private_key_bytes)
                    .context("private key bytes are invalid")
            })
            .transpose()
    }

    // Don't load blobs private key, if it's not required
    #[deprecated]
    pub fn private_key_blobs(&self) -> Option<H256> {
        std::env::var("ETH_SENDER_SENDER_OPERATOR_BLOBS_PRIVATE_KEY")
            .ok()
            .map(|pk| pk.parse().unwrap())
    }
}

#[derive(Debug, Deserialize, Copy, Clone, PartialEq)]
pub struct GasAdjusterConfig {
    /// Priority Fee to be used by GasAdjuster
    pub default_priority_fee_per_gas: u64,
    /// Number of blocks collected by GasAdjuster from which base_fee median is taken
    pub max_base_fee_samples: usize,
    /// Parameter of the transaction base_fee_per_gas pricing formula
    pub pricing_formula_parameter_a: f64,
    /// Parameter of the transaction base_fee_per_gas pricing formula
    pub pricing_formula_parameter_b: f64,
    /// Parameter by which the base fee will be multiplied for internal purposes
    pub internal_l1_pricing_multiplier: f64,
    /// If equal to Some(x), then it will always provide `x` as the L1 gas price
    pub internal_enforced_l1_gas_price: Option<u64>,
    /// If equal to Some(x), then it will always provide `x` as the pubdata price
    pub internal_enforced_pubdata_price: Option<u64>,
    /// Node polling period in seconds
    pub poll_period: u64,
    /// Max number of l1 gas price that is allowed to be used.
    pub max_l1_gas_price: Option<u64>,
    /// Number of blocks collected by GasAdjuster from which `blob_base_fee` median is taken
    #[serde(default = "GasAdjusterConfig::default_num_samples_for_blob_base_fee_estimate")]
    pub num_samples_for_blob_base_fee_estimate: usize,
    /// Parameter by which the pubdata fee will be multiplied for internal purposes
    #[serde(default = "GasAdjusterConfig::default_internal_pubdata_pricing_multiplier")]
    pub internal_pubdata_pricing_multiplier: f64,
    /// Max blob base fee that is allowed to be used.
    pub max_blob_base_fee: Option<u64>,
}

impl GasAdjusterConfig {
    /// Converts `self.poll_period` into `Duration`.
    pub fn poll_period(&self) -> Duration {
        Duration::from_secs(self.poll_period)
    }

    pub fn max_l1_gas_price(&self) -> u64 {
        self.max_l1_gas_price.unwrap_or(u64::MAX)
    }

    pub fn max_blob_base_fee(&self) -> u64 {
        self.max_blob_base_fee.unwrap_or(u64::MAX)
    }

    pub const fn default_num_samples_for_blob_base_fee_estimate() -> usize {
        10
    }

    pub const fn default_internal_pubdata_pricing_multiplier() -> f64 {
        1.0
    }
}<|MERGE_RESOLUTION|>--- conflicted
+++ resolved
@@ -115,14 +115,7 @@
     // Max acceptable fee for sending tx it acts as a safeguard to prevent sending tx with very high fees.
     pub max_acceptable_priority_fee_in_gwei: u64,
 
-<<<<<<< HEAD
-    /// The mode in which proofs are loaded, either from DB/GCS for FRI/Old proof.
-    pub proof_loading_mode: ProofLoadingMode,
-
     /// The mode in which we send pubdata
-=======
-    /// The mode in which we send pubdata, either Calldata or Blobs
->>>>>>> c156798c
     pub pubdata_sending_mode: PubdataSendingMode,
 }
 
