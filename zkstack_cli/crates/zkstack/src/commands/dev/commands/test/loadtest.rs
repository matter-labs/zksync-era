use anyhow::Context;
use xshell::{cmd, Shell};
use zkstack_cli_common::{cmd::Cmd, config::global_config, logger};
use zkstack_cli_config::EcosystemConfig;

use crate::commands::dev::messages::MSG_CHAIN_NOT_FOUND_ERR;

pub async fn run(shell: &Shell) -> anyhow::Result<()> {
    let ecosystem_config = EcosystemConfig::from_file(shell)?;

    let chain_config = ecosystem_config
        .load_current_chain()
        .context(MSG_CHAIN_NOT_FOUND_ERR)?;

    let general_config = chain_config.get_general_config().await?;

<<<<<<< HEAD
    let mut command = cmd!(shell, "cargo run --release --bin loadnext")
        .env(
            "L2_CHAIN_ID",
            chain_config
                .get_genesis_config()
                .await?
                .get::<u64>("l2_chain_id")?
                .to_string(),
        )
        .env(
            "MAIN_TOKEN",
            format!(
                "{:?}",
                ecosystem_config
                    .get_erc20_tokens()
                    .first()
                    .context("NO Erc20 tokens were deployed")?
                    .address
            ),
        )
        .env(
            "L2_RPC_ADDRESS",
            general_config.get::<String>("api.web3_json_rpc.http_url")?,
        )
        .env(
            "L2_WS_RPC_ADDRESS",
            general_config.get::<String>("api.web3_json_rpc.ws_url")?,
        );
=======
    let mut command = cmd!(
        shell,
        "cargo run --manifest-path ./core/Cargo.toml --release --bin loadnext"
    )
    .env(
        "L2_CHAIN_ID",
        chain_config
            .get_genesis_config()?
            .l2_chain_id
            .as_u64()
            .to_string(),
    )
    .env(
        "MAIN_TOKEN",
        format!(
            "{:?}",
            ecosystem_config
                .get_erc20_tokens()
                .first()
                .context("NO Erc20 tokens were deployed")?
                .address
        ),
    )
    .env("L2_RPC_ADDRESS", general_api.web3_json_rpc.http_url)
    .env("L2_WS_RPC_ADDRESS", general_api.web3_json_rpc.ws_url);
>>>>>>> 293617ac

    if global_config().verbose {
        command = command.env("RUST_LOG", "loadnext=info")
    }

    Cmd::new(command).with_force_run().run()?;

    logger::outro("Loadtest success");

    Ok(())
}<|MERGE_RESOLUTION|>--- conflicted
+++ resolved
@@ -14,36 +14,6 @@
 
     let general_config = chain_config.get_general_config().await?;
 
-<<<<<<< HEAD
-    let mut command = cmd!(shell, "cargo run --release --bin loadnext")
-        .env(
-            "L2_CHAIN_ID",
-            chain_config
-                .get_genesis_config()
-                .await?
-                .get::<u64>("l2_chain_id")?
-                .to_string(),
-        )
-        .env(
-            "MAIN_TOKEN",
-            format!(
-                "{:?}",
-                ecosystem_config
-                    .get_erc20_tokens()
-                    .first()
-                    .context("NO Erc20 tokens were deployed")?
-                    .address
-            ),
-        )
-        .env(
-            "L2_RPC_ADDRESS",
-            general_config.get::<String>("api.web3_json_rpc.http_url")?,
-        )
-        .env(
-            "L2_WS_RPC_ADDRESS",
-            general_config.get::<String>("api.web3_json_rpc.ws_url")?,
-        );
-=======
     let mut command = cmd!(
         shell,
         "cargo run --manifest-path ./core/Cargo.toml --release --bin loadnext"
@@ -51,9 +21,9 @@
     .env(
         "L2_CHAIN_ID",
         chain_config
-            .get_genesis_config()?
-            .l2_chain_id
-            .as_u64()
+            .get_genesis_config()
+            .await?
+            .get::<u64>("l2_chain_id")?
             .to_string(),
     )
     .env(
@@ -67,9 +37,14 @@
                 .address
         ),
     )
-    .env("L2_RPC_ADDRESS", general_api.web3_json_rpc.http_url)
-    .env("L2_WS_RPC_ADDRESS", general_api.web3_json_rpc.ws_url);
->>>>>>> 293617ac
+    .env(
+        "L2_RPC_ADDRESS",
+        general_config.get::<String>("api.web3_json_rpc.http_url")?,
+    )
+    .env(
+        "L2_WS_RPC_ADDRESS",
+        general_config.get::<String>("api.web3_json_rpc.ws_url")?,
+    );
 
     if global_config().verbose {
         command = command.env("RUST_LOG", "loadnext=info")
