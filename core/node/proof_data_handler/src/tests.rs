--- conflicted
+++ resolved
@@ -17,60 +17,6 @@
 
 #[tokio::test]
 async fn request_tee_proof_inputs() {
-<<<<<<< HEAD
-    // prepare a sample mocked TEE verifier input
-
-    let batch_number = L1BatchNumber::from(1);
-    let tvi = V1TeeVerifierInput::new(
-        WitnessInputMerklePaths::new(0),
-        vec![],
-        L1BatchEnv {
-            previous_batch_hash: Some(H256([1; 32])),
-            number: batch_number,
-            timestamp: 0,
-            fee_input: Default::default(),
-            fee_account: Default::default(),
-            enforced_base_fee: None,
-            first_l2_block: L2BlockEnv {
-                number: 0,
-                timestamp: 0,
-                prev_block_hash: H256([1; 32]),
-                max_virtual_blocks_to_create: 0,
-            },
-        },
-        SystemEnv {
-            zk_porter_available: false,
-            version: Default::default(),
-            base_system_smart_contracts: BaseSystemContracts {
-                bootloader: SystemContractCode {
-                    code: vec![U256([1; 4])],
-                    hash: H256([1; 32]),
-                },
-                default_aa: SystemContractCode {
-                    code: vec![U256([1; 4])],
-                    hash: H256([1; 32]),
-                },
-                evm_emulator: None,
-            },
-            bootloader_gas_limit: 0,
-            execution_mode: TxExecutionMode::VerifyExecute,
-            default_validation_computational_gas_limit: 0,
-            chain_id: Default::default(),
-        },
-        vec![(H256([1; 32]), vec![0, 1, 2, 3, 4])],
-        Default::default(),
-    );
-    let tvi = TeeVerifierInput::V1(tvi);
-
-    // populate mocked object store with a single batch blob
-
-    let blob_store = MockObjectStore::arc();
-    let object_path = blob_store.put(batch_number, &tvi).await.unwrap();
-
-    // get connection to the SQL db and mock the status of the TEE proof generation
-
-=======
->>>>>>> 9d88373f
     let db_conn_pool = ConnectionPool::test_pool().await;
 
     let app = create_proof_processing_router(
