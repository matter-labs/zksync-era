use std::{collections::HashSet, net::Ipv4Addr, str::FromStr, sync::Arc, time::Duration};

use anyhow::Context as _;
use clap::Parser;
use metrics::EN_METRICS;
use node_builder::ExternalNodeBuilder;
use tokio::{
    sync::{oneshot, watch, RwLock},
    task::{self, JoinHandle},
};
use zksync_block_reverter::{BlockReverter, NodeRole};
use zksync_commitment_generator::{
    validation_task::L1BatchCommitmentModeValidationTask, CommitmentGenerator,
};
use zksync_concurrency::{ctx, scope};
use zksync_config::configs::{api::MerkleTreeApiConfig, database::MerkleTreeMode};
use zksync_consistency_checker::ConsistencyChecker;
use zksync_core_leftovers::setup_sigint_handler;
use zksync_dal::{metrics::PostgresMetrics, ConnectionPool, Core};
use zksync_db_connection::{
    connection_pool::ConnectionPoolBuilder, healthcheck::ConnectionPoolHealthCheck,
};
use zksync_health_check::{AppHealthCheck, HealthStatus, ReactiveHealthCheck};
use zksync_metadata_calculator::{
    api_server::{TreeApiClient, TreeApiHttpClient},
    MetadataCalculator, MetadataCalculatorConfig, MetadataCalculatorRecoveryConfig,
};
use zksync_node_api_server::{
    execution_sandbox::VmConcurrencyLimiter,
    healthcheck::HealthCheckHandle,
    tx_sender::{proxy::TxProxy, ApiContracts, TxSenderBuilder},
    web3::{mempool_cache::MempoolCache, ApiBuilder, Namespace},
};
use zksync_node_consensus as consensus;
use zksync_node_db_pruner::{DbPruner, DbPrunerConfig};
use zksync_node_fee_model::l1_gas_price::MainNodeFeeParamsFetcher;
use zksync_node_sync::{
    batch_status_updater::BatchStatusUpdater, external_io::ExternalIO,
    tree_data_fetcher::TreeDataFetcher, validate_chain_ids_task::ValidateChainIdsTask, ActionQueue,
    MainNodeHealthCheck, SyncState,
};
use zksync_reorg_detector::ReorgDetector;
use zksync_shared_metrics::rustc::RUST_METRICS;
use zksync_state::{PostgresStorageCaches, RocksdbStorageOptions};
use zksync_state_keeper::{
    seal_criteria::NoopSealer, AsyncRocksdbCache, BatchExecutor, MainBatchExecutor, OutputHandler,
    StateKeeperPersistence, TreeWritesPersistence, ZkSyncStateKeeper,
};
use zksync_storage::RocksDB;
use zksync_types::L2ChainId;
use zksync_utils::wait_for_tasks::ManagedTasks;
use zksync_web3_decl::{
    client::{Client, DynClient, L1, L2},
    jsonrpsee,
    namespaces::EnNamespaceClient,
};

use crate::{
    config::ExternalNodeConfig,
    init::{ensure_storage_initialized, SnapshotRecoveryConfig},
};

mod config;
mod init;
mod metadata;
mod metrics;
mod node_builder;
#[cfg(test)]
mod tests;

/// Creates the state keeper configured to work in the external node mode.
#[allow(clippy::too_many_arguments)]
async fn build_state_keeper(
    action_queue: ActionQueue,
    state_keeper_db_path: String,
    config: &ExternalNodeConfig,
    connection_pool: ConnectionPool<Core>,
    main_node_client: Box<DynClient<L2>>,
    output_handler: OutputHandler,
    stop_receiver: watch::Receiver<bool>,
    chain_id: L2ChainId,
    task_handles: &mut Vec<JoinHandle<anyhow::Result<()>>>,
) -> anyhow::Result<ZkSyncStateKeeper> {
    // We only need call traces on the external node if the `debug_` namespace is enabled.
    let save_call_traces = config.optional.api_namespaces().contains(&Namespace::Debug);

    let cache_options = RocksdbStorageOptions {
        block_cache_capacity: config.experimental.state_keeper_db_block_cache_capacity(),
        max_open_files: config.experimental.state_keeper_db_max_open_files,
    };
    let (storage_factory, task) =
        AsyncRocksdbCache::new(connection_pool.clone(), state_keeper_db_path, cache_options);
    let mut stop_receiver_clone = stop_receiver.clone();
    task_handles.push(tokio::spawn(async move {
        let result = task.run(stop_receiver_clone.clone()).await;
        stop_receiver_clone.changed().await?;
        result
    }));
    let batch_executor_base: Box<dyn BatchExecutor> =
        Box::new(MainBatchExecutor::new(save_call_traces, true));

    let io = ExternalIO::new(
        connection_pool,
        action_queue,
        Box::new(main_node_client.for_component("external_io")),
        chain_id,
    )
    .await
    .context("Failed initializing I/O for external node state keeper")?;

    Ok(ZkSyncStateKeeper::new(
        stop_receiver,
        Box::new(io),
        batch_executor_base,
        output_handler,
        Arc::new(NoopSealer),
        Arc::new(storage_factory),
    ))
}

async fn run_tree(
    task_futures: &mut Vec<JoinHandle<anyhow::Result<()>>>,
    config: &ExternalNodeConfig,
    api_config: Option<&MerkleTreeApiConfig>,
    app_health: &AppHealthCheck,
    stop_receiver: watch::Receiver<bool>,
    tree_pool: ConnectionPool<Core>,
) -> anyhow::Result<Arc<dyn TreeApiClient>> {
    let metadata_calculator_config = MetadataCalculatorConfig {
        db_path: config.required.merkle_tree_path.clone(),
        max_open_files: config.optional.merkle_tree_max_open_files,
        mode: MerkleTreeMode::Lightweight,
        delay_interval: config.optional.merkle_tree_processing_delay(),
        max_l1_batches_per_iter: config.optional.merkle_tree_max_l1_batches_per_iter,
        multi_get_chunk_size: config.optional.merkle_tree_multi_get_chunk_size,
        block_cache_capacity: config.optional.merkle_tree_block_cache_size(),
        include_indices_and_filters_in_block_cache: config
            .optional
            .merkle_tree_include_indices_and_filters_in_block_cache,
        memtable_capacity: config.optional.merkle_tree_memtable_capacity(),
        stalled_writes_timeout: config.optional.merkle_tree_stalled_writes_timeout(),
        sealed_batches_have_protective_reads: config.optional.protective_reads_persistence_enabled,
        recovery: MetadataCalculatorRecoveryConfig {
            desired_chunk_size: config.experimental.snapshots_recovery_tree_chunk_size,
            parallel_persistence_buffer: config
                .experimental
                .snapshots_recovery_tree_parallel_persistence_buffer,
        },
    };

    let max_concurrency = config
        .optional
        .snapshots_recovery_postgres_max_concurrency
        .get();
    let max_concurrency = u32::try_from(max_concurrency).with_context(|| {
        format!("snapshot recovery max concurrency ({max_concurrency}) is too large")
    })?;
    let recovery_pool = ConnectionPool::builder(
        tree_pool.database_url().clone(),
        max_concurrency.min(config.postgres.max_connections),
    )
    .build()
    .await
    .context("failed creating DB pool for Merkle tree recovery")?;

    let mut metadata_calculator =
        MetadataCalculator::new(metadata_calculator_config, None, tree_pool)
            .await
            .context("failed initializing metadata calculator")?
            .with_recovery_pool(recovery_pool);

    let tree_reader = Arc::new(metadata_calculator.tree_reader());
    app_health.insert_custom_component(Arc::new(metadata_calculator.tree_health_check()))?;

    if config.optional.pruning_enabled {
        tracing::warn!("Proceeding with node state pruning for the Merkle tree. This is an experimental feature; use at your own risk");

        let pruning_task =
            metadata_calculator.pruning_task(config.optional.pruning_removal_delay() / 2);
        app_health.insert_component(pruning_task.health_check())?;
        let pruning_task_handle = tokio::spawn(pruning_task.run(stop_receiver.clone()));
        task_futures.push(pruning_task_handle);
    }

    if let Some(api_config) = api_config {
        let address = (Ipv4Addr::UNSPECIFIED, api_config.port).into();
        let tree_reader = metadata_calculator.tree_reader();
        let mut stop_receiver = stop_receiver.clone();
        task_futures.push(tokio::spawn(async move {
            if let Some(reader) = tree_reader.wait().await {
                reader.run_api_server(address, stop_receiver).await
            } else {
                // Tree is dropped before initialized, e.g. because the node is getting shut down.
                // We don't want to treat this as an error since it could mask the real shutdown cause in logs etc.
                tracing::warn!(
                    "Tree is dropped before initialized, not starting the tree API server"
                );
                stop_receiver.changed().await?;
                Ok(())
            }
        }));
    }

    let tree_handle = task::spawn(metadata_calculator.run(stop_receiver));

    task_futures.push(tree_handle);
    Ok(tree_reader)
}

#[allow(clippy::too_many_arguments)]
async fn run_core(
    config: &ExternalNodeConfig,
    connection_pool: ConnectionPool<Core>,
    main_node_client: Box<DynClient<L2>>,
    eth_client: Box<DynClient<L1>>,
    task_handles: &mut Vec<JoinHandle<anyhow::Result<()>>>,
    app_health: &AppHealthCheck,
    stop_receiver: watch::Receiver<bool>,
    singleton_pool_builder: &ConnectionPoolBuilder<Core>,
) -> anyhow::Result<SyncState> {
    // Create components.
    let sync_state = SyncState::default();
    app_health.insert_custom_component(Arc::new(sync_state.clone()))?;
    let (action_queue_sender, action_queue) = ActionQueue::new();

    let (persistence, miniblock_sealer) = StateKeeperPersistence::new(
        connection_pool.clone(),
        config
            .remote
            .l2_shared_bridge_addr
            .expect("L2 shared bridge address is not set"),
        config.optional.l2_block_seal_queue_capacity,
    );
    task_handles.push(tokio::spawn(miniblock_sealer.run()));

    let mut persistence = persistence.with_tx_insertion();
    if !config.optional.protective_reads_persistence_enabled {
        // **Important:** Disabling protective reads persistence is only sound if the node will never
        // run a full Merkle tree.
        tracing::warn!("Disabling persisting protective reads; this should be safe, but is considered an experimental option at the moment");
        persistence = persistence.without_protective_reads();
    }
    let tree_writes_persistence = TreeWritesPersistence::new(connection_pool.clone());

    let output_handler = OutputHandler::new(Box::new(persistence))
        .with_handler(Box::new(tree_writes_persistence))
        .with_handler(Box::new(sync_state.clone()));
    let state_keeper = build_state_keeper(
        action_queue,
        config.required.state_cache_path.clone(),
        config,
        connection_pool.clone(),
        main_node_client.clone(),
        output_handler,
        stop_receiver.clone(),
        config.required.l2_chain_id,
        task_handles,
    )
    .await?;

    task_handles.push(tokio::spawn({
        let config = config.consensus.clone();
        let secrets =
            config::read_consensus_secrets().context("config::read_consensus_secrets()")?;
        let cfg = match (config, secrets) {
            (Some(cfg), Some(secrets)) => Some((cfg, secrets)),
            (Some(_), None) => {
                anyhow::bail!("Consensus config is specified, but secrets are missing")
            }
            (None, _) => {
                // Secrets may be unconditionally embedded in some environments, but they are unused
                // unless a consensus config is provided.
                None
            }
        };

        let pool = connection_pool.clone();
        let sync_state = sync_state.clone();
        let main_node_client = main_node_client.clone();
        let mut stop_receiver = stop_receiver.clone();
        async move {
            // We instantiate the root context here, since the consensus task is the only user of the
            // structured concurrency framework.
            // Note, however, that awaiting for the `stop_receiver` is related to the root context behavior,
            // not the consensus task itself. There may have been any number of tasks running in the root context,
            // but we only need to wait for stop signal once, and it will be propagated to all child contexts.
            let ctx = ctx::root();
            scope::run!(&ctx, |ctx, s| async move {
                s.spawn_bg(consensus::era::run_en(
                    ctx,
                    cfg,
                    pool,
                    sync_state,
                    main_node_client,
                    action_queue_sender,
                ));
                ctx.wait(stop_receiver.wait_for(|stop| *stop)).await??;
                Ok(())
            })
            .await
            .context("consensus actor")
        }
    }));

    if config.optional.pruning_enabled {
        tracing::warn!("Proceeding with node state pruning for Postgres. This is an experimental feature; use at your own risk");

        let minimum_l1_batch_age = config.optional.pruning_data_retention();
        tracing::info!(
            "Configured pruning of batches after they become {minimum_l1_batch_age:?} old"
        );
        let db_pruner = DbPruner::new(
            DbPrunerConfig {
                removal_delay: config.optional.pruning_removal_delay(),
                pruned_batch_chunk_size: config.optional.pruning_chunk_size,
                minimum_l1_batch_age,
            },
            connection_pool.clone(),
        );
        app_health.insert_component(db_pruner.health_check())?;
        task_handles.push(tokio::spawn(db_pruner.run(stop_receiver.clone())));
    }

    let sk_handle = task::spawn(state_keeper.run());
    let remote_diamond_proxy_addr = config.remote.diamond_proxy_addr;
    let diamond_proxy_addr = if let Some(addr) = config.optional.contracts_diamond_proxy_addr {
        anyhow::ensure!(
            addr == remote_diamond_proxy_addr,
            "Diamond proxy address {addr:?} specified in config doesn't match one returned \
            by main node ({remote_diamond_proxy_addr:?})"
        );
        addr
    } else {
        tracing::info!(
            "Diamond proxy address is not specified in config; will use address \
            returned by main node: {remote_diamond_proxy_addr:?}"
        );
        remote_diamond_proxy_addr
    };

    // Run validation asynchronously: the node starting shouldn't depend on Ethereum client availability,
    // and the impact of a failed async check is reasonably low (the commitment mode is only used in consistency checker).
    let validation_task = L1BatchCommitmentModeValidationTask::new(
        diamond_proxy_addr,
        config.optional.l1_batch_commit_data_generator_mode,
        eth_client.clone(),
    );
    task_handles.push(tokio::spawn(validation_task.run(stop_receiver.clone())));

    let consistency_checker = ConsistencyChecker::new(
        eth_client,
        10, // TODO (BFT-97): Make it a part of a proper EN config
        singleton_pool_builder
            .build()
            .await
            .context("failed to build connection pool for ConsistencyChecker")?,
        config.optional.l1_batch_commit_data_generator_mode,
    )
    .context("cannot initialize consistency checker")?
    .with_diamond_proxy_addr(diamond_proxy_addr);

    app_health.insert_component(consistency_checker.health_check().clone())?;
    let consistency_checker_handle = tokio::spawn(consistency_checker.run(stop_receiver.clone()));

    let batch_status_updater = BatchStatusUpdater::new(
        main_node_client.clone(),
        singleton_pool_builder
            .build()
            .await
            .context("failed to build a connection pool for BatchStatusUpdater")?,
    );
    app_health.insert_component(batch_status_updater.health_check())?;

    let mut commitment_generator = CommitmentGenerator::new(
        connection_pool.clone(),
        config.optional.l1_batch_commit_data_generator_mode,
    );
    if let Some(parallelism) = config.experimental.commitment_generator_max_parallelism {
        commitment_generator.set_max_parallelism(parallelism);
    }
    app_health.insert_component(commitment_generator.health_check())?;
    let commitment_generator_handle = tokio::spawn(commitment_generator.run(stop_receiver.clone()));

    let updater_handle = task::spawn(batch_status_updater.run(stop_receiver.clone()));

    task_handles.extend([
        sk_handle,
        consistency_checker_handle,
        commitment_generator_handle,
        updater_handle,
    ]);

    Ok(sync_state)
}

#[allow(clippy::too_many_arguments)]
async fn run_api(
    task_handles: &mut Vec<JoinHandle<anyhow::Result<()>>>,
    config: &ExternalNodeConfig,
    app_health: &AppHealthCheck,
    connection_pool: ConnectionPool<Core>,
    stop_receiver: watch::Receiver<bool>,
    sync_state: SyncState,
    tree_reader: Option<Arc<dyn TreeApiClient>>,
    main_node_client: Box<DynClient<L2>>,
    singleton_pool_builder: &ConnectionPoolBuilder<Core>,
    fee_params_fetcher: Arc<MainNodeFeeParamsFetcher>,
    components: &HashSet<Component>,
) -> anyhow::Result<()> {
    let tree_reader = match tree_reader {
        Some(tree_reader) => {
            if let Some(url) = &config.api_component.tree_api_remote_url {
                tracing::warn!(
                    "Tree component is run locally; the specified tree API URL {url} is ignored"
                );
            }
            Some(tree_reader)
        }
        None => config
            .api_component
            .tree_api_remote_url
            .as_ref()
            .map(|url| Arc::new(TreeApiHttpClient::new(url)) as Arc<dyn TreeApiClient>),
    };
    if tree_reader.is_none() {
        tracing::info!(
            "Tree reader is not set; `zks_getProof` RPC method will be unavailable. To enable, \
             either specify `tree_api_url` for the API component, or run the tree in the same process as API"
        );
    }

    let tx_proxy = TxProxy::new(main_node_client.clone());
    let proxy_cache_updater_pool = singleton_pool_builder
        .build()
        .await
        .context("failed to build a proxy_cache_updater_pool")?;
    task_handles.push(tokio::spawn(
        tx_proxy
            .account_nonce_sweeper_task(proxy_cache_updater_pool.clone())
            .run(stop_receiver.clone()),
    ));

    let fee_params_fetcher_handle =
        tokio::spawn(fee_params_fetcher.clone().run(stop_receiver.clone()));
    task_handles.push(fee_params_fetcher_handle);

    let tx_sender_builder =
        TxSenderBuilder::new(config.into(), connection_pool.clone(), Arc::new(tx_proxy));

    let max_concurrency = config.optional.vm_concurrency_limit;
    let (vm_concurrency_limiter, vm_barrier) = VmConcurrencyLimiter::new(max_concurrency);
    let mut storage_caches = PostgresStorageCaches::new(
        config.optional.factory_deps_cache_size() as u64,
        config.optional.initial_writes_cache_size() as u64,
    );
    let latest_values_cache_size = config.optional.latest_values_cache_size() as u64;
    let cache_update_handle = (latest_values_cache_size > 0).then(|| {
        task::spawn(
            storage_caches
                .configure_storage_values_cache(latest_values_cache_size, connection_pool.clone())
                .run(stop_receiver.clone()),
        )
    });
    task_handles.extend(cache_update_handle);

    let whitelisted_tokens_for_aa_cache = Arc::new(RwLock::new(Vec::new()));
    let whitelisted_tokens_for_aa_cache_clone = whitelisted_tokens_for_aa_cache.clone();
    let mut stop_receiver_for_task = stop_receiver.clone();
    task_handles.push(task::spawn(async move {
        while !*stop_receiver_for_task.borrow_and_update() {
            match main_node_client.whitelisted_tokens_for_aa().await {
                Ok(tokens) => {
                    *whitelisted_tokens_for_aa_cache_clone.write().await = tokens;
                }
                Err(jsonrpsee::core::client::Error::Call(error))
                    if error.code() == jsonrpsee::types::error::METHOD_NOT_FOUND_CODE =>
                {
                    // Method is not supported by the main node, do nothing.
                }
                Err(err) => {
                    tracing::error!("Failed to query `whitelisted_tokens_for_aa`, error: {err:?}");
                }
            }

            // Error here corresponds to a timeout w/o `stop_receiver` changed; we're OK with this.
            tokio::time::timeout(Duration::from_secs(60), stop_receiver_for_task.changed())
                .await
                .ok();
        }
        Ok(())
    }));

    let tx_sender = tx_sender_builder
        .with_whitelisted_tokens_for_aa(whitelisted_tokens_for_aa_cache)
        .build(
            fee_params_fetcher,
            Arc::new(vm_concurrency_limiter),
            ApiContracts::load_from_disk().await?, // TODO (BFT-138): Allow to dynamically reload API contracts
            storage_caches,
        );

    let mempool_cache = MempoolCache::new(config.optional.mempool_cache_size);
    let mempool_cache_update_task = mempool_cache.update_task(
        connection_pool.clone(),
        config.optional.mempool_cache_update_interval(),
    );
    task_handles.push(tokio::spawn(
        mempool_cache_update_task.run(stop_receiver.clone()),
    ));

    // The refresh interval should be several times lower than the pruning removal delay, so that
    // soft-pruning will timely propagate to the API server.
    let pruning_info_refresh_interval = config.optional.pruning_removal_delay() / 5;

    if components.contains(&Component::HttpApi) {
        let mut builder = ApiBuilder::jsonrpsee_backend(config.into(), connection_pool.clone())
            .http(config.required.http_port)
            .with_filter_limit(config.optional.filters_limit)
            .with_batch_request_size_limit(config.optional.max_batch_request_size)
            .with_response_body_size_limit(config.optional.max_response_body_size())
            .with_pruning_info_refresh_interval(pruning_info_refresh_interval)
            .with_tx_sender(tx_sender.clone())
            .with_vm_barrier(vm_barrier.clone())
            .with_sync_state(sync_state.clone())
            .with_mempool_cache(mempool_cache.clone())
            .with_extended_tracing(config.optional.extended_rpc_tracing)
            .enable_api_namespaces(config.optional.api_namespaces());
        if let Some(tree_reader) = &tree_reader {
            builder = builder.with_tree_api(tree_reader.clone());
        }

        let http_server_handles = builder
            .build()
            .context("failed to build HTTP JSON-RPC server")?
            .run(stop_receiver.clone())
            .await
            .context("Failed initializing HTTP JSON-RPC server")?;
        app_health.insert_component(http_server_handles.health_check)?;
        task_handles.extend(http_server_handles.tasks);
    }

    if components.contains(&Component::WsApi) {
        let mut builder = ApiBuilder::jsonrpsee_backend(config.into(), connection_pool.clone())
            .ws(config.required.ws_port)
            .with_filter_limit(config.optional.filters_limit)
            .with_subscriptions_limit(config.optional.subscriptions_limit)
            .with_batch_request_size_limit(config.optional.max_batch_request_size)
            .with_response_body_size_limit(config.optional.max_response_body_size())
            .with_polling_interval(config.optional.polling_interval())
            .with_pruning_info_refresh_interval(pruning_info_refresh_interval)
            .with_tx_sender(tx_sender)
            .with_vm_barrier(vm_barrier)
            .with_sync_state(sync_state)
            .with_mempool_cache(mempool_cache)
            .with_extended_tracing(config.optional.extended_rpc_tracing)
            .enable_api_namespaces(config.optional.api_namespaces());
        if let Some(tree_reader) = tree_reader {
            builder = builder.with_tree_api(tree_reader);
        }

        let ws_server_handles = builder
            .build()
            .context("failed to build WS JSON-RPC server")?
            .run(stop_receiver.clone())
            .await
            .context("Failed initializing WS JSON-RPC server")?;
        app_health.insert_component(ws_server_handles.health_check)?;
        task_handles.extend(ws_server_handles.tasks);
    }

    Ok(())
}

#[allow(clippy::too_many_arguments)]
async fn init_tasks(
    config: &ExternalNodeConfig,
    connection_pool: ConnectionPool<Core>,
    singleton_pool_builder: ConnectionPoolBuilder<Core>,
    main_node_client: Box<DynClient<L2>>,
    eth_client: Box<DynClient<L1>>,
    task_handles: &mut Vec<JoinHandle<anyhow::Result<()>>>,
    app_health: &AppHealthCheck,
    stop_receiver: watch::Receiver<bool>,
    components: &HashSet<Component>,
) -> anyhow::Result<()> {
    let protocol_version_update_task =
        EN_METRICS.run_protocol_version_updates(connection_pool.clone(), stop_receiver.clone());
    task_handles.push(tokio::spawn(protocol_version_update_task));

    // Run the components.
    let tree_pool = singleton_pool_builder
        .build()
        .await
        .context("failed to build a tree_pool")?;

    if !components.contains(&Component::Tree) {
        anyhow::ensure!(
            !components.contains(&Component::TreeApi),
            "Merkle tree API cannot be started without a tree component"
        );
    }
    // Create a tree reader. If the list of requested components has the tree itself, then
    // we can get this tree's reader and use it right away. Otherwise, if configuration has
    // specified address of another instance hosting tree API, create a tree reader to that
    // remote API. A tree reader is necessary for `zks_getProof` method to work.
    let tree_reader: Option<Arc<dyn TreeApiClient>> = if components.contains(&Component::Tree) {
        let tree_api_config = if components.contains(&Component::TreeApi) {
            Some(MerkleTreeApiConfig {
                port: config
                    .tree_component
                    .api_port
                    .context("should contain tree api port")?,
            })
        } else {
            None
        };
        Some(
            run_tree(
                task_handles,
                config,
                tree_api_config.as_ref(),
                app_health,
                stop_receiver.clone(),
                tree_pool,
            )
            .await?,
        )
    } else {
        None
    };

    if components.contains(&Component::TreeFetcher) {
        tracing::warn!(
            "Running tree data fetcher (allows a node to operate w/o a Merkle tree or w/o waiting the tree to catch up). \
             This is an experimental feature; do not use unless you know what you're doing"
        );
        let fetcher = TreeDataFetcher::new(main_node_client.clone(), connection_pool.clone())
            .with_l1_data(eth_client.clone(), config.remote.diamond_proxy_addr)?;
        app_health.insert_component(fetcher.health_check())?;
        task_handles.push(tokio::spawn(fetcher.run(stop_receiver.clone())));
    }

    let sync_state = if components.contains(&Component::Core) {
        run_core(
            config,
            connection_pool.clone(),
            main_node_client.clone(),
            eth_client,
            task_handles,
            app_health,
            stop_receiver.clone(),
            &singleton_pool_builder,
        )
        .await?
    } else {
        let sync_state = SyncState::default();

        task_handles.push(tokio::spawn(sync_state.clone().run_updater(
            connection_pool.clone(),
            main_node_client.clone(),
            stop_receiver.clone(),
        )));

        sync_state
    };

    if components.contains(&Component::HttpApi) || components.contains(&Component::WsApi) {
        let fee_params_fetcher = Arc::new(MainNodeFeeParamsFetcher::new(main_node_client.clone()));
        run_api(
            task_handles,
            config,
            app_health,
            connection_pool,
            stop_receiver.clone(),
            sync_state,
            tree_reader,
            main_node_client,
            &singleton_pool_builder,
            fee_params_fetcher.clone(),
            components,
        )
        .await?;
    }

    Ok(())
}

async fn shutdown_components(
    tasks: ManagedTasks,
    healthcheck_handle: HealthCheckHandle,
) -> anyhow::Result<()> {
    task::spawn_blocking(RocksDB::await_rocksdb_termination)
        .await
        .context("error waiting for RocksDB instances to drop")?;
    // Increase timeout because of complicated graceful shutdown procedure for API servers.
    tasks.complete(Duration::from_secs(30)).await;
    healthcheck_handle.stop().await;
    Ok(())
}

/// External node for ZKsync Era.
#[derive(Debug, Parser)]
#[command(author = "Matter Labs", version)]
struct Cli {
    /// Enables consensus-based syncing instead of JSON-RPC based one. This is an experimental and incomplete feature;
    /// do not use unless you know what you're doing.
    #[arg(long)]
    enable_consensus: bool,

    /// Comma-separated list of components to launch.
    #[arg(long, default_value = "all")]
    components: ComponentsToRun,
    /// Path to the yaml config. If set, it will be used instead of env vars.
    #[arg(
        long,
        requires = "secrets_path",
        requires = "external_node_config_path"
    )]
    config_path: Option<std::path::PathBuf>,
    /// Path to the yaml with secrets. If set, it will be used instead of env vars.
    #[arg(long, requires = "config_path", requires = "external_node_config_path")]
    secrets_path: Option<std::path::PathBuf>,
    /// Path to the yaml with external node specific configuration. If set, it will be used instead of env vars.
    #[arg(long, requires = "config_path", requires = "secrets_path")]
    external_node_config_path: Option<std::path::PathBuf>,
    /// Path to the yaml with consensus.
    consensus_path: Option<std::path::PathBuf>,

    /// Run the node using the node framework.
    #[arg(long)]
    use_node_framework: bool,
}

#[derive(Debug, Clone, Copy, PartialEq, Hash, Eq)]
pub enum Component {
    HttpApi,
    WsApi,
    Tree,
    TreeApi,
    TreeFetcher,
    Core,
}

impl Component {
    fn components_from_str(s: &str) -> anyhow::Result<&[Component]> {
        match s {
            "api" => Ok(&[Component::HttpApi, Component::WsApi]),
            "http_api" => Ok(&[Component::HttpApi]),
            "ws_api" => Ok(&[Component::WsApi]),
            "tree" => Ok(&[Component::Tree]),
            "tree_api" => Ok(&[Component::TreeApi]),
            "tree_fetcher" => Ok(&[Component::TreeFetcher]),
            "core" => Ok(&[Component::Core]),
            "all" => Ok(&[
                Component::HttpApi,
                Component::WsApi,
                Component::Tree,
                Component::Core,
            ]),
            other => Err(anyhow::anyhow!("{other} is not a valid component name")),
        }
    }
}

#[derive(Debug, Clone)]
struct ComponentsToRun(HashSet<Component>);

impl FromStr for ComponentsToRun {
    type Err = anyhow::Error;

    fn from_str(s: &str) -> Result<Self, Self::Err> {
        let components = s
            .split(',')
            .try_fold(HashSet::new(), |mut acc, component_str| {
                let components = Component::components_from_str(component_str.trim())?;
                acc.extend(components);
                Ok::<_, Self::Err>(acc)
            })?;
        Ok(Self(components))
    }
}

#[tokio::main]
async fn main() -> anyhow::Result<()> {
    // Initial setup.
    let opt = Cli::parse();

    let mut config = if let Some(config_path) = opt.config_path.clone() {
        let secrets_path = opt.secrets_path.clone().unwrap();
        let external_node_config_path = opt.external_node_config_path.clone().unwrap();
        ExternalNodeConfig::from_files(
            config_path,
            external_node_config_path,
            secrets_path,
            opt.consensus_path.clone(),
        )?
    } else {
        ExternalNodeConfig::new().context("Failed to load node configuration")?
    };

    if !opt.enable_consensus {
        config.consensus = None;
    }
    let _guard = config.observability.build_observability()?;

    // Build L1 and L2 clients.
    let main_node_url = &config.required.main_node_url;
    tracing::info!("Main node URL is: {main_node_url:?}");
    let main_node_client = Client::http(main_node_url.clone())
        .context("failed creating JSON-RPC client for main node")?
        .for_network(config.required.l2_chain_id.into())
        .with_allowed_requests_per_second(config.optional.main_node_rate_limit_rps)
        .build();
    let main_node_client = Box::new(main_node_client) as Box<DynClient<L2>>;

    let eth_client_url = &config.required.eth_client_url;
    let eth_client = Client::http(eth_client_url.clone())
        .context("failed creating JSON-RPC client for Ethereum")?
        .for_network(config.required.l1_chain_id.into())
        .build();
    let eth_client = Box::new(eth_client);

    let config = config
        .fetch_remote(main_node_client.as_ref())
        .await
        .context("failed fetching remote part of node config from main node")?;

    // If the node framework is used, run the node.
    if opt.use_node_framework {
        // We run the node from a different thread, since the current thread is in tokio context.
        std::thread::spawn(move || {
            let node =
                ExternalNodeBuilder::new(config).build(opt.components.0.into_iter().collect())?;
            node.run()?;
            anyhow::Ok(())
        })
        .join()
        .expect("Failed to run the node")?;

        return Ok(());
    }

    if let Some(threshold) = config.optional.slow_query_threshold() {
        ConnectionPool::<Core>::global_config().set_slow_query_threshold(threshold)?;
    }
    if let Some(threshold) = config.optional.long_connection_threshold() {
        ConnectionPool::<Core>::global_config().set_long_connection_threshold(threshold)?;
    }

    RUST_METRICS.initialize();
    EN_METRICS.observe_config(&config);

    let singleton_pool_builder = ConnectionPool::singleton(config.postgres.database_url());
    let connection_pool = ConnectionPool::<Core>::builder(
        config.postgres.database_url(),
        config.postgres.max_connections,
    )
    .build()
    .await
    .context("failed to build a connection_pool")?;

    run_node(
        (),
        &opt,
        &config,
        connection_pool,
        singleton_pool_builder,
        main_node_client,
        eth_client,
    )
    .await
}

/// Environment for the node encapsulating its interactions. Used in EN tests to mock signal sending etc.
trait NodeEnvironment {
    /// Sets the SIGINT handler, returning a future that will resolve when a signal is sent.
    fn setup_sigint_handler(&mut self) -> oneshot::Receiver<()>;

    /// Sets the application health of the node.
    fn set_app_health(&mut self, health: Arc<AppHealthCheck>);
}

impl NodeEnvironment for () {
    fn setup_sigint_handler(&mut self) -> oneshot::Receiver<()> {
        setup_sigint_handler()
    }

    fn set_app_health(&mut self, _health: Arc<AppHealthCheck>) {
        // Do nothing
    }
}

async fn run_node(
    mut env: impl NodeEnvironment,
    opt: &Cli,
    config: &ExternalNodeConfig,
    connection_pool: ConnectionPool<Core>,
    singleton_pool_builder: ConnectionPoolBuilder<Core>,
    main_node_client: Box<DynClient<L2>>,
    eth_client: Box<DynClient<L1>>,
) -> anyhow::Result<()> {
    tracing::warn!("The external node is in the alpha phase, and should be used with caution.");
    tracing::info!("Started the external node");
    let (stop_sender, mut stop_receiver) = watch::channel(false);
    let stop_sender = Arc::new(stop_sender);

    let app_health = Arc::new(AppHealthCheck::new(
        config.optional.healthcheck_slow_time_limit(),
        config.optional.healthcheck_hard_time_limit(),
    ));
    app_health.insert_custom_component(Arc::new(MainNodeHealthCheck::from(
        main_node_client.clone(),
    )))?;
    app_health.insert_custom_component(Arc::new(ConnectionPoolHealthCheck::new(
        connection_pool.clone(),
    )))?;

    // Start the health check server early into the node lifecycle so that its health can be monitored from the very start.
    let healthcheck_handle = HealthCheckHandle::spawn_server(
        ([0, 0, 0, 0], config.required.healthcheck_port).into(),
        app_health.clone(),
    );
    // Start exporting metrics at the very start so that e.g., snapshot recovery metrics are timely reported.
    let prometheus_task = if let Some(prometheus) = config.observability.prometheus() {
        tracing::info!("Starting Prometheus exporter with configuration: {prometheus:?}");

        let (prometheus_health_check, prometheus_health_updater) =
            ReactiveHealthCheck::new("prometheus_exporter");
        app_health.insert_component(prometheus_health_check)?;
        let stop_receiver_for_exporter = stop_receiver.clone();
        Some(tokio::spawn(async move {
            prometheus_health_updater.update(HealthStatus::Ready.into());
            let result = prometheus.run(stop_receiver_for_exporter).await;
            drop(prometheus_health_updater);
            result
        }))
    } else {
        None
    };

    // Start scraping Postgres metrics before store initialization as well.
    let pool_for_metrics = singleton_pool_builder.build().await?;
    let mut stop_receiver_for_metrics = stop_receiver.clone();
    let metrics_task = tokio::spawn(async move {
        tokio::select! {
            () = PostgresMetrics::run_scraping(pool_for_metrics, Duration::from_secs(60)) => {
                tracing::warn!("Postgres metrics scraping unexpectedly stopped");
            }
            _ = stop_receiver_for_metrics.changed() => {
                tracing::info!("Stop signal received, Postgres metrics scraping is shutting down");
            }
        }
        Ok(())
    });

    let validate_chain_ids_task = ValidateChainIdsTask::new(
        config.required.l1_chain_id,
        config.required.l2_chain_id,
        eth_client.clone(),
        main_node_client.clone(),
    );
    let validate_chain_ids_task = tokio::spawn(validate_chain_ids_task.run(stop_receiver.clone()));

    let mut task_handles = vec![metrics_task, validate_chain_ids_task];
    task_handles.extend(prometheus_task);

    // Make sure that the node storage is initialized either via genesis or snapshot recovery.
    let recovery_config =
        config
            .optional
            .snapshots_recovery_enabled
            .then_some(SnapshotRecoveryConfig {
                snapshot_l1_batch_override: config.experimental.snapshots_recovery_l1_batch,
<<<<<<< HEAD
                drop_storage_key_preimages: config
                    .experimental
                    .snapshots_recovery_drop_storage_key_preimages,
=======
                object_store_config: config.optional.snapshot_recover_object_store.clone(),
>>>>>>> 9985c265
            });
    ensure_storage_initialized(
        connection_pool.clone(),
        main_node_client.clone(),
        &app_health,
        config.required.l2_chain_id,
        recovery_config,
    )
    .await?;
    let sigint_receiver = env.setup_sigint_handler();
    // Spawn reacting to signals in a separate task so that the node is responsive to signals right away
    // (e.g., during the initial reorg detection).
    tokio::spawn({
        let stop_sender = stop_sender.clone();
        async move {
            sigint_receiver.await.ok();
            tracing::info!("Stop signal received, shutting down");
            stop_sender.send_replace(true);
        }
    });

    // Revert the storage if needed.
    let mut reverter = BlockReverter::new(NodeRole::External, connection_pool.clone());
    // Reverting executed batches is more-or-less safe for external nodes.
    let reverter = reverter
        .allow_rolling_back_executed_batches()
        .enable_rolling_back_postgres()
        .enable_rolling_back_merkle_tree(config.required.merkle_tree_path.clone())
        .enable_rolling_back_state_keeper_cache(config.required.state_cache_path.clone());

    let mut reorg_detector = ReorgDetector::new(main_node_client.clone(), connection_pool.clone());
    // We're checking for the reorg in the beginning because we expect that if reorg is detected during
    // the node lifecycle, the node will exit the same way as it does with any other critical error,
    // and would restart. Then, on the 2nd launch reorg would be detected here, then processed and the node
    // will be able to operate normally afterwards.
    match reorg_detector.run_once(stop_receiver.clone()).await {
        Ok(()) if *stop_receiver.borrow() => {
            tracing::info!("Stop signal received during initial reorg detection; shutting down");
            healthcheck_handle.stop().await;
            return Ok(());
        }
        Ok(()) => {
            tracing::info!("Successfully checked no reorg compared to the main node");
        }
        Err(zksync_reorg_detector::Error::ReorgDetected(last_correct_l1_batch)) => {
            tracing::info!("Reverting to l1 batch number {last_correct_l1_batch}");
            reverter.roll_back(last_correct_l1_batch).await?;
            tracing::info!("Revert successfully completed");
        }
        Err(err) => return Err(err).context("reorg_detector.check_consistency()"),
    }

    app_health.insert_component(reorg_detector.health_check().clone())?;
    task_handles.push(tokio::spawn({
        let stop = stop_receiver.clone();
        async move {
            reorg_detector
                .run(stop)
                .await
                .context("reorg_detector.run()")
        }
    }));

    init_tasks(
        config,
        connection_pool,
        singleton_pool_builder,
        main_node_client,
        eth_client,
        &mut task_handles,
        &app_health,
        stop_receiver.clone(),
        &opt.components.0,
    )
    .await
    .context("init_tasks")?;

    env.set_app_health(app_health);

    let mut tasks = ManagedTasks::new(task_handles);
    tokio::select! {
        // We don't want to log unnecessary warnings in `tasks.wait_single()` if we have received a stop signal.
        biased;

        _ = stop_receiver.changed() => {},
        () = tasks.wait_single() => {},
    }

    // Reaching this point means that either some actor exited unexpectedly or we received a stop signal.
    // Broadcast the stop signal (in case it wasn't broadcast previously) to all actors and exit.
    stop_sender.send_replace(true);
    shutdown_components(tasks, healthcheck_handle).await?;
    tracing::info!("Stopped");
    Ok(())
}<|MERGE_RESOLUTION|>--- conflicted
+++ resolved
@@ -971,13 +971,10 @@
             .snapshots_recovery_enabled
             .then_some(SnapshotRecoveryConfig {
                 snapshot_l1_batch_override: config.experimental.snapshots_recovery_l1_batch,
-<<<<<<< HEAD
                 drop_storage_key_preimages: config
                     .experimental
                     .snapshots_recovery_drop_storage_key_preimages,
-=======
-                object_store_config: config.optional.snapshot_recover_object_store.clone(),
->>>>>>> 9985c265
+                object_store_config: config.optional.snapshots_recovery_object_store.clone(),
             });
     ensure_storage_initialized(
         connection_pool.clone(),
