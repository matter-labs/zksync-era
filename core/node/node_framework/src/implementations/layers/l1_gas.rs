--- conflicted
+++ resolved
@@ -7,13 +7,8 @@
 use crate::{
     implementations::resources::{
         base_token_ratio_provider::BaseTokenRatioProviderResource,
-<<<<<<< HEAD
-        eth_interface::{EthInterfaceResource, L2InterfaceResource},
-        fee_input::FeeInputResource,
-=======
         fee_input::{ApiFeeInputResource, SequencerFeeInputResource},
         gas_adjuster::GasAdjusterResource,
->>>>>>> d40ff5f3
         l1_tx_params::L1TxParamsResource,
         pools::{PoolResource, ReplicaPool},
     },
@@ -31,13 +26,8 @@
 #[derive(Debug, FromContext)]
 #[context(crate = crate)]
 pub struct Input {
-<<<<<<< HEAD
-    pub eth_interface_client: EthInterfaceResource,
-    pub l2_inteface_client: Option<L2InterfaceResource>,
-=======
     pub gas_adjuster: GasAdjusterResource,
     pub replica_pool: PoolResource<ReplicaPool>,
->>>>>>> d40ff5f3
     /// If not provided, the base token assumed to be ETH, and the ratio will be constant.
     #[context(default)]
     pub base_token_ratio_provider: BaseTokenRatioProviderResource,
@@ -69,25 +59,6 @@
     }
 
     async fn wire(self, input: Self::Input) -> Result<Self::Output, WiringError> {
-<<<<<<< HEAD
-        let client = if self.gas_adjuster_config.settlement_mode.is_gateway() {
-            input.l2_inteface_client.unwrap().0.into()
-        } else {
-            input.eth_interface_client.0.into()
-        };
-
-        let adjuster = GasAdjuster::new(
-            client,
-            self.gas_adjuster_config,
-            self.pubdata_sending_mode,
-            self.genesis_config.l1_batch_commit_data_generator_mode,
-        )
-        .await
-        .context("GasAdjuster::new()")?;
-        let gas_adjuster = Arc::new(adjuster);
-
-=======
->>>>>>> d40ff5f3
         let ratio_provider = input.base_token_ratio_provider;
 
         let main_fee_input_provider = Arc::new(MainNodeFeeInputProvider::new(
