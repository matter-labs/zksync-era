use anyhow::Context;
use ethers::{abi::parse_abi, contract::BaseContract, types::Bytes, utils::hex};
use lazy_static::lazy_static;
use xshell::Shell;
use zkstack_cli_common::{
    config::global_config,
    forge::{Forge, ForgeScriptArgs},
    logger,
    wallets::Wallet,
};
use zkstack_cli_config::{
    forge_interface::{
        deploy_ecosystem::input::{GenesisInput, InitialDeploymentConfig},
        deploy_gateway_ctm::{input::DeployGatewayCTMInput, output::DeployGatewayCTMOutput},
        gateway_preparation::{input::GatewayPreparationConfig, output::GatewayPreparationOutput},
        script_params::{DEPLOY_GATEWAY_CTM, GATEWAY_GOVERNANCE_TX_PATH1, GATEWAY_PREPARATION},
    },
    traits::{ReadConfig, SaveConfig, SaveConfigWithBasePath},
    ChainConfig, EcosystemConfig, GatewayConfig,
};
use zksync_basic_types::H256;
<<<<<<< HEAD
=======
use zksync_config::configs::gateway::GatewayConfig;
>>>>>>> d1bac66e

use crate::{
    messages::MSG_CHAIN_NOT_INITIALIZED,
    utils::forge::{check_the_balance, fill_forge_private_key, WalletOwner},
};

lazy_static! {
    pub static ref GATEWAY_PREPARATION_INTERFACE: BaseContract = BaseContract::from(
        parse_abi(&[
            "function governanceRegisterGateway() public",
            "function deployAndSetGatewayTransactionFilterer() public",
            "function governanceWhitelistGatewayCTM(address gatewaySTMAddress, bytes32 governanoceOperationSalt) public",
            "function governanceSetCTMAssetHandler(bytes32 governanoceOperationSalt)",
            "function registerAssetIdInBridgehub(address gatewaySTMAddress, bytes32 governanoceOperationSalt)",
            "function grantWhitelist(address filtererProxy, address[] memory addr) public",
            "function executeGovernanceTxs() public"
        ])
        .unwrap(),
    );

    static ref DEPLOY_GATEWAY_CTM_INTERFACE: BaseContract = BaseContract::from(
        parse_abi(&[
            "function prepareAddresses() public",
            "function deployCTM() public",
        ])
        .unwrap(),
    );
}

pub async fn run(args: ForgeScriptArgs, shell: &Shell) -> anyhow::Result<()> {
    let chain_name = global_config().chain_name.clone();
    let ecosystem_config = EcosystemConfig::from_file(shell)?;
    let chain_config = ecosystem_config
        .load_chain(chain_name)
        .context(MSG_CHAIN_NOT_INITIALIZED)?;
    let l1_url = chain_config.get_secrets_config().await?.l1_rpc_url()?;
    let mut chain_contracts_config = chain_config.get_contracts_config()?;
    let chain_genesis_config = chain_config.get_genesis_config().await?;
    let genesis_input = GenesisInput::new(&chain_genesis_config)?;

    // Firstly, deploying gateway contracts
    let gateway_config = calculate_gateway_ctm(
        shell,
        args.clone(),
        &ecosystem_config,
        &chain_config,
        &genesis_input,
        &ecosystem_config.get_initial_deployment_config().unwrap(),
        l1_url.clone(),
    )
    .await?;

    let gateway_preparation_config_path = GATEWAY_PREPARATION.input(&chain_config.link_to_code);
    let preparation_config = GatewayPreparationConfig::new(
        &chain_config,
        &chain_contracts_config,
        &ecosystem_config.get_contracts_config()?,
        &gateway_config,
    )?;
    preparation_config.save(shell, gateway_preparation_config_path)?;

    gateway_governance_whitelisting(
        shell,
        args.clone(),
        &ecosystem_config,
        &chain_config,
        gateway_config,
        l1_url.clone(),
        true,
    )
    .await?;

    let output = call_script(
        shell,
        args.clone(),
        &GATEWAY_PREPARATION_INTERFACE
            .encode("deployAndSetGatewayTransactionFilterer", ())
            .unwrap(),
        &ecosystem_config,
        &chain_config,
        &chain_config.get_wallets_config()?.governor,
        l1_url.clone(),
        true,
    )
    .await?;

    chain_contracts_config.set_transaction_filterer(output.gateway_transaction_filterer_proxy);

    // We could've deployed the CTM at the beginning however, to be closer to how the actual upgrade
    // looks like we'll do it as the last step

    call_script(
        shell,
        args.clone(),
        &GATEWAY_PREPARATION_INTERFACE
            .encode(
                "grantWhitelist",
                (
                    output.gateway_transaction_filterer_proxy,
                    vec![
                        ecosystem_config.get_contracts_config()?.l1.governance_addr,
                        ecosystem_config
                            .get_wallets()?
                            .deployer
                            .context("no deployer addr")?
                            .address,
                    ],
                ),
            )
            .unwrap(),
        &ecosystem_config,
        &chain_config,
        &chain_config.get_wallets_config()?.governor,
        l1_url.clone(),
        true,
    )
    .await?;

    deploy_gateway_ctm(
        shell,
        args,
        &ecosystem_config,
        &chain_config,
        &genesis_input,
        &ecosystem_config.get_initial_deployment_config().unwrap(),
        l1_url,
    )
    .await?;

    chain_contracts_config.save_with_base_path(shell, chain_config.configs)?;

    Ok(())
}

pub async fn calculate_gateway_ctm(
    shell: &Shell,
    forge_args: ForgeScriptArgs,
    config: &EcosystemConfig,
    chain_config: &ChainConfig,
    genesis_input: &GenesisInput,
    initial_deployment_config: &InitialDeploymentConfig,
    l1_rpc_url: String,
) -> anyhow::Result<GatewayConfig> {
    let contracts_config = chain_config.get_contracts_config()?;
    let deploy_config_path = DEPLOY_GATEWAY_CTM.input(&config.link_to_code);

    let deploy_config = DeployGatewayCTMInput::new(
        chain_config,
        config,
        genesis_input,
        &contracts_config,
        initial_deployment_config,
    );
    deploy_config.save(shell, deploy_config_path)?;

    let calldata = DEPLOY_GATEWAY_CTM_INTERFACE
        .encode("prepareAddresses", ())
        .unwrap();

    let mut forge = Forge::new(&config.path_to_l1_foundry())
        .script(&DEPLOY_GATEWAY_CTM.script(), forge_args.clone())
        .with_ffi()
        .with_rpc_url(l1_rpc_url)
        .with_calldata(&calldata)
        .with_broadcast();

    // Governor private key should not be needed for this script
    forge = fill_forge_private_key(
        forge,
        config.get_wallets()?.deployer.as_ref(),
        WalletOwner::Deployer,
    )?;
    check_the_balance(&forge).await?;
    forge.run(shell)?;

    let register_chain_output =
        DeployGatewayCTMOutput::read(shell, DEPLOY_GATEWAY_CTM.output(&chain_config.link_to_code))?;

    let gateway_config: GatewayConfig = register_chain_output.into();

    gateway_config.save_with_base_path(shell, chain_config.configs.clone())?;

    Ok(gateway_config)
}

pub async fn deploy_gateway_ctm(
    shell: &Shell,
    forge_args: ForgeScriptArgs,
    config: &EcosystemConfig,
    chain_config: &ChainConfig,
    genesis_input: &GenesisInput,
    initial_deployment_config: &InitialDeploymentConfig,
    l1_rpc_url: String,
) -> anyhow::Result<()> {
    let contracts_config = chain_config.get_contracts_config()?;
    let deploy_config_path = DEPLOY_GATEWAY_CTM.input(&config.link_to_code);

    let deploy_config = DeployGatewayCTMInput::new(
        chain_config,
        config,
        genesis_input,
        &contracts_config,
        initial_deployment_config,
    );
    deploy_config.save(shell, deploy_config_path)?;

    let calldata = DEPLOY_GATEWAY_CTM_INTERFACE
        .encode("deployCTM", ())
        .unwrap();

    let mut forge = Forge::new(&config.path_to_l1_foundry())
        .script(&DEPLOY_GATEWAY_CTM.script(), forge_args.clone())
        .with_ffi()
        .with_rpc_url(l1_rpc_url)
        .with_calldata(&calldata)
        .with_broadcast();

    // Governor private key should not be needed for this script
    forge = fill_forge_private_key(
        forge,
        config.get_wallets()?.deployer.as_ref(),
        WalletOwner::Deployer,
    )?;
    check_the_balance(&forge).await?;
    forge.run(shell)?;

    Ok(())
}

pub async fn gateway_governance_whitelisting(
    shell: &Shell,
    forge_args: ForgeScriptArgs,
    config: &EcosystemConfig,
    chain_config: &ChainConfig,
    gateway_config: GatewayConfig,
    l1_rpc_url: String,
    with_broadcast: bool,
) -> anyhow::Result<()> {
    let hash = call_script(
        shell,
        forge_args.clone(),
        &GATEWAY_PREPARATION_INTERFACE
            .encode("governanceRegisterGateway", ())
            .unwrap(),
        config,
        chain_config,
        &config.get_wallets()?.governor,
        l1_rpc_url.clone(),
        with_broadcast,
    )
    .await?
    .governance_l2_tx_hash;

    // TOOD(EVM-931): adapt for more generic functionality from the rest of zkstack
    if !with_broadcast {
        // TODO(EVM-930): the path below relies explicitly on chain id 9.
        shell.copy_file(
            config.link_to_code.join("contracts/l1-contracts/broadcast/GatewayPreparation.s.sol/9/dry-run/932d9a4d-latest.json"),
            config.link_to_code.join(GATEWAY_GOVERNANCE_TX_PATH1),
        )?;
    }

    logger::info(format!(
        "Gateway registered as a settlement layer with L2 hash: {}",
        hash
    ));

    let hash = call_script(
        shell,
        forge_args.clone(),
        &GATEWAY_PREPARATION_INTERFACE
            .encode(
                "governanceWhitelistGatewayCTM",
                (gateway_config.state_transition_proxy_addr, H256::random()),
            )
            .unwrap(),
        config,
        chain_config,
        &config.get_wallets()?.governor,
        l1_rpc_url.clone(),
        with_broadcast,
    )
    .await?
    .governance_l2_tx_hash;

    // TOOD(EVM-931): adapt for more generic functionality from the rest of zkstack
    if !with_broadcast {
        // TODO(EVM-930): the path below relies explicitly on chain id 9.
        shell.copy_file(
            config.link_to_code.join("contracts/l1-contracts/broadcast/GatewayPreparation.s.sol/9/dry-run/e518d36a-latest.json"),
            config.link_to_code.join(GATEWAY_GOVERNANCE_TX_PATH1),
        )?;
    }

    // Just in case, the L2 tx may or may not fail depending on whether it was executed previously,
    logger::info(format!(
        "Gateway STM whitelisted L2 hash: {}",
        hex::encode(hash.as_bytes())
    ));

    let hash = call_script(
        shell,
        forge_args.clone(),
        &GATEWAY_PREPARATION_INTERFACE
            .encode("governanceSetCTMAssetHandler", H256::random())
            .unwrap(),
        config,
        chain_config,
        &config.get_wallets()?.governor,
        l1_rpc_url.clone(),
        with_broadcast,
    )
    .await?
    .governance_l2_tx_hash;

    // TOOD(EVM-931): adapt for more generic functionality from the rest of zkstack
    if !with_broadcast {
        // TODO(EVM-930): the path below relies explicitly on chain id 9.
        shell.copy_file(
            config.link_to_code.join("contracts/l1-contracts/broadcast/GatewayPreparation.s.sol/9/dry-run/98b2aab7-latest.json"),
            config.link_to_code.join(GATEWAY_GOVERNANCE_TX_PATH1),
        )?;
    }

    // Just in case, the L2 tx may or may not fail depending on whether it was executed previously,
    logger::info(format!(
        "Gateway STM asset handler is set L2 hash: {}",
        hex::encode(hash.as_bytes())
    ));

    let hash = call_script(
        shell,
        forge_args.clone(),
        &GATEWAY_PREPARATION_INTERFACE
            .encode(
                "registerAssetIdInBridgehub",
                (gateway_config.state_transition_proxy_addr, H256::random()),
            )
            .unwrap(),
        config,
        chain_config,
        &config.get_wallets()?.governor,
        l1_rpc_url.clone(),
        with_broadcast,
    )
    .await?
    .governance_l2_tx_hash;

    // TOOD(EVM-931): adapt for more generic functionality from the rest of zkstack
    if !with_broadcast {
        // TODO(EVM-930): the path below relies explicitly on chain id 9.
        shell.copy_file(
            config.link_to_code.join("contracts/l1-contracts/broadcast/GatewayPreparation.s.sol/9/dry-run/b620eb4c-latest.json"),
            config.link_to_code.join(GATEWAY_GOVERNANCE_TX_PATH1),
        )?;
    }

    // Just in case, the L2 tx may or may not fail depending on whether it was executed previously,
    logger::info(format!(
        "Asset Id is registered in L2 bridgehub. L2 hash: {}",
        hex::encode(hash.as_bytes())
    ));

    Ok(())
}

#[allow(clippy::too_many_arguments)]
pub async fn call_script(
    shell: &Shell,
    forge_args: ForgeScriptArgs,
    data: &Bytes,
    config: &EcosystemConfig,
    chain_config: &ChainConfig,
    governor: &Wallet,
    l1_rpc_url: String,
    with_broadcast: bool,
) -> anyhow::Result<GatewayPreparationOutput> {
    let mut forge = Forge::new(&config.path_to_l1_foundry())
        .script(&GATEWAY_PREPARATION.script(), forge_args.clone())
        .with_ffi()
        .with_rpc_url(l1_rpc_url)
        .with_calldata(data);
    if with_broadcast {
        forge = forge.with_broadcast();
    }

    // Governor private key is required for this script
    forge = fill_forge_private_key(forge, Some(governor), WalletOwner::Governor)?;
    check_the_balance(&forge).await?;
    forge.run(shell)?;

    GatewayPreparationOutput::read(
        shell,
        GATEWAY_PREPARATION.output(&chain_config.link_to_code),
    )
}<|MERGE_RESOLUTION|>--- conflicted
+++ resolved
@@ -19,10 +19,6 @@
     ChainConfig, EcosystemConfig, GatewayConfig,
 };
 use zksync_basic_types::H256;
-<<<<<<< HEAD
-=======
-use zksync_config::configs::gateway::GatewayConfig;
->>>>>>> d1bac66e
 
 use crate::{
     messages::MSG_CHAIN_NOT_INITIALIZED,
