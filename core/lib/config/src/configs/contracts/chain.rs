--- conflicted
+++ resolved
@@ -168,22 +168,13 @@
 
     pub fn l1_specific_contracts(&self) -> L1SpecificContracts {
         L1SpecificContracts {
-<<<<<<< HEAD
             bytecodes_supplier_addr: self.ecosystem_contracts.l1_bytecodes_supplier_addr,
             wrapped_base_token_store: self.ecosystem_contracts.l1_wrapped_base_token_store,
             bridge_hub: Some(self.ecosystem_contracts.bridgehub_proxy_addr),
             shared_bridge: self.bridges.shared.l1_address,
             erc_20_bridge: self.bridges.erc20.l1_address,
             base_token_address: self.l1.base_token_addr,
-=======
-            bytecodes_supplier_addr: self.l1_bytecode_supplier_addr,
-            wrapped_base_token_store: self.l1_wrapped_base_token_store_addr,
-            bridge_hub: Some(self.bridgehub_proxy_addr),
-            shared_bridge: self.l1_shared_bridge_proxy_addr,
-            erc_20_bridge: self.l1_erc20_bridge_proxy_addr,
-            base_token_address: self.base_token_addr,
-            chain_admin: Some(self.chain_admin_addr),
->>>>>>> 709921d8
+            chain_admin: Some(self.l1.chain_admin_addr),
         }
     }
 
@@ -216,12 +207,7 @@
                 validator_timelock_addr: Some(self.l1.validator_timelock_addr),
             },
             chain_contracts_config: ChainContracts {
-<<<<<<< HEAD
                 diamond_proxy_addr: self.l1.diamond_proxy_addr,
-                chain_admin: Some(self.l1.chain_admin_addr),
-=======
-                diamond_proxy_addr: self.diamond_proxy_addr,
->>>>>>> 709921d8
             },
         }
     }
