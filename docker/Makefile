DOCKER_BUILD_CMD=docker build
PROTOCOL_VERSION=2.0
CONTEXT=../
# Additional package versions
DOCKER_VERSION_MIN=27.1.2
NODE_VERSION_MIN=20.17.0
YARN_VERSION_MIN=1.22.19
RUST_VERSION=nightly-2024-08-01
SQLX_CLI_VERSION=0.8.1
FORGE_MIN_VERSION=0.2.0

# Versions and packages checks
check-nodejs:
	@command -v node >/dev/null 2>&1 || { echo >&2 "Node.js is not installed. Please install Node.js v$(NODE_VERSION_MIN) or higher."; exit 1; }
	@NODE_VERSION=$$(node --version | sed 's/v//'); \
	if [ "$$(echo $$NODE_VERSION $(NODE_VERSION_MIN) | tr " " "\n" | sort -V | head -n1)" != "$(NODE_VERSION_MIN)" ]; then \
		echo "Node.js version $$NODE_VERSION is too low. Please update to v$(NODE_VERSION_MIN)."; exit 1; \
	fi

check-yarn:
	@command -v yarn >/dev/null 2>&1 || { echo >&2 "Yarn is not installed. Please install Yarn v$(YARN_VERSION_MIN) or higher."; exit 1; }
	@YARN_VERSION=$$(yarn --version); \
	if [ "$$(echo $$YARN_VERSION $(YARN_VERSION_MIN) | tr " " "\n" | sort -V | head -n1)" != "$(YARN_VERSION_MIN)" ]; then \
		echo "Yarn version $$YARN_VERSION is too low. Please update to v$(YARN_VERSION_MIN)."; exit 1; \
	fi

check-rust:
	@command -v rustc >/dev/null 2>&1 || { echo >&2 "Rust is not installed. Please install Rust v$(RUST_VERSION)."; exit 1; }
	@command rustup install $(RUST_VERSION) >/dev/null 2>&1

check-sqlx-cli:
	@command -v sqlx >/dev/null 2>&1 || { echo >&2 "sqlx-cli is not installed. Please install sqlx-cli v$(SQLX_CLI_VERSION)"; exit 1; }
	@SQLX_CLI_VERSION_LOCAL=$$(sqlx --version | cut -d' ' -f2); \
	if [ "$$(echo $$SQLX_CLI_VERSION_LOCAL $(SQLX_CLI_VERSION) | tr " " "\n" | sort -V | head -n1)" != "$(SQLX_CLI_VERSION)" ]; then \
		echo "sqlx-cli version $$SQLX_CLI_VERSION is wrong. Please update to v$(SQLX_CLI_VERSION)"; exit 1; \
	fi

check-docker:
	@command -v docker >/dev/null 2>&1 || { echo >&2 "Docker is not installed. Please install Docker v$(DOCKER_VERSION_MIN) or higher."; exit 1; }
	@DOCKER_VERSION=$$(docker --version | grep -oE '[0-9]+\.[0-9]+\.[0-9]+'); \
	if [ "$$(echo $$DOCKER_VERSION $(DOCKER_VERSION_MIN) | tr " " "\n" | sort -V | head -n1)" != "$(DOCKER_VERSION_MIN)" ]; then \
		echo "Docker version $$DOCKER_VERSION is too low. Please update to v$(DOCKER_VERSION_MIN) or higher."; exit 1; \
	fi

check-foundry:
	@command -v forge --version >/dev/null 2>&1 || { echo >&2 "Foundry is not installed. Please install Foundry"; exit 1; }
	@FORGE_VERSION=$$(forge --version | grep -oE '[0-9]+\.[0-9]+\.[0-9]+'); \
	if [ "$$(echo $$FORGE_VERSION $(FORGE_MIN_VERSION) | tr " " "\n" | sort -V | head -n1)" != "$(FORGE_MIN_VERSION)" ]; then \
		echo "Forge version $$FORGE_VERSION is too low. Please update to v$(FORGE_MIN_VERSION) or higher."; exit 1; \
	fi

# Check for all required tools
check-tools: check-nodejs check-yarn check-rust check-sqlx-cli check-docker check-foundry
	@echo "All required tools are installed."

# Check that contracts are checkout properly
check-contracts:
	@if [ ! -d ../contracts/l1-contracts/lib/forge-std/foundry.toml ] || [ -z "$$(ls -A ../contracts/l1-contracts/lib/forge-std/foundry.toml)" ]; then \
		echo "l1-contracts git submodule is missing. Please re-download repo with 'git clone --recurse-submodules https://github.com/matter-labs/zksync-era.git'"; \
		exit 1; \
	fi

# Build and download needed contracts
# TODO Remove mkdir once we use foundry inside contracts repo
prepare-contracts: check-tools check-contracts
	@cd ../ && \
	export ZKSYNC_HOME=$$(pwd) && \
<<<<<<< HEAD
	export PATH=$$PATH:$${ZKSYNC_HOME}/bin && \
	export PATH=$$PATH:$${ZKSYNC_HOME}/zkstack_cli/zkstackup && \
	zkstackup --local || true && \
	zkstack dev contracts && \
=======
	export PATH=$$PATH:$${ZKSYNC_HOME}/bin:$${ZKSYNC_HOME}/zkstack_cli/zkstackup && \
	zkt || true && \
	zk_supervisor contracts && \
>>>>>>> 4b96b89c
	mkdir -p contracts/l1-contracts/artifacts

# Download setup-key
prepare-keys:
	@cd ../ && \
	curl -LO https://storage.googleapis.com/matterlabs-setup-keys-us/setup-keys/setup_2\^26.key

# Targets for building each container
build-contract-verifier: check-tools prepare-contracts prepare-keys
	$(DOCKER_BUILD_CMD) --file contract-verifier/Dockerfile --load \
		--tag contract-verifier:$(PROTOCOL_VERSION) $(CONTEXT)

build-server-v2: check-tools prepare-contracts prepare-keys
	$(DOCKER_BUILD_CMD) --file server-v2/Dockerfile --load \
		--tag server-v2:$(PROTOCOL_VERSION) $(CONTEXT)

build-circuit-prover-gpu: check-tools prepare-keys
	$(DOCKER_BUILD_CMD) --file circuit-prover-gpu/Dockerfile --load \
		--platform linux/amd64 \
		--tag prover:$(PROTOCOL_VERSION) $(CONTEXT)

build-witness-generator: check-tools prepare-keys
	$(DOCKER_BUILD_CMD) --file witness-generator/Dockerfile --load \
		--tag witness-generator:$(PROTOCOL_VERSION) $(CONTEXT)

build-external-node: check-tools prepare-contracts
	$(DOCKER_BUILD_CMD) --file external-node/Dockerfile --load \
		--tag external-node:$(PROTOCOL_VERSION) $(CONTEXT)

# Build all containers
build-all: build-contract-verifier build-server-v2 build-witness-generator build-circuit-prover-gpu build-external-node cleanup

# Clean generated images
clean-all:
	@git submodule update --recursive
	docker rmi contract-verifier:$(PROTOCOL_VERSION) >/dev/null 2>&1
	docker rmi server-v2:$(PROTOCOL_VERSION) >/dev/null 2>&1
	docker rmi prover:$(PROTOCOL_VERSION) >/dev/null 2>&1
	docker rmi witness-generator:$(PROTOCOL_VERSION) >/dev/null 2>&1
	docker rmi external-node:$(PROTOCOL_VERSION) >/dev/null 2>&1<|MERGE_RESOLUTION|>--- conflicted
+++ resolved
@@ -65,16 +65,9 @@
 prepare-contracts: check-tools check-contracts
 	@cd ../ && \
 	export ZKSYNC_HOME=$$(pwd) && \
-<<<<<<< HEAD
-	export PATH=$$PATH:$${ZKSYNC_HOME}/bin && \
-	export PATH=$$PATH:$${ZKSYNC_HOME}/zkstack_cli/zkstackup && \
+	export PATH=$$PATH:$${ZKSYNC_HOME}/bin:$${ZKSYNC_HOME}/zkstack_cli/zkstackup && \
 	zkstackup --local || true && \
 	zkstack dev contracts && \
-=======
-	export PATH=$$PATH:$${ZKSYNC_HOME}/bin:$${ZKSYNC_HOME}/zkstack_cli/zkstackup && \
-	zkt || true && \
-	zk_supervisor contracts && \
->>>>>>> 4b96b89c
 	mkdir -p contracts/l1-contracts/artifacts
 
 # Download setup-key
