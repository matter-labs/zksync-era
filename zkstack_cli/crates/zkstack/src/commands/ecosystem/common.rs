<<<<<<< HEAD
use common::forge::{Forge, ForgeScriptArgs};
use config::{
=======
use anyhow::Context;
use xshell::Shell;
use zkstack_cli_common::forge::{Forge, ForgeScriptArgs};
use zkstack_cli_config::{
>>>>>>> 64d861d1
    forge_interface::{
        deploy_ecosystem::{
            input::{DeployL1Config, GenesisInput, InitialDeploymentConfig},
            output::DeployL1Output,
        },
        script_params::DEPLOY_ECOSYSTEM_SCRIPT_PARAMS,
    },
    raw::RawConfig,
    traits::{ReadConfig, SaveConfig},
    ContractsConfig, EcosystemConfig, GENESIS_FILE,
};
use zkstack_cli_types::{L1Network, ProverMode};

use crate::utils::forge::{check_the_balance, fill_forge_private_key, WalletOwner};

pub async fn deploy_l1(
    shell: &Shell,
    forge_args: &ForgeScriptArgs,
    config: &EcosystemConfig,
    initial_deployment_config: &InitialDeploymentConfig,
    l1_rpc_url: &str,
    sender: Option<String>,
    broadcast: bool,
) -> anyhow::Result<ContractsConfig> {
    let deploy_config_path = DEPLOY_ECOSYSTEM_SCRIPT_PARAMS.input(&config.link_to_code);
    let genesis_config_path = config.get_default_configs_path().join(GENESIS_FILE);
    let default_genesis_config = RawConfig::read(shell, genesis_config_path).await?;
    let default_genesis_input = GenesisInput::new(&default_genesis_config)?;

    let wallets_config = config.get_wallets()?;
    // For deploying ecosystem we only need genesis batch params
    let deploy_config = DeployL1Config::new(
        &default_genesis_input,
        &wallets_config,
        initial_deployment_config,
        config.era_chain_id,
        config.prover_version == ProverMode::NoProofs,
    );
    deploy_config.save(shell, deploy_config_path)?;

    let mut forge = Forge::new(&config.path_to_l1_foundry())
        .script(&DEPLOY_ECOSYSTEM_SCRIPT_PARAMS.script(), forge_args.clone())
        .with_ffi()
        .with_rpc_url(l1_rpc_url.to_string());

    if config.l1_network == L1Network::Localhost {
        // It's a kludge for reth, just because it doesn't behave properly with large amount of txs
        forge = forge.with_slow();
    }

    if let Some(address) = sender {
        forge = forge.with_sender(address);
    } else {
        forge = fill_forge_private_key(
            forge,
            wallets_config.deployer.as_ref(),
            WalletOwner::Deployer,
        )?;
    }

    if broadcast {
        forge = forge.with_broadcast();
        check_the_balance(&forge).await?;
    }

    forge.run(shell)?;

    let script_output = DeployL1Output::read(
        shell,
        DEPLOY_ECOSYSTEM_SCRIPT_PARAMS.output(&config.link_to_code),
    )?;
    let mut contracts_config = ContractsConfig::default();
    contracts_config.update_from_l1_output(&script_output);

    Ok(contracts_config)
}<|MERGE_RESOLUTION|>--- conflicted
+++ resolved
@@ -1,12 +1,6 @@
-<<<<<<< HEAD
-use common::forge::{Forge, ForgeScriptArgs};
-use config::{
-=======
-use anyhow::Context;
 use xshell::Shell;
 use zkstack_cli_common::forge::{Forge, ForgeScriptArgs};
 use zkstack_cli_config::{
->>>>>>> 64d861d1
     forge_interface::{
         deploy_ecosystem::{
             input::{DeployL1Config, GenesisInput, InitialDeploymentConfig},
