use std::{cell::RefCell, rc::Rc};

use once_cell::sync::Lazy;
use zksync_contracts::BaseSystemContracts;
use zksync_multivm::{
    interface::{
        storage::{InMemoryStorage, StorageView},
        ExecutionResult, L1BatchEnv, L2BlockEnv, SystemEnv, TxExecutionMode, VmExecutionMode,
        VmExecutionResultAndLogs, VmFactory, VmInterface, VmInterfaceExt,
        VmInterfaceHistoryEnabled,
    },
    vm_fast,
    vm_latest::{self, constants::BATCH_COMPUTATIONAL_GAS_LIMIT, HistoryEnabled, ToTracerPointer},
    zk_evm_latest::ethereum_types::{Address, U256},
};
use zksync_types::{
    block::L2BlockHasher, fee_model::BatchFeeInput, helpers::unix_timestamp_ms,
    utils::storage_key_for_eth_balance, L1BatchNumber, L2BlockNumber, L2ChainId, ProtocolVersionId,
    Transaction,
};
use zksync_utils::bytecode::hash_bytecode;

use crate::{instruction_counter::InstructionCounter, transaction::PRIVATE_KEY};

static SYSTEM_CONTRACTS: Lazy<BaseSystemContracts> = Lazy::new(BaseSystemContracts::load_from_disk);

static STORAGE: Lazy<InMemoryStorage> = Lazy::new(|| {
    let mut storage = InMemoryStorage::with_system_contracts(hash_bytecode);
    // Give `PRIVATE_KEY` some money
    let balance = U256::from(10u32).pow(U256::from(32)); //10^32 wei
    let key = storage_key_for_eth_balance(&PRIVATE_KEY.address());
    storage.set_value(key, zksync_utils::u256_to_h256(balance));
    storage
});

/// VM label used to name `criterion` benchmarks.
#[derive(Debug, Clone, Copy)]
pub enum VmLabel {
    Fast,
    Legacy,
}

impl VmLabel {
    /// Non-empty name for `criterion` benchmark naming.
    pub const fn as_str(self) -> &'static str {
        match self {
            Self::Fast => "fast",
            Self::Legacy => "legacy",
        }
    }

    /// Optional prefix for `criterion` benchmark naming (including a starting `/`).
    pub const fn as_suffix(self) -> &'static str {
        match self {
            Self::Fast => "",
            Self::Legacy => "/legacy",
        }
    }
}

/// Factory for VMs used in benchmarking.
pub trait BenchmarkingVmFactory {
    /// VM label used to name `criterion` benchmarks.
    const LABEL: VmLabel;

    /// Type of the VM instance created by this factory.
    type Instance: VmInterfaceHistoryEnabled;

    /// Creates a VM instance.
    fn create(
        batch_env: L1BatchEnv,
        system_env: SystemEnv,
        storage: &'static InMemoryStorage,
    ) -> Self::Instance;
}

pub trait CountInstructions {
    /// Counts instructions executed by the VM while processing the transaction.
    fn count_instructions(tx: &Transaction) -> usize;
}

/// Factory for the new / fast VM.
#[derive(Debug)]
pub struct Fast;

impl BenchmarkingVmFactory for Fast {
    const LABEL: VmLabel = VmLabel::Fast;

    type Instance = vm_fast::Vm<&'static InMemoryStorage>;

    fn create(
        batch_env: L1BatchEnv,
        system_env: SystemEnv,
        storage: &'static InMemoryStorage,
    ) -> Self::Instance {
        vm_fast::Vm::custom(batch_env, system_env, storage)
    }
}

impl CountInstructions for Fast {
    fn count_instructions(tx: &Transaction) -> usize {
        use vm_fast::interface as vm2;

        #[derive(Default)]
        struct InstructionCount(usize);
<<<<<<< HEAD

        impl vm2::Tracer for InstructionCount {
            fn before_instruction<OP: vm2::OpcodeType, S: vm2::StateInterface>(
=======
        impl vm_fast::Tracer for InstructionCount {
            fn before_instruction<
                OP: zksync_vm2::interface::OpcodeType,
                S: zksync_vm2::interface::GlobalStateInterface,
            >(
>>>>>>> cfbcc11b
                &mut self,
                _: &mut S,
            ) {
                self.0 += 1;
            }
        }

        let (system_env, l1_batch_env) = test_env();
        let mut vm =
            vm_fast::Vm::<_, InstructionCount>::custom(l1_batch_env, system_env, &*STORAGE);
        vm.push_transaction(tx.clone());
        let mut tracer = InstructionCount(0);
        vm.inspect(&mut tracer, VmExecutionMode::OneTx);
        tracer.0
    }
}

/// Factory for the legacy VM (latest version).
#[derive(Debug)]
pub struct Legacy;

impl BenchmarkingVmFactory for Legacy {
    const LABEL: VmLabel = VmLabel::Legacy;

    type Instance = vm_latest::Vm<StorageView<&'static InMemoryStorage>, HistoryEnabled>;

    fn create(
        batch_env: L1BatchEnv,
        system_env: SystemEnv,
        storage: &'static InMemoryStorage,
    ) -> Self::Instance {
        let storage = StorageView::new(storage).to_rc_ptr();
        vm_latest::Vm::new(batch_env, system_env, storage)
    }
}

impl CountInstructions for Legacy {
    fn count_instructions(tx: &Transaction) -> usize {
        let mut vm = BenchmarkingVm::<Self>::default();
        vm.0.push_transaction(tx.clone());
        let count = Rc::new(RefCell::new(0));
        vm.0.inspect(
            &mut InstructionCounter::new(count.clone())
                .into_tracer_pointer()
                .into(),
            VmExecutionMode::OneTx,
        );
        count.take()
    }
}

fn test_env() -> (SystemEnv, L1BatchEnv) {
    let timestamp = unix_timestamp_ms();
    let system_env = SystemEnv {
        zk_porter_available: false,
        version: ProtocolVersionId::latest(),
        base_system_smart_contracts: SYSTEM_CONTRACTS.clone(),
        bootloader_gas_limit: BATCH_COMPUTATIONAL_GAS_LIMIT,
        execution_mode: TxExecutionMode::VerifyExecute,
        default_validation_computational_gas_limit: BATCH_COMPUTATIONAL_GAS_LIMIT,
        chain_id: L2ChainId::from(270),
    };
    let l1_batch_env = L1BatchEnv {
        previous_batch_hash: None,
        number: L1BatchNumber(1),
        timestamp,
        fee_input: BatchFeeInput::l1_pegged(
            50_000_000_000, // 50 gwei
            250_000_000,    // 0.25 gwei
        ),
        fee_account: Address::random(),
        enforced_base_fee: None,
        first_l2_block: L2BlockEnv {
            number: 1,
            timestamp,
            prev_block_hash: L2BlockHasher::legacy_hash(L2BlockNumber(0)),
            max_virtual_blocks_to_create: 100,
        },
    };
    (system_env, l1_batch_env)
}

#[derive(Debug)]
pub struct BenchmarkingVm<VM: BenchmarkingVmFactory>(VM::Instance);

impl<VM: BenchmarkingVmFactory> Default for BenchmarkingVm<VM> {
    fn default() -> Self {
        let (system_env, l1_batch_env) = test_env();
        Self(VM::create(l1_batch_env, system_env, &STORAGE))
    }
}

impl<VM: BenchmarkingVmFactory> BenchmarkingVm<VM> {
    pub fn run_transaction(&mut self, tx: &Transaction) -> VmExecutionResultAndLogs {
        self.0.push_transaction(tx.clone());
        self.0.execute(VmExecutionMode::OneTx)
    }

    pub fn run_transaction_full(&mut self, tx: &Transaction) -> VmExecutionResultAndLogs {
        self.0.make_snapshot();
        let (compression_result, tx_result) = self
            .0
            .execute_transaction_with_bytecode_compression(tx.clone(), true);
        compression_result.expect("compressing bytecodes failed");

        if matches!(tx_result.result, ExecutionResult::Halt { .. }) {
            self.0.rollback_to_the_latest_snapshot();
        } else {
            self.0.pop_snapshot_no_rollback();
        }
        tx_result
    }
}

impl BenchmarkingVm<Fast> {
    pub fn new() -> Self {
        Self::default()
    }
}

impl BenchmarkingVm<Legacy> {
    pub fn legacy() -> Self {
        Self::default()
    }
}

#[cfg(test)]
mod tests {
    use assert_matches::assert_matches;
    use zksync_contracts::read_bytecode;
    use zksync_multivm::interface::ExecutionResult;

    use super::*;
    use crate::{
        get_deploy_tx, get_heavy_load_test_tx, get_load_test_deploy_tx, get_load_test_tx,
        get_realistic_load_test_tx, get_transfer_tx, LoadTestParams, BYTECODES,
    };

    #[test]
    fn can_deploy_contract() {
        let test_contract = read_bytecode(
            "etc/contracts-test-data/artifacts-zk/contracts/counter/counter.sol/Counter.json",
        );
        let mut vm = BenchmarkingVm::new();
        let res = vm.run_transaction(&get_deploy_tx(&test_contract));

        assert_matches!(res.result, ExecutionResult::Success { .. });
    }

    #[test]
    fn can_transfer() {
        let mut vm = BenchmarkingVm::new();
        let res = vm.run_transaction(&get_transfer_tx(0));
        assert_matches!(res.result, ExecutionResult::Success { .. });
    }

    #[test]
    fn can_load_test() {
        let mut vm = BenchmarkingVm::new();
        let res = vm.run_transaction(&get_load_test_deploy_tx());
        assert_matches!(res.result, ExecutionResult::Success { .. });

        let params = LoadTestParams::default();
        let res = vm.run_transaction(&get_load_test_tx(1, 10_000_000, params));
        assert_matches!(res.result, ExecutionResult::Success { .. });
    }

    #[test]
    fn can_load_test_with_realistic_txs() {
        let mut vm = BenchmarkingVm::new();
        let res = vm.run_transaction(&get_load_test_deploy_tx());
        assert_matches!(res.result, ExecutionResult::Success { .. });

        let res = vm.run_transaction(&get_realistic_load_test_tx(1));
        assert_matches!(res.result, ExecutionResult::Success { .. });
    }

    #[test]
    fn can_load_test_with_heavy_txs() {
        let mut vm = BenchmarkingVm::new();
        let res = vm.run_transaction(&get_load_test_deploy_tx());
        assert_matches!(res.result, ExecutionResult::Success { .. });

        let res = vm.run_transaction(&get_heavy_load_test_tx(1));
        assert_matches!(res.result, ExecutionResult::Success { .. });
    }

    #[test]
    fn instruction_count_matches_on_both_vms_for_transfer() {
        let tx = get_transfer_tx(0);
        let legacy_count = Legacy::count_instructions(&tx);
        let fast_count = Fast::count_instructions(&tx);
        assert_eq!(legacy_count, fast_count);
    }

    #[test]
    fn instruction_count_matches_on_both_vms_for_benchmark_bytecodes() {
        for bytecode in BYTECODES {
            let tx = bytecode.deploy_tx();
            let legacy_count = Legacy::count_instructions(&tx);
            let fast_count = Fast::count_instructions(&tx);
            assert_eq!(legacy_count, fast_count, "bytecode: {}", bytecode.name);
        }
    }
}<|MERGE_RESOLUTION|>--- conflicted
+++ resolved
@@ -103,17 +103,9 @@
 
         #[derive(Default)]
         struct InstructionCount(usize);
-<<<<<<< HEAD
 
         impl vm2::Tracer for InstructionCount {
-            fn before_instruction<OP: vm2::OpcodeType, S: vm2::StateInterface>(
-=======
-        impl vm_fast::Tracer for InstructionCount {
-            fn before_instruction<
-                OP: zksync_vm2::interface::OpcodeType,
-                S: zksync_vm2::interface::GlobalStateInterface,
-            >(
->>>>>>> cfbcc11b
+            fn before_instruction<OP: vm2::OpcodeType, S: vm2::GlobalStateInterface>(
                 &mut self,
                 _: &mut S,
             ) {
