--- conflicted
+++ resolved
@@ -8,7 +8,8 @@
 };
 use xshell::{cmd, Shell};
 
-<<<<<<< HEAD
+use crate::forge_utils::fill_forge_private_key;
+use crate::{config_manipulations::update_l2_shared_bridge, forge_utils::check_the_balance};
 use crate::{
     configs::{
         forge_interface::initialize_bridges::{
@@ -19,9 +20,8 @@
     consts::INITIALIZE_BRIDGES,
     forge_utils::fill_forge_private_key,
     messages::MSG_INITIALIZING_BRIDGES_SPINNER,
-=======
-use crate::forge_utils::fill_forge_private_key;
-use crate::{config_manipulations::update_l2_shared_bridge, forge_utils::check_the_balance};
+};
+use crate::{forge_utils::check_the_balance, messages::MSG_CHAIN_NOT_INITIALIZED};
 use anyhow::Context;
 use config::{
     forge_interface::{
@@ -30,9 +30,7 @@
     },
     traits::{ReadConfig, SaveConfig},
     ChainConfig, EcosystemConfig,
->>>>>>> 5cfcc24e
 };
-use crate::{forge_utils::check_the_balance, messages::MSG_CHAIN_NOT_INITIALIZED};
 
 pub async fn run(args: ForgeScriptArgs, shell: &Shell) -> anyhow::Result<()> {
     let chain_name = global_config().chain_name.clone();
