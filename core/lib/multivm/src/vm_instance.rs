use zksync_types::{vm::VmVersion, Transaction};
use zksync_vm2::Tracer;

use crate::{
    glue::history_mode::HistoryMode,
    interface::{
        storage::{ImmutableStorageView, ReadStorage, StoragePtr, StorageView},
        utils::ShadowVm,
        BytecodeCompressionResult, FinishedL1Batch, L1BatchEnv, L2BlockEnv, SystemEnv,
        VmExecutionMode, VmExecutionResultAndLogs, VmFactory, VmInterface,
        VmInterfaceHistoryEnabled, VmMemoryMetrics,
    },
    tracers::TracerDispatcher,
<<<<<<< HEAD
    versions::shadow::ShadowVm,
    vm_latest::HistoryEnabled,
};

=======
};

pub(crate) type ShadowedVmFast<S, H> = ShadowVm<
    S,
    crate::vm_latest::Vm<StorageView<S>, H>,
    crate::vm_fast::Vm<ImmutableStorageView<S>>,
>;

>>>>>>> 7aa5721d
#[derive(Debug)]
pub enum LegacyVmInstance<S: ReadStorage, H: HistoryMode> {
    VmM5(crate::vm_m5::Vm<StorageView<S>, H>),
    VmM6(crate::vm_m6::Vm<StorageView<S>, H>),
    Vm1_3_2(crate::vm_1_3_2::Vm<StorageView<S>, H>),
    VmVirtualBlocks(crate::vm_virtual_blocks::Vm<StorageView<S>, H>),
    VmVirtualBlocksRefundsEnhancement(crate::vm_refunds_enhancement::Vm<StorageView<S>, H>),
    VmBoojumIntegration(crate::vm_boojum_integration::Vm<StorageView<S>, H>),
    Vm1_4_1(crate::vm_1_4_1::Vm<StorageView<S>, H>),
    Vm1_4_2(crate::vm_1_4_2::Vm<StorageView<S>, H>),
    Vm1_5_0(crate::vm_latest::Vm<StorageView<S>, H>),
<<<<<<< HEAD
=======
    VmFast(crate::vm_fast::Vm<ImmutableStorageView<S>>),
    ShadowedVmFast(ShadowedVmFast<S, H>),
>>>>>>> 7aa5721d
}

macro_rules! dispatch_legacy_vm {
    ($self:ident.$function:ident($($params:tt)*)) => {
        match $self {
            Self::VmM5(vm) => vm.$function($($params)*),
            Self::VmM6(vm) => vm.$function($($params)*),
            Self::Vm1_3_2(vm) => vm.$function($($params)*),
            Self::VmVirtualBlocks(vm) => vm.$function($($params)*),
            Self::VmVirtualBlocksRefundsEnhancement(vm) => vm.$function($($params)*),
            Self::VmBoojumIntegration(vm) => vm.$function($($params)*),
            Self::Vm1_4_1(vm) => vm.$function($($params)*),
            Self::Vm1_4_2(vm) => vm.$function($($params)*),
            Self::Vm1_5_0(vm) => vm.$function($($params)*),
        }
    };
}

impl<S: ReadStorage, H: HistoryMode> VmInterface for LegacyVmInstance<S, H> {
    type TracerDispatcher<'a> = TracerDispatcher<StorageView<S>, H>;

    /// Push tx into memory for the future execution
    fn push_transaction(&mut self, tx: Transaction) {
        dispatch_legacy_vm!(self.push_transaction(tx))
    }

    /// Execute next transaction with custom tracers
    fn inspect(
        &mut self,
        dispatcher: Self::TracerDispatcher<'_>,
        execution_mode: VmExecutionMode,
    ) -> VmExecutionResultAndLogs {
        dispatch_legacy_vm!(self.inspect(dispatcher.into(), execution_mode))
    }

    fn start_new_l2_block(&mut self, l2_block_env: L2BlockEnv) {
        dispatch_legacy_vm!(self.start_new_l2_block(l2_block_env))
    }

    /// Inspect transaction with optional bytecode compression.
    fn inspect_transaction_with_bytecode_compression(
        &mut self,
        dispatcher: Self::TracerDispatcher<'_>,
        tx: Transaction,
        with_compression: bool,
    ) -> (BytecodeCompressionResult<'_>, VmExecutionResultAndLogs) {
        dispatch_legacy_vm!(self.inspect_transaction_with_bytecode_compression(
            dispatcher.into(),
            tx,
            with_compression
        ))
    }

    fn record_vm_memory_metrics(&self) -> VmMemoryMetrics {
        dispatch_legacy_vm!(self.record_vm_memory_metrics())
    }

    /// Return the results of execution of all batch
    fn finish_batch(&mut self) -> FinishedL1Batch {
        dispatch_legacy_vm!(self.finish_batch())
    }
}

impl<S: ReadStorage, H: HistoryMode> VmFactory<StorageView<S>> for LegacyVmInstance<S, H> {
    fn new(
        batch_env: L1BatchEnv,
        system_env: SystemEnv,
        storage_view: StoragePtr<StorageView<S>>,
    ) -> Self {
        let protocol_version = system_env.version;
        let vm_version: VmVersion = protocol_version.into();
        Self::new_with_specific_version(batch_env, system_env, storage_view, vm_version)
    }
}

impl<S: ReadStorage> VmInterfaceHistoryEnabled for LegacyVmInstance<S, HistoryEnabled> {
    fn make_snapshot(&mut self) {
        dispatch_legacy_vm!(self.make_snapshot());
    }

    fn rollback_to_the_latest_snapshot(&mut self) {
        dispatch_legacy_vm!(self.rollback_to_the_latest_snapshot());
    }

    fn pop_snapshot_no_rollback(&mut self) {
        dispatch_legacy_vm!(self.pop_snapshot_no_rollback());
    }
}

impl<S: ReadStorage, H: HistoryMode> LegacyVmInstance<S, H> {
    pub fn new_with_specific_version(
        l1_batch_env: L1BatchEnv,
        system_env: SystemEnv,
        storage_view: StoragePtr<StorageView<S>>,
        vm_version: VmVersion,
    ) -> Self {
        match vm_version {
            VmVersion::M5WithoutRefunds => {
                let vm = crate::vm_m5::Vm::new_with_subversion(
                    l1_batch_env,
                    system_env,
                    storage_view,
                    crate::vm_m5::vm_instance::MultiVMSubversion::V1,
                );
                Self::VmM5(vm)
            }
            VmVersion::M5WithRefunds => {
                let vm = crate::vm_m5::Vm::new_with_subversion(
                    l1_batch_env,
                    system_env,
                    storage_view,
                    crate::vm_m5::vm_instance::MultiVMSubversion::V2,
                );
                Self::VmM5(vm)
            }
            VmVersion::M6Initial => {
                let vm = crate::vm_m6::Vm::new_with_subversion(
                    l1_batch_env,
                    system_env,
                    storage_view,
                    crate::vm_m6::vm_instance::MultiVMSubversion::V1,
                );
                Self::VmM6(vm)
            }
            VmVersion::M6BugWithCompressionFixed => {
                let vm = crate::vm_m6::Vm::new_with_subversion(
                    l1_batch_env,
                    system_env,
                    storage_view,
                    crate::vm_m6::vm_instance::MultiVMSubversion::V2,
                );
                Self::VmM6(vm)
            }
            VmVersion::Vm1_3_2 => {
                let vm = crate::vm_1_3_2::Vm::new(l1_batch_env, system_env, storage_view);
                Self::Vm1_3_2(vm)
            }
            VmVersion::VmVirtualBlocks => {
                let vm = crate::vm_virtual_blocks::Vm::new(l1_batch_env, system_env, storage_view);
                Self::VmVirtualBlocks(vm)
            }
            VmVersion::VmVirtualBlocksRefundsEnhancement => {
                let vm =
                    crate::vm_refunds_enhancement::Vm::new(l1_batch_env, system_env, storage_view);
                Self::VmVirtualBlocksRefundsEnhancement(vm)
            }
            VmVersion::VmBoojumIntegration => {
                let vm =
                    crate::vm_boojum_integration::Vm::new(l1_batch_env, system_env, storage_view);
                Self::VmBoojumIntegration(vm)
            }
            VmVersion::Vm1_4_1 => {
                let vm = crate::vm_1_4_1::Vm::new(l1_batch_env, system_env, storage_view);
                Self::Vm1_4_1(vm)
            }
            VmVersion::Vm1_4_2 => {
                let vm = crate::vm_1_4_2::Vm::new(l1_batch_env, system_env, storage_view);
                Self::Vm1_4_2(vm)
            }
            VmVersion::Vm1_5_0SmallBootloaderMemory => {
                let vm = crate::vm_latest::Vm::new_with_subversion(
                    l1_batch_env,
                    system_env,
                    storage_view,
                    crate::vm_latest::MultiVMSubversion::SmallBootloaderMemory,
                );
                Self::Vm1_5_0(vm)
            }
            VmVersion::Vm1_5_0IncreasedBootloaderMemory => {
                let vm = crate::vm_latest::Vm::new_with_subversion(
                    l1_batch_env,
                    system_env,
                    storage_view,
                    crate::vm_latest::MultiVMSubversion::IncreasedBootloaderMemory,
                );
                Self::Vm1_5_0(vm)
            }
        }
    }
}

/// Fast VM shadowed by the latest legacy VM.
pub type ShadowedFastVm<S, Tr> =
    ShadowVm<S, crate::vm_latest::Vm<StorageView<S>, HistoryEnabled>, Tr>;

/// Fast VM variants.
#[derive(Debug)]
pub enum FastVmInstance<S: ReadStorage, Tr> {
    /// Fast VM running in isolation.
    Fast(crate::vm_fast::Vm<ImmutableStorageView<S>, Tr>),
    /// Fast VM shadowed by the latest legacy VM.
    Shadowed(ShadowedFastVm<S, Tr>),
}

macro_rules! dispatch_fast_vm {
    ($self:ident.$function:ident($($params:tt)*)) => {
        match $self {
            Self::Fast(vm) => vm.$function($($params)*),
            Self::Shadowed(vm) => vm.$function($($params)*),
        }
    };
}

impl<S: ReadStorage, Tr: Tracer + Default + 'static> VmInterface for FastVmInstance<S, Tr> {
    type TracerDispatcher<'a> = (
        crate::vm_latest::TracerDispatcher<StorageView<S>, HistoryEnabled>,
        &'a mut Tr,
    );

    fn push_transaction(&mut self, tx: Transaction) {
        dispatch_fast_vm!(self.push_transaction(tx));
    }

    fn inspect(
        &mut self,
        tracer: Self::TracerDispatcher<'_>,
        execution_mode: VmExecutionMode,
    ) -> VmExecutionResultAndLogs {
        match self {
            Self::Fast(vm) => vm.inspect(tracer.1, execution_mode),
            Self::Shadowed(vm) => vm.inspect(tracer, execution_mode),
        }
    }

    fn start_new_l2_block(&mut self, l2_block_env: L2BlockEnv) {
        dispatch_fast_vm!(self.start_new_l2_block(l2_block_env));
    }

    fn inspect_transaction_with_bytecode_compression(
        &mut self,
        tracer: Self::TracerDispatcher<'_>,
        tx: Transaction,
        with_compression: bool,
    ) -> (BytecodeCompressionResult<'_>, VmExecutionResultAndLogs) {
        match self {
            Self::Fast(vm) => {
                vm.inspect_transaction_with_bytecode_compression(tracer.1, tx, with_compression)
            }
            Self::Shadowed(vm) => {
                vm.inspect_transaction_with_bytecode_compression(tracer, tx, with_compression)
            }
        }
    }

    fn record_vm_memory_metrics(&self) -> VmMemoryMetrics {
        dispatch_fast_vm!(self.record_vm_memory_metrics())
    }

    fn finish_batch(&mut self) -> FinishedL1Batch {
        dispatch_fast_vm!(self.finish_batch())
    }
}

impl<S: ReadStorage, Tr: Tracer + Default + 'static> VmInterfaceHistoryEnabled
    for FastVmInstance<S, Tr>
{
    fn make_snapshot(&mut self) {
        dispatch_fast_vm!(self.make_snapshot());
    }

    fn rollback_to_the_latest_snapshot(&mut self) {
        dispatch_fast_vm!(self.rollback_to_the_latest_snapshot());
    }

    fn pop_snapshot_no_rollback(&mut self) {
        dispatch_fast_vm!(self.pop_snapshot_no_rollback());
    }
}

impl<S: ReadStorage, Tr: Tracer + Default + 'static> FastVmInstance<S, Tr> {
    /// Creates an isolated fast VM.
    pub fn fast(
        l1_batch_env: L1BatchEnv,
        system_env: SystemEnv,
        storage_view: StoragePtr<StorageView<S>>,
    ) -> Self {
<<<<<<< HEAD
        let storage = ImmutableStorageView::new(storage_view);
        Self::Fast(crate::vm_fast::Vm::new(l1_batch_env, system_env, storage))
    }

    /// Creates a shadowed fast VM.
    pub fn shadowed(
        l1_batch_env: L1BatchEnv,
        system_env: SystemEnv,
        storage_view: StoragePtr<StorageView<S>>,
    ) -> Self {
        Self::Shadowed(ShadowedFastVm::new(l1_batch_env, system_env, storage_view))
=======
        let vm_version = system_env.version.into();
        match vm_version {
            VmVersion::Vm1_5_0IncreasedBootloaderMemory => match mode {
                FastVmMode::Old => Self::new(l1_batch_env, system_env, storage_view),
                FastVmMode::New => {
                    let storage = ImmutableStorageView::new(storage_view);
                    Self::VmFast(crate::vm_fast::Vm::custom(
                        l1_batch_env,
                        system_env,
                        storage,
                    ))
                }
                FastVmMode::Shadow => {
                    let vm = ShadowVm::new(l1_batch_env, system_env, storage_view);
                    Self::ShadowedVmFast(vm)
                }
            },
            _ => Self::new(l1_batch_env, system_env, storage_view),
        }
>>>>>>> 7aa5721d
    }
}<|MERGE_RESOLUTION|>--- conflicted
+++ resolved
@@ -1,5 +1,5 @@
 use zksync_types::{vm::VmVersion, Transaction};
-use zksync_vm2::Tracer;
+use zksync_vm2::interface::Tracer;
 
 use crate::{
     glue::history_mode::HistoryMode,
@@ -11,21 +11,9 @@
         VmInterfaceHistoryEnabled, VmMemoryMetrics,
     },
     tracers::TracerDispatcher,
-<<<<<<< HEAD
-    versions::shadow::ShadowVm,
     vm_latest::HistoryEnabled,
 };
 
-=======
-};
-
-pub(crate) type ShadowedVmFast<S, H> = ShadowVm<
-    S,
-    crate::vm_latest::Vm<StorageView<S>, H>,
-    crate::vm_fast::Vm<ImmutableStorageView<S>>,
->;
-
->>>>>>> 7aa5721d
 #[derive(Debug)]
 pub enum LegacyVmInstance<S: ReadStorage, H: HistoryMode> {
     VmM5(crate::vm_m5::Vm<StorageView<S>, H>),
@@ -37,11 +25,6 @@
     Vm1_4_1(crate::vm_1_4_1::Vm<StorageView<S>, H>),
     Vm1_4_2(crate::vm_1_4_2::Vm<StorageView<S>, H>),
     Vm1_5_0(crate::vm_latest::Vm<StorageView<S>, H>),
-<<<<<<< HEAD
-=======
-    VmFast(crate::vm_fast::Vm<ImmutableStorageView<S>>),
-    ShadowedVmFast(ShadowedVmFast<S, H>),
->>>>>>> 7aa5721d
 }
 
 macro_rules! dispatch_legacy_vm {
@@ -224,8 +207,11 @@
 }
 
 /// Fast VM shadowed by the latest legacy VM.
-pub type ShadowedFastVm<S, Tr> =
-    ShadowVm<S, crate::vm_latest::Vm<StorageView<S>, HistoryEnabled>, Tr>;
+pub type ShadowedFastVm<S, Tr = ()> = ShadowVm<
+    S,
+    crate::vm_latest::Vm<StorageView<S>, HistoryEnabled>,
+    crate::vm_fast::Vm<ImmutableStorageView<S>, Tr>,
+>;
 
 /// Fast VM variants.
 #[derive(Debug)]
@@ -318,9 +304,11 @@
         system_env: SystemEnv,
         storage_view: StoragePtr<StorageView<S>>,
     ) -> Self {
-<<<<<<< HEAD
-        let storage = ImmutableStorageView::new(storage_view);
-        Self::Fast(crate::vm_fast::Vm::new(l1_batch_env, system_env, storage))
+        Self::Fast(crate::vm_fast::Vm::new(
+            l1_batch_env,
+            system_env,
+            storage_view,
+        ))
     }
 
     /// Creates a shadowed fast VM.
@@ -330,26 +318,5 @@
         storage_view: StoragePtr<StorageView<S>>,
     ) -> Self {
         Self::Shadowed(ShadowedFastVm::new(l1_batch_env, system_env, storage_view))
-=======
-        let vm_version = system_env.version.into();
-        match vm_version {
-            VmVersion::Vm1_5_0IncreasedBootloaderMemory => match mode {
-                FastVmMode::Old => Self::new(l1_batch_env, system_env, storage_view),
-                FastVmMode::New => {
-                    let storage = ImmutableStorageView::new(storage_view);
-                    Self::VmFast(crate::vm_fast::Vm::custom(
-                        l1_batch_env,
-                        system_env,
-                        storage,
-                    ))
-                }
-                FastVmMode::Shadow => {
-                    let vm = ShadowVm::new(l1_batch_env, system_env, storage_view);
-                    Self::ShadowedVmFast(vm)
-                }
-            },
-            _ => Self::new(l1_batch_env, system_env, storage_view),
-        }
->>>>>>> 7aa5721d
     }
 }