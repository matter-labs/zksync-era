--- conflicted
+++ resolved
@@ -774,12 +774,7 @@
     let persistence = persistence.with_object_store(object_store);
     task_futures.push(tokio::spawn(miniblock_sealer.run()));
 
-<<<<<<< HEAD
     let (state_keeper, async_catchup_task) = create_state_keeper(
-        contracts_config,
-=======
-    let state_keeper = create_state_keeper(
->>>>>>> e26091a1
         state_keeper_config,
         db_config,
         network_config,
