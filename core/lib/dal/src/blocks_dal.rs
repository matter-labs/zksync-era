--- conflicted
+++ resolved
@@ -2195,160 +2195,6 @@
     }
 }
 
-<<<<<<< HEAD
-=======
-/// Temporary methods for migrating `fee_account_address`.
-#[deprecated(note = "will be removed after the fee address migration is complete")]
-impl BlocksDal<'_, '_> {
-    pub(crate) async fn maybe_load_fee_address(
-        &mut self,
-        fee_address: &mut Address,
-        miniblock_number: MiniblockNumber,
-    ) -> DalResult<()> {
-        if *fee_address != Address::default() {
-            return Ok(());
-        }
-
-        // This clause should be triggered only for non-migrated miniblock rows. After `fee_account_address`
-        // is filled for all miniblocks, it won't be called; thus, `fee_account_address` column could be removed
-        // from `l1_batches` even with this code present.
-        let Some(row) = sqlx::query!(
-            r#"
-            SELECT
-                l1_batches.fee_account_address
-            FROM
-                l1_batches
-                INNER JOIN miniblocks ON miniblocks.l1_batch_number = l1_batches.number
-            WHERE
-                miniblocks.number = $1
-            "#,
-            miniblock_number.0 as i32
-        )
-        .instrument("maybe_load_fee_address")
-        .with_arg("miniblock_number", &miniblock_number)
-        .fetch_optional(self.storage)
-        .await?
-        else {
-            return Ok(());
-        };
-
-        *fee_address = Address::from_slice(&row.fee_account_address);
-        Ok(())
-    }
-
-    /// Checks whether `fee_account_address` is migrated for the specified miniblock. Returns
-    /// `Ok(None)` if the miniblock doesn't exist.
-    pub async fn is_fee_address_migrated(
-        &mut self,
-        number: MiniblockNumber,
-    ) -> DalResult<Option<bool>> {
-        Ok(self
-            .raw_fee_address_for_miniblock(number)
-            .await?
-            .map(|address| address != Address::default()))
-    }
-
-    /// Copies `fee_account_address` for pending miniblocks (ones without an associated L1 batch)
-    /// from the last L1 batch. Returns the number of affected rows.
-    pub async fn copy_fee_account_address_for_pending_miniblocks(&mut self) -> DalResult<u64> {
-        let execution_result = sqlx::query!(
-            r#"
-            UPDATE miniblocks
-            SET
-                fee_account_address = (
-                    SELECT
-                        l1_batches.fee_account_address
-                    FROM
-                        l1_batches
-                    ORDER BY
-                        l1_batches.number DESC
-                    LIMIT
-                        1
-                )
-            WHERE
-                l1_batch_number IS NULL
-                AND fee_account_address = '\x0000000000000000000000000000000000000000'::bytea
-            "#
-        )
-        .instrument("copy_fee_account_address_for_pending_miniblocks")
-        .execute(self.storage)
-        .await?;
-
-        Ok(execution_result.rows_affected())
-    }
-
-    pub async fn check_l1_batches_have_fee_account_address(&mut self) -> DalResult<bool> {
-        let count = sqlx::query_scalar!(
-            r#"
-            SELECT COUNT(*)
-            FROM information_schema.columns
-            WHERE table_name = 'l1_batches' AND column_name = 'fee_account_address'
-            "#
-        )
-        .instrument("check_l1_batches_have_fee_account_address")
-        .fetch_one(self.storage)
-        .await?
-        .unwrap_or(0);
-
-        Ok(count > 0)
-    }
-
-    /// Copies `fee_account_address` for miniblocks in the given range from the L1 batch they belong to.
-    /// Returns the number of affected rows.
-    pub async fn copy_fee_account_address_for_miniblocks(
-        &mut self,
-        numbers: ops::RangeInclusive<MiniblockNumber>,
-    ) -> DalResult<u64> {
-        let execution_result = sqlx::query!(
-            r#"
-            UPDATE miniblocks
-            SET
-                fee_account_address = l1_batches.fee_account_address
-            FROM
-                l1_batches
-            WHERE
-                l1_batches.number = miniblocks.l1_batch_number
-                AND miniblocks.number BETWEEN $1 AND $2
-                AND miniblocks.fee_account_address = '\x0000000000000000000000000000000000000000'::bytea
-            "#,
-            i64::from(numbers.start().0),
-            i64::from(numbers.end().0)
-        )
-        .instrument("copy_fee_account_address_for_miniblocks")
-        .with_arg("numbers", &numbers)
-        .execute(self.storage)
-        .await?;
-
-        Ok(execution_result.rows_affected())
-    }
-
-    /// Sets `fee_account_address` for an L1 batch. Should only be used in tests.
-    pub async fn set_l1_batch_fee_address(
-        &mut self,
-        l1_batch: L1BatchNumber,
-        fee_account_address: Address,
-    ) -> DalResult<()> {
-        sqlx::query!(
-            r#"
-            UPDATE l1_batches
-            SET
-                fee_account_address = $1::bytea
-            WHERE
-                number = $2
-            "#,
-            fee_account_address.as_bytes(),
-            i64::from(l1_batch.0)
-        )
-        .instrument("set_l1_batch_fee_address")
-        .with_arg("l1_batch", &l1_batch)
-        .with_arg("fee_account_address", &fee_account_address)
-        .execute(self.storage)
-        .await?;
-        Ok(())
-    }
-}
-
->>>>>>> b2f21fb1
 /// These methods should only be used for tests.
 impl BlocksDal<'_, '_> {
     // The actual l1 batch hash is only set by the metadata calculator.
