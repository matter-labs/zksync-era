use std::{collections::HashSet, time::Duration};

use serde::{Deserialize, Serialize};
use smart_config::{
    de::Serde,
    metadata::{SizeUnit, TimeUnit},
    ByteSize, DescribeConfig, DeserializeConfig,
};
use zksync_basic_types::Address;

use crate::utils::{Fallback, ZERO_TO_ONE};

/// An enum that represents the version of the fee model to use.
///  - `V1`, the first model that was used in ZKsync Era. In this fee model, the pubdata price must be pegged to the L1 gas price.
///    Also, the fair L2 gas price is expected to only include the proving/computation price for the operator and not the costs that come from
///    processing the batch on L1.
///  - `V2`, the second model that was used in ZKsync Era. There the pubdata price might be independent from the L1 gas price. Also,
///    The fair L2 gas price is expected to both the proving/computation price for the operator and the costs that come from
///    processing the batch on L1.
#[derive(Debug, Clone, Copy, Serialize, Deserialize, PartialEq, Eq)]
pub enum FeeModelVersion {
    V1,
    V2,
}

impl Default for FeeModelVersion {
    fn default() -> Self {
        Self::V1
    }
}

/// Part of the state keeper configuration shared between the main and external nodes.
#[derive(Debug, Clone, PartialEq, DescribeConfig, DeserializeConfig)]
#[config(derive(Default))]
pub struct SharedStateKeeperConfig {
    /// Capacity of the queue for asynchronous L2 block sealing. Once this many L2 blocks are queued,
    /// sealing will block until some of the L2 blocks from the queue are processed.
    /// 0 means that sealing is synchronous; this is mostly useful for performance comparison, testing etc.
    #[config(deprecated = "miniblock_seal_queue_capacity")]
    #[config(default_t = 10)]
    pub l2_block_seal_queue_capacity: usize,

    /// Whether to save call traces when processing blocks in the state keeper.
    #[config(default_t = true)]
    pub save_call_traces: bool,
    /// Configures whether to persist protective reads when persisting L1 batches in the state keeper.
    /// Protective reads can be written asynchronously in VM runner instead.
    /// By default, set to `false` as it is expected that a separate `vm_runner_protective_reads` component
    /// which is capable of saving protective reads is run.
    #[config(default)]
    pub protective_reads_persistence_enabled: bool,
}

/// State keeper config.
///
/// # Developer notes
///
/// Place here params specific for block creation (i.e., state keeper operation on the main node).
/// Params relevant to all nodes should be placed in [`SharedStateKeeperConfig`].
#[derive(Debug, Clone, PartialEq, DescribeConfig, DeserializeConfig)]
pub struct StateKeeperConfig {
    #[config(flatten)]
    pub shared: SharedStateKeeperConfig,
    /// The max number of slots for txs in a block before it should be sealed by the slots sealer.
    #[config(default_t = 8_192)]
    pub transaction_slots: usize,
<<<<<<< HEAD
    /// Number of ms after which an L1 batch is going to be unconditionally sealed.
    #[config(deprecated = "block_commit_deadline")]
    #[config(default_t = Duration::from_millis(2_500))]
    pub l1_batch_commit_deadline: Duration,
    /// Number of ms after which an L2 block should be sealed by the timeout sealer.
    #[config(deprecated = "miniblock_commit_deadline")]
    #[config(default_t = Duration::from_secs(1))]
    pub l2_block_commit_deadline: Duration,
    /// The max payload size threshold (in bytes) that triggers sealing of an L2 block.
    #[config(deprecated = "miniblock_max_payload_size")]
=======

    /// Deadline after which an L1 batch is going to be unconditionally sealed.
    #[config(alias = "block_commit_deadline")]
    #[config(default_t = Duration::from_millis(2_500))]
    pub l1_batch_commit_deadline: Duration,
    /// Deadline after which an L2 block should be sealed by the timeout sealer.
    #[config(alias = "miniblock_commit_deadline")]
    #[config(default_t = Duration::from_secs(1))]
    pub l2_block_commit_deadline: Duration,
    /// Capacity of the queue for asynchronous L2 block sealing. Once this many L2 blocks are queued,
    /// sealing will block until some of the L2 blocks from the queue are processed.
    /// 0 means that sealing is synchronous; this is mostly useful for performance comparison, testing etc.
    #[config(alias = "miniblock_seal_queue_capacity")]
    #[config(default_t = 10)]
    pub l2_block_seal_queue_capacity: usize,
    /// The max payload size threshold that triggers sealing of an L2 block.
    #[config(alias = "miniblock_max_payload_size")]
>>>>>>> 1991e595
    #[config(default_t = ByteSize(1_000_000), with = Fallback(SizeUnit::Bytes))]
    pub l2_block_max_payload_size: ByteSize,

    /// The max amount of gas to spend on an L1 tx before its batch should be sealed by the gas sealer.
    #[config(default_t = 15_000_000)]
    pub max_single_tx_gas: u32,
    /// Max allowed gas limit for L2 transactions. Also applied on the API server.
    #[config(default_t = 15_000_000_000)]
    pub max_allowed_l2_tx_gas_limit: u64,

    /// Configuration option for tx to be rejected in case
    /// it takes more percentage of the block capacity than this value.
    #[config(default_t = 0.95, validate(ZERO_TO_ONE))]
    pub reject_tx_at_geometry_percentage: f64,
    /// Configuration option for tx to be rejected in case
    /// it takes more percentage of the block capacity than this value.
    #[config(default_t = 0.95, validate(ZERO_TO_ONE))]
    pub reject_tx_at_eth_params_percentage: f64,
    /// Configuration option for tx to be rejected in case
    /// it takes more percentage of the block capacity than this value.
    #[config(default_t = 0.95, validate(ZERO_TO_ONE))]
    pub reject_tx_at_gas_percentage: f64,
    /// Denotes the percentage of geometry params used in L2 block that triggers L2 block seal.
    #[config(default_t = 0.95, validate(ZERO_TO_ONE))]
    pub close_block_at_geometry_percentage: f64,
    /// Denotes the percentage of L1 params used in L2 block that triggers L2 block seal.
    #[config(default_t = 0.95, validate(ZERO_TO_ONE))]
    pub close_block_at_eth_params_percentage: f64,
    /// Denotes the percentage of L1 gas used in L2 block that triggers L2 block seal.
    #[config(default_t = 0.95, validate(ZERO_TO_ONE))]
    pub close_block_at_gas_percentage: f64,

    // Parameters without defaults.
    /// The minimal acceptable L2 gas price, i.e. the price that should include the cost of computation/proving as well
    /// as potentially premium for congestion.
    pub minimal_l2_gas_price: u64,
    /// The constant that represents the possibility that a batch can be sealed because of overuse of computation resources.
    /// It has range from 0 to 1. If it is 0, the compute will not depend on the cost for closing the batch.
    /// If it is 1, the gas limit per batch will have to cover the entire cost of closing the batch.
    #[config(validate(ZERO_TO_ONE))]
    pub compute_overhead_part: f64,
    /// The constant that represents the possibility that a batch can be sealed because of overuse of pubdata.
    /// It has range from 0 to 1. If it is 0, the pubdata will not depend on the cost for closing the batch.
    /// If it is 1, the pubdata limit per batch will have to cover the entire cost of closing the batch.
    #[config(validate(ZERO_TO_ONE))]
    pub pubdata_overhead_part: f64,
    /// The constant amount of L1 gas that is used as the overhead for the batch. It includes the price for batch verification, etc.
    pub batch_overhead_l1_gas: u64,
    /// The maximum amount of gas that can be used by the batch. This value is derived from the circuits limitation per batch.
    pub max_gas_per_batch: u64,
    /// The maximum amount of pubdata that can be used by the batch.
    /// This variable should not exceed:
    /// - 128kb for calldata-based rollups
    /// - 120kb * n, where `n` is a number of blobs for blob-based rollups
    /// - the DA layer's blob size limit for the DA layer-based validiums
    /// - 100 MB for the object store-based or no-da validiums
    #[config(with = Fallback(SizeUnit::Bytes))]
    pub max_pubdata_per_batch: ByteSize,
    /// The version of the fee model to use.
    #[config(default_t = FeeModelVersion::V2, with = Serde![str])]
    pub fee_model_version: FeeModelVersion,
    /// Max number of computational gas that validation step is allowed to take. Also applied on the API server.
    #[config(default_t = 300_000)]
    pub validation_computational_gas_limit: u32,
<<<<<<< HEAD
    /// The maximal number of circuits that a batch can support.
=======
    /// Whether to save call traces when executing blocks.
    #[config(default_t = true)]
    pub save_call_traces: bool,
    /// The maximum number of circuits that a batch can support.
>>>>>>> 1991e595
    /// Note, that this number corresponds to the "base layer" circuits, i.e. it does not include
    /// the recursion layers' circuits.
    #[config(default_t = 31_100)]
    pub max_circuits_per_batch: usize,
<<<<<<< HEAD

=======
    /// Configures whether to persist protective reads when persisting L1 batches in the state keeper.
    /// Protective reads can be written asynchronously in VM runner instead.
    /// By default, set to `false` as it is expected that a separate `vm_runner_protective_reads` component
    /// which is capable of saving protective reads is run.
    #[config(default)]
    pub protective_reads_persistence_enabled: bool,
    /// Allowed deployers for L2 transactions.
>>>>>>> 1991e595
    #[config(nest)]
    pub deployment_allowlist: Option<DeploymentAllowlist>,
}

impl StateKeeperConfig {
    /// Creates a config object suitable for use in unit tests.
    /// Values mostly repeat the values used in the localhost environment.
    pub fn for_tests() -> Self {
        Self {
            shared: SharedStateKeeperConfig::default(),
            transaction_slots: 250,
            l1_batch_commit_deadline: Duration::from_millis(2500),
            l2_block_commit_deadline: Duration::from_secs(1),
            l2_block_max_payload_size: ByteSize(1_000_000),
            max_single_tx_gas: 6000000,
            max_allowed_l2_tx_gas_limit: 4000000000,
            reject_tx_at_geometry_percentage: 0.95,
            reject_tx_at_eth_params_percentage: 0.95,
            reject_tx_at_gas_percentage: 0.95,
            close_block_at_geometry_percentage: 0.95,
            close_block_at_eth_params_percentage: 0.95,
            close_block_at_gas_percentage: 0.95,
            compute_overhead_part: 0.0,
            pubdata_overhead_part: 1.0,
            batch_overhead_l1_gas: 800_000,
            max_gas_per_batch: 200_000_000,
            max_pubdata_per_batch: ByteSize(100_000),
            minimal_l2_gas_price: 100000000,
            fee_model_version: FeeModelVersion::V2,
            validation_computational_gas_limit: 300000,
            max_circuits_per_batch: 24100,
            deployment_allowlist: None,
        }
    }
}

#[derive(Debug, Clone, PartialEq, DescribeConfig, DeserializeConfig)]
#[config(derive(Default))]
pub struct CircuitBreakerConfig {
    /// Interval between circuit breaker checks.
    #[config(default_t = 2 * TimeUnit::Minutes)]
    pub sync_interval: Duration,
    /// Lag limit for the replica Postgres database if one is used. If set to `null`, the lag is unlimited,
    /// but the circuit breaker still checks that the replica DB is reachable.
    #[config(default_t = Some(Duration::from_secs(100)))]
    pub replication_lag_limit: Option<Duration>,
}

#[derive(Debug, Clone, PartialEq, DescribeConfig, DeserializeConfig)]
#[config(derive(Default))]
pub struct MempoolConfig {
    /// Interval between syncing iterations for the mempool.
    #[config(default_t = Duration::from_millis(10))]
    pub sync_interval: Duration,
    /// Number of transactions to fetch from Postgres during a single iteration.
    #[config(default_t = 1_000)]
    pub sync_batch_size: usize,
    /// Capacity of the mempool, measured in the number of transactions.
    #[config(default_t = 10_000_000)]
    pub capacity: u64,
    /// Timeout for stuck transactions.
    #[config(default_t = 2 * TimeUnit::Days, with = Fallback(TimeUnit::Seconds))]
    pub stuck_tx_timeout: Duration,
    /// Whether to remove stuck transactions from the mempool.
    #[config(default_t = true)]
    pub remove_stuck_txs: bool,
    /// Delay interval for some mempool retrieval operations, such as retrying getting the next transaction
    /// from the pool to include into a block.
    #[config(default_t = Duration::from_millis(100), with = Fallback(TimeUnit::Millis))]
    pub delay_interval: Duration,
    /// Whether to pause inclusion of L1 (aka priority) transactions in the mempool. Should be used with care.
    #[config(default)]
    pub l1_to_l2_txs_paused: bool,
}

#[derive(Debug, Clone, PartialEq, DescribeConfig, DeserializeConfig)]
#[config(derive(Default))]
pub struct TimestampAsserterConfig {
    /// Minimum time between current `block.timestamp` and the end of the asserted range.
    #[config(default_t = 1 * TimeUnit::Minutes)]
    pub min_time_till_end: Duration,
}

#[derive(Debug, Clone, PartialEq, DescribeConfig, DeserializeConfig)]
#[config(tag = "source")]
pub enum DeploymentAllowlist {
    /// Allowlist is fetched from an external source.
    #[config(alias = "Url")]
    Dynamic(DeploymentAllowlistDynamic),
    /// Allowlist is hard-coded in the config.
    Static {
        /// Allowed deployers of the new contracts.
        addresses: HashSet<Address>,
    },
}

#[derive(Debug, Clone, PartialEq, DescribeConfig, DeserializeConfig)]
pub struct DeploymentAllowlistDynamic {
    /// HTTP URL to fetch the file from.
    pub http_file_url: String,
    /// Refresh interval between fetches.
    #[config(default_t = 5 * TimeUnit::Minutes)]
    pub refresh_interval: Duration,
}

#[cfg(test)]
mod tests {
    use smart_config::{testing::test_complete, Environment, Yaml};

    use super::*;

    fn expected_state_keeper_config() -> StateKeeperConfig {
        StateKeeperConfig {
            shared: SharedStateKeeperConfig {
                l2_block_seal_queue_capacity: 10,
                save_call_traces: false,
                protective_reads_persistence_enabled: true,
            },
            transaction_slots: 50,
            l1_batch_commit_deadline: Duration::from_millis(2500),
            l2_block_commit_deadline: Duration::from_millis(1000),
            l2_block_max_payload_size: ByteSize(1_000_000),
            max_single_tx_gas: 1_000_000,
            max_allowed_l2_tx_gas_limit: 2_000_000_000,
            close_block_at_eth_params_percentage: 0.2,
            close_block_at_gas_percentage: 0.8,
            close_block_at_geometry_percentage: 0.5,
            reject_tx_at_eth_params_percentage: 0.8,
            reject_tx_at_geometry_percentage: 0.3,
            reject_tx_at_gas_percentage: 0.5,
            minimal_l2_gas_price: 100000000,
            compute_overhead_part: 0.0,
            pubdata_overhead_part: 1.0,
            batch_overhead_l1_gas: 800_000,
            max_gas_per_batch: 200_000_000,
            max_pubdata_per_batch: ByteSize(131_072),
            fee_model_version: FeeModelVersion::V2,
            validation_computational_gas_limit: 10_000_000,
            max_circuits_per_batch: 24100,
            deployment_allowlist: Some(DeploymentAllowlist::Dynamic(DeploymentAllowlistDynamic {
                http_file_url: "http://deployment-allowlist/".to_owned(),
                refresh_interval: Duration::from_secs(120),
            })),
        }
    }

    #[test]
    fn state_keeper_from_env() {
        let env = r#"
            CHAIN_STATE_KEEPER_TRANSACTION_SLOTS="50"
            CHAIN_STATE_KEEPER_MAX_SINGLE_TX_GAS="1000000"
            CHAIN_STATE_KEEPER_MAX_ALLOWED_L2_TX_GAS_LIMIT="2000000000"
            CHAIN_STATE_KEEPER_CLOSE_BLOCK_AT_GEOMETRY_PERCENTAGE="0.5"
            CHAIN_STATE_KEEPER_CLOSE_BLOCK_AT_GAS_PERCENTAGE="0.8"
            CHAIN_STATE_KEEPER_CLOSE_BLOCK_AT_ETH_PARAMS_PERCENTAGE="0.2"
            CHAIN_STATE_KEEPER_REJECT_TX_AT_GEOMETRY_PERCENTAGE="0.3"
            CHAIN_STATE_KEEPER_REJECT_TX_AT_ETH_PARAMS_PERCENTAGE="0.8"
            CHAIN_STATE_KEEPER_REJECT_TX_AT_GAS_PERCENTAGE="0.5"
            CHAIN_STATE_KEEPER_BLOCK_COMMIT_DEADLINE_MS="2500"
            CHAIN_STATE_KEEPER_MINIBLOCK_COMMIT_DEADLINE_MS="1000"
            CHAIN_STATE_KEEPER_MINIBLOCK_SEAL_QUEUE_CAPACITY="10"
            CHAIN_STATE_KEEPER_MINIBLOCK_MAX_PAYLOAD_SIZE="1000000"
            CHAIN_STATE_KEEPER_MINIMAL_L2_GAS_PRICE="100000000"
            CHAIN_STATE_KEEPER_COMPUTE_OVERHEAD_PART="0.0"
            CHAIN_STATE_KEEPER_PUBDATA_OVERHEAD_PART="1.0"
            CHAIN_STATE_KEEPER_BATCH_OVERHEAD_L1_GAS="800000"
            CHAIN_STATE_KEEPER_MAX_GAS_PER_BATCH="200000000"
            CHAIN_STATE_KEEPER_MAX_PUBDATA_PER_BATCH="131072"
            CHAIN_STATE_KEEPER_MAX_CIRCUITS_PER_BATCH="24100"
            CHAIN_STATE_KEEPER_FEE_MODEL_VERSION="V2"
            CHAIN_STATE_KEEPER_VALIDATION_COMPUTATIONAL_GAS_LIMIT="10000000"
            CHAIN_STATE_KEEPER_SAVE_CALL_TRACES="false"
            CHAIN_STATE_KEEPER_PROTECTIVE_READS_PERSISTENCE_ENABLED=true
            CHAIN_STATE_KEEPER_DEPLOYMENT_ALLOWLIST_SOURCE=Dynamic
            CHAIN_STATE_KEEPER_DEPLOYMENT_ALLOWLIST_HTTP_FILE_URL=http://deployment-allowlist/
            CHAIN_STATE_KEEPER_DEPLOYMENT_ALLOWLIST_REFRESH_INTERVAL=2 min
        "#;
        let env = Environment::from_dotenv("test.env", env)
            .unwrap()
            .strip_prefix("CHAIN_STATE_KEEPER_");
        let config: StateKeeperConfig = test_complete(env).unwrap();
        assert_eq!(config, expected_state_keeper_config());
    }

    #[test]
    fn state_keeper_from_yaml() {
        let yaml = r#"
          transaction_slots: 50
          l1_batch_commit_deadline_ms: 2500
          l2_block_commit_deadline_ms: 1000
          l2_block_seal_queue_capacity: 10
          max_single_tx_gas: 1000000
          max_allowed_l2_tx_gas_limit: 2000000000
          reject_tx_at_geometry_percentage: 0.3
          reject_tx_at_eth_params_percentage: 0.8
          reject_tx_at_gas_percentage: 0.5
          close_block_at_geometry_percentage: 0.5
          close_block_at_eth_params_percentage: 0.2
          close_block_at_gas_percentage: 0.8
          minimal_l2_gas_price: 100000000
          compute_overhead_part: 0.0
          pubdata_overhead_part: 1.0
          batch_overhead_l1_gas: 800000
          max_gas_per_batch: 200000000
          max_pubdata_per_batch: 131072
          fee_model_version: V2
          validation_computational_gas_limit: 10000000
          save_call_traces: false
          max_circuits_per_batch: 24100
          l2_block_max_payload_size: 1000000
          protective_reads_persistence_enabled: true
          deployment_allowlist:
            source: Url
            http_file_url: http://deployment-allowlist/
            refresh_interval_secs: 120
        "#;

        let yaml = Yaml::new("test.yml", serde_yaml::from_str(yaml).unwrap()).unwrap();
        let config: StateKeeperConfig = test_complete(yaml).unwrap();
        assert_eq!(config, expected_state_keeper_config());
    }

    #[test]
    fn state_keeper_from_idiomatic_yaml() {
        let yaml = r#"
          transaction_slots: 50
          l1_batch_commit_deadline: 2500ms
          l2_block_commit_deadline: 1 sec
          l2_block_seal_queue_capacity: 10
          max_single_tx_gas: 1000000
          max_allowed_l2_tx_gas_limit: 2000000000
          reject_tx_at_geometry_percentage: 0.3
          reject_tx_at_eth_params_percentage: 0.8
          reject_tx_at_gas_percentage: 0.5
          close_block_at_geometry_percentage: 0.5
          close_block_at_eth_params_percentage: 0.2
          close_block_at_gas_percentage: 0.8
          minimal_l2_gas_price: 100000000
          compute_overhead_part: 0.0
          pubdata_overhead_part: 1.0
          batch_overhead_l1_gas: 800000
          max_gas_per_batch: 200000000
          max_pubdata_per_batch: 128 KB
          fee_model_version: V2
          validation_computational_gas_limit: 10000000
          save_call_traces: false
          max_circuits_per_batch: 24100
          l2_block_max_payload_size: 1000000 bytes
          protective_reads_persistence_enabled: true
          deployment_allowlist:
            source: Url
            http_file_url: http://deployment-allowlist/
            refresh_interval: 2min
        "#;

        let yaml = Yaml::new("test.yml", serde_yaml::from_str(yaml).unwrap()).unwrap();
        let config: StateKeeperConfig = test_complete(yaml).unwrap();
        assert_eq!(config, expected_state_keeper_config());
    }

    fn expected_mempool_config() -> MempoolConfig {
        MempoolConfig {
            sync_interval: Duration::from_millis(10),
            sync_batch_size: 1000,
            capacity: 1_000_000,
            stuck_tx_timeout: Duration::from_secs(10),
            remove_stuck_txs: true,
            delay_interval: Duration::from_millis(100),
            l1_to_l2_txs_paused: false,
        }
    }

    #[test]
    fn mempool_from_env() {
        let env = r#"
            CHAIN_MEMPOOL_SYNC_INTERVAL_MS="10"
            CHAIN_MEMPOOL_SYNC_BATCH_SIZE="1000"
            CHAIN_MEMPOOL_STUCK_TX_TIMEOUT="10"
            CHAIN_MEMPOOL_REMOVE_STUCK_TXS="true"
            CHAIN_MEMPOOL_DELAY_INTERVAL="100"
            CHAIN_MEMPOOL_CAPACITY="1000000"
            CHAIN_MEMPOOL_L1_TO_L2_TXS_PAUSED="false"
        "#;
        let env = Environment::from_dotenv("test.env", env)
            .unwrap()
            .strip_prefix("CHAIN_MEMPOOL_");
        let config: MempoolConfig = test_complete(env).unwrap();
        assert_eq!(config, expected_mempool_config());
    }

    #[test]
    fn mempool_from_yaml() {
        let yaml = r#"
          sync_interval_ms: 10
          sync_batch_size: 1000
          capacity: 1000000
          stuck_tx_timeout: 10
          remove_stuck_txs: true
          delay_interval: 100
          l1_to_l2_txs_paused: false
        "#;

        let yaml = Yaml::new("test.yml", serde_yaml::from_str(yaml).unwrap()).unwrap();
        let config: MempoolConfig = test_complete(yaml).unwrap();
        assert_eq!(config, expected_mempool_config());
    }

    #[test]
    fn mempool_from_idiomatic_yaml() {
        let yaml = r#"
          sync_interval_ms: 10
          sync_batch_size: 1000
          capacity: 1000000
          stuck_tx_timeout: 10s
          remove_stuck_txs: true
          delay_interval: 100 millis
          l1_to_l2_txs_paused: false
        "#;

        let yaml = Yaml::new("test.yml", serde_yaml::from_str(yaml).unwrap()).unwrap();
        let config: MempoolConfig = test_complete(yaml).unwrap();
        assert_eq!(config, expected_mempool_config());
    }

    fn expected_circuit_breaker_config() -> CircuitBreakerConfig {
        CircuitBreakerConfig {
            sync_interval: Duration::from_secs(1),
            replication_lag_limit: Some(Duration::from_secs(10)),
        }
    }

    #[test]
    fn circuit_breaker_from_env() {
        let env = r#"
            CHAIN_CIRCUIT_BREAKER_SYNC_INTERVAL_MS="1000"
            CHAIN_CIRCUIT_BREAKER_HTTP_REQ_MAX_RETRY_NUMBER="5"
            CHAIN_CIRCUIT_BREAKER_HTTP_REQ_RETRY_INTERVAL_SEC="2"
            CHAIN_CIRCUIT_BREAKER_REPLICATION_LAG_LIMIT_SEC="10"
        "#;
        let env = Environment::from_dotenv("test.env", env)
            .unwrap()
            .strip_prefix("CHAIN_CIRCUIT_BREAKER_");
        let config: CircuitBreakerConfig = test_complete(env).unwrap();
        assert_eq!(config, expected_circuit_breaker_config());
    }

    #[test]
    fn circuit_breaker_from_yaml() {
        let yaml = r#"
          sync_interval_ms: 1000
          http_req_max_retry_number: 5
          http_req_retry_interval_sec: 2
          replication_lag_limit_sec: 10
        "#;

        let yaml = Yaml::new("test.yml", serde_yaml::from_str(yaml).unwrap()).unwrap();
        let config: CircuitBreakerConfig = test_complete(yaml).unwrap();
        assert_eq!(config, expected_circuit_breaker_config());
    }
}<|MERGE_RESOLUTION|>--- conflicted
+++ resolved
@@ -64,36 +64,17 @@
     /// The max number of slots for txs in a block before it should be sealed by the slots sealer.
     #[config(default_t = 8_192)]
     pub transaction_slots: usize,
-<<<<<<< HEAD
-    /// Number of ms after which an L1 batch is going to be unconditionally sealed.
+
+    /// Deadline after which an L1 batch is going to be unconditionally sealed.
     #[config(deprecated = "block_commit_deadline")]
     #[config(default_t = Duration::from_millis(2_500))]
     pub l1_batch_commit_deadline: Duration,
-    /// Number of ms after which an L2 block should be sealed by the timeout sealer.
+    /// Deadline after which an L2 block should be sealed by the timeout sealer.
     #[config(deprecated = "miniblock_commit_deadline")]
     #[config(default_t = Duration::from_secs(1))]
     pub l2_block_commit_deadline: Duration,
-    /// The max payload size threshold (in bytes) that triggers sealing of an L2 block.
+    /// The max payload size threshold that triggers sealing of an L2 block.
     #[config(deprecated = "miniblock_max_payload_size")]
-=======
-
-    /// Deadline after which an L1 batch is going to be unconditionally sealed.
-    #[config(alias = "block_commit_deadline")]
-    #[config(default_t = Duration::from_millis(2_500))]
-    pub l1_batch_commit_deadline: Duration,
-    /// Deadline after which an L2 block should be sealed by the timeout sealer.
-    #[config(alias = "miniblock_commit_deadline")]
-    #[config(default_t = Duration::from_secs(1))]
-    pub l2_block_commit_deadline: Duration,
-    /// Capacity of the queue for asynchronous L2 block sealing. Once this many L2 blocks are queued,
-    /// sealing will block until some of the L2 blocks from the queue are processed.
-    /// 0 means that sealing is synchronous; this is mostly useful for performance comparison, testing etc.
-    #[config(alias = "miniblock_seal_queue_capacity")]
-    #[config(default_t = 10)]
-    pub l2_block_seal_queue_capacity: usize,
-    /// The max payload size threshold that triggers sealing of an L2 block.
-    #[config(alias = "miniblock_max_payload_size")]
->>>>>>> 1991e595
     #[config(default_t = ByteSize(1_000_000), with = Fallback(SizeUnit::Bytes))]
     pub l2_block_max_payload_size: ByteSize,
 
@@ -158,29 +139,12 @@
     /// Max number of computational gas that validation step is allowed to take. Also applied on the API server.
     #[config(default_t = 300_000)]
     pub validation_computational_gas_limit: u32,
-<<<<<<< HEAD
-    /// The maximal number of circuits that a batch can support.
-=======
-    /// Whether to save call traces when executing blocks.
-    #[config(default_t = true)]
-    pub save_call_traces: bool,
     /// The maximum number of circuits that a batch can support.
->>>>>>> 1991e595
     /// Note, that this number corresponds to the "base layer" circuits, i.e. it does not include
     /// the recursion layers' circuits.
     #[config(default_t = 31_100)]
     pub max_circuits_per_batch: usize,
-<<<<<<< HEAD
-
-=======
-    /// Configures whether to persist protective reads when persisting L1 batches in the state keeper.
-    /// Protective reads can be written asynchronously in VM runner instead.
-    /// By default, set to `false` as it is expected that a separate `vm_runner_protective_reads` component
-    /// which is capable of saving protective reads is run.
-    #[config(default)]
-    pub protective_reads_persistence_enabled: bool,
     /// Allowed deployers for L2 transactions.
->>>>>>> 1991e595
     #[config(nest)]
     pub deployment_allowlist: Option<DeploymentAllowlist>,
 }
