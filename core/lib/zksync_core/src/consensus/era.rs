//! This module provides convenience functions to run consensus components in different modes
//! as expected by the zkSync Era.
//!
//! This module simply glues APIs that are already publicly exposed by the `consensus` module,
//! so in case any custom behavior is needed, these APIs should be used directly.

use zksync_concurrency::ctx;
use zksync_config::configs::consensus::{ConsensusConfig, ConsensusSecrets};
use zksync_dal::{ConnectionPool, Core};
use zksync_web3_decl::client::BoxedL2Client;

<<<<<<< HEAD
use super::{
    config::{Config, Secrets},
    fetcher::Fetcher,
    storage::Store,
};
use crate::sync_layer::{sync_action::ActionQueueSender, SyncState};
=======
use super::{config, fetcher::Fetcher, storage::Store};
use crate::sync_layer::{sync_action::ActionQueueSender, MainNodeClient, SyncState};
>>>>>>> 26ca22ad

/// Runs the consensus task in the main node mode.
pub async fn run_main_node(
    ctx: &ctx::Ctx,
    cfg: super::MainNodeConfig,
    pool: ConnectionPool<Core>,
) -> anyhow::Result<()> {
    // Consensus is a new component.
    // For now in case of error we just log it and allow the server
    // to continue running.
    if let Err(err) = cfg.run(ctx, Store(pool)).await {
        tracing::error!(%err, "Consensus actor failed");
    } else {
        tracing::info!("Consensus actor stopped");
    }
    Ok(())
}

/// Runs the consensus in the fetcher mode (e.g. for the external node needs).
/// The fetcher implementation may either be p2p or centralized.
pub async fn run_fetcher(
    ctx: &ctx::Ctx,
    cfg: Option<(ConsensusConfig, ConsensusSecrets)>,
    pool: ConnectionPool<Core>,
    sync_state: SyncState,
    main_node_client: BoxedL2Client,
    actions: ActionQueueSender,
) -> anyhow::Result<()> {
    let fetcher = Fetcher {
        store: Store(pool),
        sync_state: sync_state.clone(),
        client: main_node_client,
    };
    let res = match cfg {
        Some((cfg, secrets)) => {
            fetcher
                .run_p2p(ctx, actions, config::p2p(&cfg, &secrets)?)
                .await
        }
        None => fetcher.run_centralized(ctx, actions).await,
    };
    tracing::info!("Consensus actor stopped");
    res
}<|MERGE_RESOLUTION|>--- conflicted
+++ resolved
@@ -9,17 +9,8 @@
 use zksync_dal::{ConnectionPool, Core};
 use zksync_web3_decl::client::BoxedL2Client;
 
-<<<<<<< HEAD
-use super::{
-    config::{Config, Secrets},
-    fetcher::Fetcher,
-    storage::Store,
-};
+use super::{config, fetcher::Fetcher, storage::Store};
 use crate::sync_layer::{sync_action::ActionQueueSender, SyncState};
-=======
-use super::{config, fetcher::Fetcher, storage::Store};
-use crate::sync_layer::{sync_action::ActionQueueSender, MainNodeClient, SyncState};
->>>>>>> 26ca22ad
 
 /// Runs the consensus task in the main node mode.
 pub async fn run_main_node(
