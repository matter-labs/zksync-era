--- conflicted
+++ resolved
@@ -364,7 +364,6 @@
     },
     "query": "UPDATE l1_batches SET hash = $1, merkle_root_hash = $2, compressed_repeated_writes = $3, compressed_initial_writes = $4, l2_l1_compressed_messages = $5, l2_l1_merkle_root = $6, zkporter_is_available = $7, parent_hash = $8, rollup_last_leaf_index = $9, pass_through_data_hash = $10, meta_parameters_hash = $11, compressed_state_diffs = $12, updated_at = now() WHERE number = $13 AND hash IS NULL"
   },
-<<<<<<< HEAD
   "0a3c928a616b5ebc0b977bd773edcde721ca1c652ae2f8db41fb75cecdecb674": {
     "describe": {
       "columns": [
@@ -385,21 +384,6 @@
     },
     "query": "SELECT COUNT(*) FROM storage_logs WHERE miniblock_number = $1"
   },
-  "0c212f47b9a0e719f947a419be8284837b1b01aa23994ba6401b420790b802b8": {
-    "describe": {
-      "columns": [],
-      "nullable": [],
-      "parameters": {
-        "Left": [
-          "Int8",
-          "Int4"
-        ]
-      }
-    },
-    "query": "\n                    INSERT INTO node_aggregation_witness_jobs\n                        (l1_batch_number, protocol_version, status, created_at, updated_at)\n                    VALUES ($1, $2, 'waiting_for_artifacts', now(), now())\n                    "
-  },
-=======
->>>>>>> 23de3626
   "0cbbcd30fde109c4c44162f94b6ed9bab4e9db9948d03e584c2cab543449d298": {
     "describe": {
       "columns": [
