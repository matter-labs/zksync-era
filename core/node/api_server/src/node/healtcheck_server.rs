use std::sync::Arc;

use serde::Serialize;
use zksync_config::{configs::api::HealthCheckConfig, CapturedParams};
use zksync_health_check::{AppHealthCheck, CheckHealth, Health, HealthStatus};
use zksync_node_framework::{
    service::StopReceiver,
    task::{Task, TaskId, TaskKind},
    wiring_layer::{WiringError, WiringLayer},
    FromContext, IntoContext,
};
use zksync_shared_metrics::metadata::{GitMetadata, RustMetadata, GIT_METRICS, RUST_METRICS};

use crate::healthcheck::run_server;

/// Full metadata of the compiled binary.
#[derive(Debug, Serialize)]
pub struct BinMetadata {
    pub rust: &'static RustMetadata,
    pub git: &'static GitMetadata,
}

/// Wiring layer for health check server
///
/// Expects other layers to insert different components' health checks
/// into [`AppHealthCheck`] aggregating heath using [`AppHealthCheckResource`].
/// The added task spawns a health check server that only exposes the state provided by other tasks.
#[derive(Debug)]
pub struct HealthCheckLayer {
    config: HealthCheckConfig,
    config_params: Option<CapturedParams>,
}

impl HealthCheckLayer {
    pub fn new(config: HealthCheckConfig) -> Self {
        Self {
            config,
            config_params: None,
        }
    }

    #[must_use]
    pub fn with_config_params(mut self, params: CapturedParams) -> Self {
        self.config_params = Some(params);
        self
    }
}

#[derive(Debug, FromContext)]
pub struct Input {
    #[context(default)]
    app_health_check: Arc<AppHealthCheck>,
}

#[derive(Debug, IntoContext)]
pub struct Output {
    #[context(task)]
    health_check_task: HealthCheckTask,
}

#[async_trait::async_trait]
impl WiringLayer for HealthCheckLayer {
    type Input = Input;
    type Output = Output;

    fn layer_name(&self) -> &'static str {
        "healthcheck_layer"
    }

    async fn wire(self, input: Self::Input) -> Result<Self::Output, WiringError> {
        let app_health_check = input.app_health_check;
        app_health_check.override_limits(self.config.slow_time_limit, self.config.hard_time_limit);

        if let (true, Some(params)) = (self.config.expose_config, self.config_params) {
            tracing::info!(
                params.len = params.len(),
                "Exposing config params as part of healthcheck server"
            );
            let config_health = ConfigHealth(params);
            app_health_check
                .insert_custom_component(Arc::new(config_health))
                .map_err(WiringError::internal)?;
        }

        let health_check_task = HealthCheckTask {
            config: self.config,
            app_health_check,
        };

        Ok(Output { health_check_task })
    }
}

#[derive(Debug)]
pub struct HealthCheckTask {
    config: HealthCheckConfig,
    app_health_check: Arc<AppHealthCheck>,
}

#[async_trait::async_trait]
impl Task for HealthCheckTask {
    fn kind(&self) -> TaskKind {
        TaskKind::UnconstrainedTask
    }

    fn id(&self) -> TaskId {
        "healthcheck_server".into()
    }

    async fn run(mut self: Box<Self>, stop_receiver: StopReceiver) -> anyhow::Result<()> {
        self.app_health_check.set_details(BinMetadata {
            rust: RUST_METRICS.initialize(),
            git: GIT_METRICS.initialize(),
        });
<<<<<<< HEAD
        let handle = HealthCheckHandle::spawn_server(self.config.port, self.app_health_check);
        stop_receiver.0.changed().await?;
        handle.stop().await;

        Ok(())
=======
        run_server(
            self.config.bind_addr(),
            self.app_health_check,
            stop_receiver.0,
        )
        .await
>>>>>>> 153aad6b
    }
}

#[derive(Debug)]
struct ConfigHealth(CapturedParams);

#[async_trait::async_trait]
impl CheckHealth for ConfigHealth {
    fn name(&self) -> &'static str {
        "config"
    }

    async fn check_health(&self) -> Health {
        Health::from(HealthStatus::Ready).with_details(&self.0)
    }
}<|MERGE_RESOLUTION|>--- conflicted
+++ resolved
@@ -11,7 +11,7 @@
 };
 use zksync_shared_metrics::metadata::{GitMetadata, RustMetadata, GIT_METRICS, RUST_METRICS};
 
-use crate::healthcheck::run_server;
+use crate::healthcheck::create_server;
 
 /// Full metadata of the compiled binary.
 #[derive(Debug, Serialize)]
@@ -112,20 +112,9 @@
             rust: RUST_METRICS.initialize(),
             git: GIT_METRICS.initialize(),
         });
-<<<<<<< HEAD
-        let handle = HealthCheckHandle::spawn_server(self.config.port, self.app_health_check);
-        stop_receiver.0.changed().await?;
-        handle.stop().await;
-
-        Ok(())
-=======
-        run_server(
-            self.config.bind_addr(),
-            self.app_health_check,
-            stop_receiver.0,
-        )
-        .await
->>>>>>> 153aad6b
+        let (server_future, _) =
+            create_server(self.config.port, self.app_health_check, stop_receiver.0);
+        server_future.await
     }
 }
 
