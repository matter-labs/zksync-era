#![allow(clippy::upper_case_acronyms, clippy::derive_partial_eq_without_eq)]

use std::str::FromStr;

use tokio::sync::oneshot;
<<<<<<< HEAD

//pub mod temp_config_store;
=======
pub mod temp_config_store;
>>>>>>> 4f3bfe6b

/// Sets up an interrupt handler and returns a future that resolves once an interrupt signal
/// is received.
pub fn setup_sigint_handler() -> oneshot::Receiver<()> {
    let (sigint_sender, sigint_receiver) = oneshot::channel();
    let mut sigint_sender = Some(sigint_sender);
    ctrlc::set_handler(move || {
        if let Some(sigint_sender) = sigint_sender.take() {
            sigint_sender.send(()).ok();
            // ^ The send fails if `sigint_receiver` is dropped. We're OK with this,
            // since at this point the node should be stopping anyway, or is not interested
            // in listening to interrupt signals.
        }
    })
    .expect("Error setting Ctrl+C handler");

    sigint_receiver
}

#[derive(Debug, Clone, Copy, PartialEq)]
pub enum Component {
    /// Public Web3 API running on HTTP server.
    HttpApi,
    /// Public Web3 API (including PubSub) running on WebSocket server.
    WsApi,
    /// REST API for contract verification.
    ContractVerificationApi,
    /// Metadata calculator.
    Tree,
    /// Merkle tree API.
    TreeApi,
    EthWatcher,
    /// Eth tx generator.
    EthTxAggregator,
    /// Manager for eth tx.
    EthTxManager,
    /// State keeper.
    StateKeeper,
    /// Component for housekeeping task such as cleaning blobs from GCS, reporting metrics etc.
    Housekeeper,
    /// Component for exposing APIs to prover for providing proof generation data and accepting proofs.
    ProofDataHandler,
    /// Component generating BFT consensus certificates for L2 blocks.
    Consensus,
    /// Component generating commitment for L1 batches.
    CommitmentGenerator,
    /// Component sending a pubdata to the DA layers.
    DADispatcher,
    /// VM runner-based component that saves protective reads to Postgres.
    VmRunnerProtectiveReads,
    /// A component to fetch and persist ETH<->BaseToken conversion ratios for chains with custom base tokens.
    BaseTokenRatioPersister,
    /// VM runner-based component that saves VM execution data for basic witness generation.
    VmRunnerBwip,
    /// External prover API that is used to retrieve data for proving and verifies final proofs against ones, generated by us
    ExternalProofIntegrationApi,
    /// VM runner-based component that allows to test experimental VM features. Doesn't save any data to Postgres.
    VmPlayground,
}

#[derive(Debug)]
pub struct Components(pub Vec<Component>);

impl FromStr for Components {
    type Err = String;

    fn from_str(s: &str) -> Result<Components, String> {
        match s {
            "api" => Ok(Components(vec![
                Component::HttpApi,
                Component::WsApi,
                Component::ContractVerificationApi,
            ])),
            "http_api" => Ok(Components(vec![Component::HttpApi])),
            "ws_api" => Ok(Components(vec![Component::WsApi])),
            "contract_verification_api" => Ok(Components(vec![Component::ContractVerificationApi])),
            "tree" => Ok(Components(vec![Component::Tree])),
            "tree_api" => Ok(Components(vec![Component::TreeApi])),
            "state_keeper" => Ok(Components(vec![Component::StateKeeper])),
            "housekeeper" => Ok(Components(vec![Component::Housekeeper])),
            "eth" => Ok(Components(vec![
                Component::EthWatcher,
                Component::EthTxAggregator,
                Component::EthTxManager,
            ])),
            "eth_watcher" => Ok(Components(vec![Component::EthWatcher])),
            "eth_tx_aggregator" => Ok(Components(vec![Component::EthTxAggregator])),
            "eth_tx_manager" => Ok(Components(vec![Component::EthTxManager])),
            "proof_data_handler" => Ok(Components(vec![Component::ProofDataHandler])),
            "consensus" => Ok(Components(vec![Component::Consensus])),
            "commitment_generator" => Ok(Components(vec![Component::CommitmentGenerator])),
            "da_dispatcher" => Ok(Components(vec![Component::DADispatcher])),
            "vm_runner_protective_reads" => {
                Ok(Components(vec![Component::VmRunnerProtectiveReads]))
            }
            "base_token_ratio_persister" => {
                Ok(Components(vec![Component::BaseTokenRatioPersister]))
            }
            "vm_runner_bwip" => Ok(Components(vec![Component::VmRunnerBwip])),
            "vm_playground" => Ok(Components(vec![Component::VmPlayground])),
            "external_proof_integration_api" => {
                Ok(Components(vec![Component::ExternalProofIntegrationApi]))
            }
            other => Err(format!("{} is not a valid component name", other)),
        }
    }
}<|MERGE_RESOLUTION|>--- conflicted
+++ resolved
@@ -3,12 +3,6 @@
 use std::str::FromStr;
 
 use tokio::sync::oneshot;
-<<<<<<< HEAD
-
-//pub mod temp_config_store;
-=======
-pub mod temp_config_store;
->>>>>>> 4f3bfe6b
 
 /// Sets up an interrupt handler and returns a future that resolves once an interrupt signal
 /// is received.
