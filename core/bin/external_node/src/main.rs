use std::{sync::Arc, time::Duration};

use anyhow::Context as _;
use clap::Parser;
use metrics::EN_METRICS;
use prometheus_exporter::PrometheusExporterConfig;
use tokio::{sync::watch, task};
<<<<<<< HEAD
use zksync_basic_types::{Address, L2ChainId};
use zksync_concurrency::{ctx, scope};
=======
use zksync_basic_types::L2ChainId;
use zksync_concurrency::{ctx, limiter, scope, time};
>>>>>>> e26091a1
use zksync_config::configs::database::MerkleTreeMode;
use zksync_core::{
    api_server::{
        execution_sandbox::VmConcurrencyLimiter,
        healthcheck::HealthCheckHandle,
        tx_sender::{proxy::TxProxy, ApiContracts, TxSenderBuilder},
        web3::{ApiBuilder, Namespace},
    },
    block_reverter::{BlockReverter, BlockReverterFlags, L1ExecutedBatchesRevert, NodeRole},
    commitment_generator::CommitmentGenerator,
    consensus,
    consistency_checker::ConsistencyChecker,
    l1_gas_price::MainNodeFeeParamsFetcher,
    metadata_calculator::{MetadataCalculator, MetadataCalculatorConfig},
    reorg_detector,
    reorg_detector::ReorgDetector,
    setup_sigint_handler,
    state_keeper::{
        seal_criteria::NoopSealer, BatchExecutor, MainBatchExecutor, OutputHandler,
        StateKeeperPersistence, ZkSyncStateKeeper,
    },
    sync_layer::{
        batch_status_updater::BatchStatusUpdater, external_io::ExternalIO, ActionQueue, SyncState,
    },
};
use zksync_dal::{metrics::PostgresMetrics, ConnectionPool, Core, CoreDal};
use zksync_db_connection::healthcheck::ConnectionPoolHealthCheck;
use zksync_health_check::{AppHealthCheck, HealthStatus, ReactiveHealthCheck};
use zksync_state::PostgresStorageCaches;
use zksync_storage::RocksDB;
use zksync_utils::wait_for_tasks::ManagedTasks;
use zksync_web3_decl::client::L2Client;

use crate::{
    config::{observability::observability_config_from_env, ExternalNodeConfig},
    helpers::MainNodeHealthCheck,
    init::ensure_storage_initialized,
};

mod config;
mod helpers;
mod init;
mod metrics;
mod version_sync_task;

const RELEASE_MANIFEST: &str = include_str!("../../../../.github/release-please/manifest.json");

/// Creates the state keeper configured to work in the external node mode.
#[allow(clippy::too_many_arguments)]
async fn build_state_keeper(
    action_queue: ActionQueue,
    state_keeper_db_path: String,
    config: &ExternalNodeConfig,
    connection_pool: ConnectionPool<Core>,
<<<<<<< HEAD
    main_node_client: L2Client,
    sync_state: SyncState,
    l2_erc20_bridge_addr: Address,
    miniblock_sealer_handle: MiniblockSealerHandle,
=======
    output_handler: OutputHandler,
>>>>>>> e26091a1
    stop_receiver: watch::Receiver<bool>,
    chain_id: L2ChainId,
) -> anyhow::Result<ZkSyncStateKeeper> {
    // We only need call traces on the external node if the `debug_` namespace is enabled.
    let save_call_traces = config.optional.api_namespaces().contains(&Namespace::Debug);

    let batch_executor_base: Box<dyn BatchExecutor> = Box::new(MainBatchExecutor::new(
        state_keeper_db_path,
        connection_pool.clone(),
        save_call_traces,
        false,
        config.optional.enum_index_migration_chunk_size,
        true,
    ));

    let io = ExternalIO::new(
        connection_pool,
        action_queue,
        Box::new(main_node_client),
        chain_id,
    )
    .await
    .context("Failed initializing I/O for external node state keeper")?;

    Ok(ZkSyncStateKeeper::new(
        stop_receiver,
        Box::new(io),
        batch_executor_base,
        output_handler,
        Arc::new(NoopSealer),
    ))
}

async fn init_tasks(
    config: &ExternalNodeConfig,
    connection_pool: ConnectionPool<Core>,
    main_node_client: L2Client,
    task_handles: &mut Vec<task::JoinHandle<anyhow::Result<()>>>,
    app_health: &AppHealthCheck,
    stop_receiver: watch::Receiver<bool>,
) -> anyhow::Result<()> {
    let release_manifest: serde_json::Value = serde_json::from_str(RELEASE_MANIFEST)
        .expect("release manifest is a valid json document; qed");
    let release_manifest_version = release_manifest["core"].as_str().expect(
        "a release-please manifest with \"core\" version field was specified at build time; qed.",
    );

    let version = semver::Version::parse(release_manifest_version)
        .expect("version in manifest is a correct semver format; qed");
    // Create components.
    let fee_params_fetcher = Arc::new(MainNodeFeeParamsFetcher::new(main_node_client.clone()));

    let sync_state = SyncState::default();
    app_health.insert_custom_component(Arc::new(sync_state.clone()));
    let (action_queue_sender, action_queue) = ActionQueue::new();

    let (persistence, miniblock_sealer) = StateKeeperPersistence::new(
        connection_pool.clone(),
        config.remote.l2_erc20_bridge_addr,
        config.optional.miniblock_seal_queue_capacity,
    );
    task_handles.push(tokio::spawn(miniblock_sealer.run()));

    let pool = connection_pool.clone();
    let mut stop_receiver_for_task = stop_receiver.clone();
    task_handles.push(tokio::spawn(async move {
        while !*stop_receiver_for_task.borrow_and_update() {
            let protocol_version = pool
                .connection()
                .await?
                .protocol_versions_dal()
                .last_used_version_id()
                .await
                .map(|version| version as u16);

            EN_METRICS.version[&(version.to_string(), protocol_version)].set(1);

            // Error here corresponds to a timeout w/o `stop_receiver` changed; we're OK with this.
            tokio::time::timeout(Duration::from_secs(10), stop_receiver_for_task.changed())
                .await
                .ok();
        }
        Ok(())
    }));

    let output_handler = OutputHandler::new(Box::new(persistence.with_tx_insertion()))
        .with_handler(Box::new(sync_state.clone()));
    let state_keeper = build_state_keeper(
        action_queue,
        config.required.state_cache_path.clone(),
        config,
        connection_pool.clone(),
<<<<<<< HEAD
        main_node_client.clone(),
        sync_state.clone(),
        config.remote.l2_erc20_bridge_addr,
        miniblock_sealer_handle,
=======
        output_handler,
>>>>>>> e26091a1
        stop_receiver.clone(),
        config.remote.l2_chain_id,
    )
    .await?;

    task_handles.push(tokio::spawn({
        let ctx = ctx::root();
        let cfg = config.consensus.clone();
        let mut stop_receiver = stop_receiver.clone();
        let fetcher = consensus::Fetcher {
            store: consensus::Store(connection_pool.clone()),
            sync_state: sync_state.clone(),
            client: Box::new(main_node_client.clone().for_component("fetcher")),
        };
        let actions = action_queue_sender;
        async move {
            scope::run!(&ctx, |ctx, s| async {
                s.spawn_bg(async {
                    let res = match cfg {
                        Some(cfg) => {
                            let secrets = config::read_consensus_secrets()
                                .context("config::read_consensus_secrets()")?
                                .context("consensus secrets missing")?;
                            fetcher.run_p2p(ctx, actions, cfg.p2p(&secrets)?).await
                        }
                        None => fetcher.run_centralized(ctx, actions).await,
                    };
                    tracing::info!("Consensus actor stopped");
                    res
                });
                ctx.wait(stop_receiver.wait_for(|stop| *stop)).await??;
                Ok(())
            })
            .await
            .context("consensus actor")
        }
    }));

    let reorg_detector = ReorgDetector::new(main_node_client.clone(), connection_pool.clone());
    app_health.insert_component(reorg_detector.health_check().clone());
    task_handles.push(tokio::spawn({
        let stop = stop_receiver.clone();
        async move {
            reorg_detector
                .run(stop)
                .await
                .context("reorg_detector.run()")
        }
    }));

    let singleton_pool_builder = ConnectionPool::<Core>::singleton(&config.postgres.database_url);

    let metadata_calculator_config = MetadataCalculatorConfig {
        db_path: config.required.merkle_tree_path.clone(),
        mode: MerkleTreeMode::Lightweight,
        delay_interval: config.optional.metadata_calculator_delay(),
        max_l1_batches_per_iter: config.optional.max_l1_batches_per_tree_iter,
        multi_get_chunk_size: config.optional.merkle_tree_multi_get_chunk_size,
        block_cache_capacity: config.optional.merkle_tree_block_cache_size(),
        memtable_capacity: config.optional.merkle_tree_memtable_capacity(),
        stalled_writes_timeout: config.optional.merkle_tree_stalled_writes_timeout(),
    };
    let metadata_calculator = MetadataCalculator::new(metadata_calculator_config, None)
        .await
        .context("failed initializing metadata calculator")?;
    app_health.insert_component(metadata_calculator.tree_health_check());

    let remote_diamond_proxy_addr = config.remote.diamond_proxy_addr;
    let diamond_proxy_addr = if let Some(addr) = config.optional.contracts_diamond_proxy_addr {
        anyhow::ensure!(
            addr == remote_diamond_proxy_addr,
            "Diamond proxy address {addr:?} specified in config doesn't match one returned by main node \
             ({remote_diamond_proxy_addr:?})"
        );
        addr
    } else {
        tracing::info!(
            "Diamond proxy address is not specified in config; will use address returned by main node: {remote_diamond_proxy_addr:?}"
        );
        remote_diamond_proxy_addr
    };

    let consistency_checker = ConsistencyChecker::new(
        &config
            .required
            .eth_client_url()
            .context("L1 client URL is incorrect")?,
        10, // TODO (BFT-97): Make it a part of a proper EN config
        singleton_pool_builder
            .build()
            .await
            .context("failed to build connection pool for ConsistencyChecker")?,
    )
    .context("cannot initialize consistency checker")?
    .with_diamond_proxy_addr(diamond_proxy_addr);

    app_health.insert_component(consistency_checker.health_check().clone());
    let consistency_checker_handle = tokio::spawn(consistency_checker.run(stop_receiver.clone()));

    let batch_status_updater = BatchStatusUpdater::new(
        main_node_client.clone(),
        singleton_pool_builder
            .build()
            .await
            .context("failed to build a connection pool for BatchStatusUpdater")?,
    );
    app_health.insert_component(batch_status_updater.health_check());

    // Run the components.
    let tree_stop_receiver = stop_receiver.clone();
    let tree_pool = singleton_pool_builder
        .build()
        .await
        .context("failed to build a tree_pool")?;
    let tree_reader = Arc::new(metadata_calculator.tree_reader());
    let tree_handle = task::spawn(metadata_calculator.run(tree_pool, tree_stop_receiver));

    let commitment_generator_pool = singleton_pool_builder
        .build()
        .await
        .context("failed to build a commitment_generator_pool")?;
    let commitment_generator = CommitmentGenerator::new(commitment_generator_pool);
    app_health.insert_component(commitment_generator.health_check());
    let commitment_generator_handle = tokio::spawn(commitment_generator.run(stop_receiver.clone()));

    let updater_handle = task::spawn(batch_status_updater.run(stop_receiver.clone()));
    let fee_address_migration_handle =
        task::spawn(state_keeper.run_fee_address_migration(connection_pool.clone()));
    let sk_handle = task::spawn(state_keeper.run());
    let fee_params_fetcher_handle =
        tokio::spawn(fee_params_fetcher.clone().run(stop_receiver.clone()));

    let (tx_sender, vm_barrier, cache_update_handle, proxy_cache_updater_handle) = {
        let tx_proxy = TxProxy::new(main_node_client);
        let proxy_cache_updater_pool = singleton_pool_builder
            .build()
            .await
            .context("failed to build a tree_pool")?;
        let proxy_cache_updater_handle = tokio::spawn(
            tx_proxy
                .run_account_nonce_sweeper(proxy_cache_updater_pool.clone(), stop_receiver.clone()),
        );

        let tx_sender_builder = TxSenderBuilder::new(
            config.clone().into(),
            connection_pool.clone(),
            Arc::new(tx_proxy),
        );

        if config.optional.transactions_per_sec_limit.is_some() {
            tracing::warn!("`transactions_per_sec_limit` option is deprecated and ignored");
        };

        let max_concurrency = config.optional.vm_concurrency_limit;
        let (vm_concurrency_limiter, vm_barrier) = VmConcurrencyLimiter::new(max_concurrency);
        let mut storage_caches = PostgresStorageCaches::new(
            config.optional.factory_deps_cache_size() as u64,
            config.optional.initial_writes_cache_size() as u64,
        );
        let latest_values_cache_size = config.optional.latest_values_cache_size() as u64;
        let cache_update_handle = (latest_values_cache_size > 0).then(|| {
            task::spawn(
                storage_caches
                    .configure_storage_values_cache(
                        latest_values_cache_size,
                        connection_pool.clone(),
                    )
                    .run(stop_receiver.clone()),
            )
        });

        let tx_sender = tx_sender_builder
            .build(
                fee_params_fetcher,
                Arc::new(vm_concurrency_limiter),
                ApiContracts::load_from_disk(), // TODO (BFT-138): Allow to dynamically reload API contracts
                storage_caches,
            )
            .await;
        (
            tx_sender,
            vm_barrier,
            cache_update_handle,
            proxy_cache_updater_handle,
        )
    };

    let http_server_handles =
        ApiBuilder::jsonrpsee_backend(config.clone().into(), connection_pool.clone())
            .http(config.required.http_port)
            .with_filter_limit(config.optional.filters_limit)
            .with_batch_request_size_limit(config.optional.max_batch_request_size)
            .with_response_body_size_limit(config.optional.max_response_body_size())
            .with_tx_sender(tx_sender.clone())
            .with_vm_barrier(vm_barrier.clone())
            .with_sync_state(sync_state.clone())
            .with_tree_api(tree_reader.clone())
            .enable_api_namespaces(config.optional.api_namespaces())
            .build()
            .context("failed to build HTTP JSON-RPC server")?
            .run(stop_receiver.clone())
            .await
            .context("Failed initializing HTTP JSON-RPC server")?;

    let ws_server_handles =
        ApiBuilder::jsonrpsee_backend(config.clone().into(), connection_pool.clone())
            .ws(config.required.ws_port)
            .with_filter_limit(config.optional.filters_limit)
            .with_subscriptions_limit(config.optional.subscriptions_limit)
            .with_batch_request_size_limit(config.optional.max_batch_request_size)
            .with_response_body_size_limit(config.optional.max_response_body_size())
            .with_polling_interval(config.optional.polling_interval())
            .with_tx_sender(tx_sender)
            .with_vm_barrier(vm_barrier)
            .with_sync_state(sync_state)
            .with_tree_api(tree_reader)
            .enable_api_namespaces(config.optional.api_namespaces())
            .build()
            .context("failed to build WS JSON-RPC server")?
            .run(stop_receiver.clone())
            .await
            .context("Failed initializing WS JSON-RPC server")?;

    app_health.insert_component(ws_server_handles.health_check);
    app_health.insert_component(http_server_handles.health_check);

    if let Some(port) = config.optional.prometheus_port {
        let (prometheus_health_check, prometheus_health_updater) =
            ReactiveHealthCheck::new("prometheus_exporter");
        app_health.insert_component(prometheus_health_check);
        task_handles.push(tokio::spawn(async move {
            prometheus_health_updater.update(HealthStatus::Ready.into());
            let result = PrometheusExporterConfig::pull(port)
                .run(stop_receiver)
                .await;
            drop(prometheus_health_updater);
            result
        }));
    }

    task_handles.extend(http_server_handles.tasks);
    task_handles.extend(ws_server_handles.tasks);
    task_handles.extend(cache_update_handle);
    task_handles.push(proxy_cache_updater_handle);
    task_handles.extend([
        sk_handle,
        fee_address_migration_handle,
        updater_handle,
        tree_handle,
        consistency_checker_handle,
        fee_params_fetcher_handle,
        commitment_generator_handle,
    ]);

    Ok(())
}

async fn shutdown_components(
    stop_sender: watch::Sender<bool>,
    tasks: ManagedTasks,
    healthcheck_handle: HealthCheckHandle,
) -> anyhow::Result<()> {
    stop_sender.send(true).ok();
    task::spawn_blocking(RocksDB::await_rocksdb_termination)
        .await
        .context("error waiting for RocksDB instances to drop")?;
    // Increase timeout because of complicated graceful shutdown procedure for API servers.
    tasks.complete(Duration::from_secs(30)).await;
    healthcheck_handle.stop().await;
    Ok(())
}

/// External node for zkSync Era.
#[derive(Debug, Parser)]
#[command(author = "Matter Labs", version)]
struct Cli {
    /// Revert the pending L1 batch and exit.
    #[arg(long)]
    revert_pending_l1_batch: bool,
    /// Enables consensus-based syncing instead of JSON-RPC based one. This is an experimental and incomplete feature;
    /// do not use unless you know what you're doing.
    #[arg(long)]
    enable_consensus: bool,
    /// Enables application-level snapshot recovery. Required to start a node that was recovered from a snapshot,
    /// or to initialize a node from a snapshot. Has no effect if a node that was initialized from a Postgres dump
    /// or was synced from genesis.
    ///
    /// This is an experimental and incomplete feature; do not use unless you know what you're doing.
    #[arg(long)]
    enable_snapshots_recovery: bool,
}

#[tokio::main]
async fn main() -> anyhow::Result<()> {
    // Initial setup.
    let opt = Cli::parse();

    let observability_config =
        observability_config_from_env().context("ObservabilityConfig::from_env()")?;
    let log_format: vlog::LogFormat = observability_config
        .log_format
        .parse()
        .context("Invalid log format")?;

    let mut builder = vlog::ObservabilityBuilder::new().with_log_format(log_format);
    if let Some(sentry_url) = &observability_config.sentry_url {
        builder = builder
            .with_sentry_url(sentry_url)
            .expect("Invalid Sentry URL")
            .with_sentry_environment(observability_config.sentry_environment);
    }
    let _guard = builder.build();

    // Report whether sentry is running after the logging subsystem was initialized.
    if let Some(sentry_url) = observability_config.sentry_url {
        tracing::info!("Sentry configured with URL: {sentry_url}");
    } else {
        tracing::info!("No sentry URL was provided");
    }

    let mut config = ExternalNodeConfig::collect()
        .await
        .context("Failed to load external node config")?;
    if !opt.enable_consensus {
        config.consensus = None;
    }
    if let Some(threshold) = config.optional.slow_query_threshold() {
        ConnectionPool::<Core>::global_config().set_slow_query_threshold(threshold)?;
    }
    if let Some(threshold) = config.optional.long_connection_threshold() {
        ConnectionPool::<Core>::global_config().set_long_connection_threshold(threshold)?;
    }

    let connection_pool = ConnectionPool::<Core>::builder(
        &config.postgres.database_url,
        config.postgres.max_connections,
    )
    .build()
    .await
    .context("failed to build a connection_pool")?;

    let main_node_url = config
        .required
        .main_node_url()
        .expect("Main node URL is incorrect");
    tracing::info!("Main node URL is: {main_node_url}");
    let main_node_client = L2Client::builder()
        .with_rate_limit(
            config.optional.main_node_rate_limit_count,
            config.optional.main_node_rate_limit_window(),
        )
        .build(&main_node_url)
        .context("Failed creating JSON-RPC client for main node")?;

    tracing::warn!("The external node is in the alpha phase, and should be used with caution.");
    tracing::info!("Started the external node");
    let (stop_sender, stop_receiver) = watch::channel(false);

    let app_health = Arc::new(AppHealthCheck::new(
        config.optional.healthcheck_slow_time_limit(),
        config.optional.healthcheck_hard_time_limit(),
    ));
    app_health.insert_custom_component(Arc::new(MainNodeHealthCheck::from(
        main_node_client.clone(),
    )));
    app_health.insert_custom_component(Arc::new(ConnectionPoolHealthCheck::new(
        connection_pool.clone(),
    )));

    // Start the health check server early into the node lifecycle so that its health can be monitored from the very start.
    let healthcheck_handle = HealthCheckHandle::spawn_server(
        ([0, 0, 0, 0], config.required.healthcheck_port).into(),
        app_health.clone(),
    );
    // Start scraping Postgres metrics before store initialization as well.
    let pool_for_metrics = connection_pool.clone();
    let mut stop_receiver_for_metrics = stop_receiver.clone();
    let metrics_task = tokio::spawn(async move {
        tokio::select! {
            () = PostgresMetrics::run_scraping(pool_for_metrics, Duration::from_secs(60)) => {
                tracing::warn!("Postgres metrics scraping unexpectedly stopped");
            }
            _ = stop_receiver_for_metrics.changed() => {
                tracing::info!("Stop signal received, Postgres metrics scraping is shutting down");
            }
        }
        Ok(())
    });

    let version_sync_task_pool = connection_pool.clone();
    let version_sync_task_main_node_client = main_node_client.clone();
    let mut stop_receiver_for_version_sync = stop_receiver.clone();
    let version_sync_task = tokio::spawn(async move {
        version_sync_task::sync_versions(
            version_sync_task_pool,
            version_sync_task_main_node_client,
        )
        .await?;

        stop_receiver_for_version_sync.changed().await.ok();
        Ok(())
    });
    let mut task_handles = vec![metrics_task, version_sync_task];

    // Make sure that the node storage is initialized either via genesis or snapshot recovery.
    ensure_storage_initialized(
        &connection_pool,
        main_node_client.clone(),
        &app_health,
        config.remote.l2_chain_id,
        opt.enable_snapshots_recovery,
    )
    .await?;
    let sigint_receiver = setup_sigint_handler();

    // Revert the storage if needed.
    let reverter = BlockReverter::new(
        NodeRole::External,
        config.required.state_cache_path.clone(),
        config.required.merkle_tree_path.clone(),
        None,
        connection_pool.clone(),
        L1ExecutedBatchesRevert::Allowed,
    );

    let mut reorg_detector = ReorgDetector::new(main_node_client.clone(), connection_pool.clone());
    // We're checking for the reorg in the beginning because we expect that if reorg is detected during
    // the node lifecycle, the node will exit the same way as it does with any other critical error,
    // and would restart. Then, on the 2nd launch reorg would be detected here, then processed and the node
    // will be able to operate normally afterwards.
    match reorg_detector.check_consistency().await {
        Ok(()) => {}
        Err(reorg_detector::Error::ReorgDetected(last_correct_l1_batch)) => {
            tracing::info!("Rolling back to l1 batch number {last_correct_l1_batch}");
            reverter
                .rollback_db(last_correct_l1_batch, BlockReverterFlags::all())
                .await;
            tracing::info!("Rollback successfully completed");
        }
        Err(err) => return Err(err).context("reorg_detector.check_consistency()"),
    }
    if opt.revert_pending_l1_batch {
        tracing::info!("Rolling pending L1 batch back..");
        let mut connection = connection_pool.connection().await?;
        let sealed_l1_batch_number = connection
            .blocks_dal()
            .get_sealed_l1_batch_number()
            .await
            .context("Failed getting sealed L1 batch number")?
            .context(
                "Cannot roll back pending L1 batch since there are no L1 batches in Postgres",
            )?;
        drop(connection);

        tracing::info!("Rolling back to l1 batch number {sealed_l1_batch_number}");
        reverter
            .rollback_db(sealed_l1_batch_number, BlockReverterFlags::all())
            .await;
        tracing::info!("Rollback successfully completed");
    }

    init_tasks(
        &config,
        connection_pool.clone(),
        main_node_client.clone(),
        &mut task_handles,
        &app_health,
        stop_receiver.clone(),
    )
    .await
    .context("init_tasks")?;

    let mut tasks = ManagedTasks::new(task_handles);
    tokio::select! {
        _ = tasks.wait_single() => {},
        _ = sigint_receiver => {
            tracing::info!("Stop signal received, shutting down");
        },
    };

    // Reaching this point means that either some actor exited unexpectedly or we received a stop signal.
    // Broadcast the stop signal to all actors and exit.
    shutdown_components(stop_sender, tasks, healthcheck_handle).await?;
    tracing::info!("Stopped");
    Ok(())
}<|MERGE_RESOLUTION|>--- conflicted
+++ resolved
@@ -5,13 +5,8 @@
 use metrics::EN_METRICS;
 use prometheus_exporter::PrometheusExporterConfig;
 use tokio::{sync::watch, task};
-<<<<<<< HEAD
-use zksync_basic_types::{Address, L2ChainId};
+use zksync_basic_types::L2ChainId;
 use zksync_concurrency::{ctx, scope};
-=======
-use zksync_basic_types::L2ChainId;
-use zksync_concurrency::{ctx, limiter, scope, time};
->>>>>>> e26091a1
 use zksync_config::configs::database::MerkleTreeMode;
 use zksync_core::{
     api_server::{
@@ -66,14 +61,8 @@
     state_keeper_db_path: String,
     config: &ExternalNodeConfig,
     connection_pool: ConnectionPool<Core>,
-<<<<<<< HEAD
     main_node_client: L2Client,
-    sync_state: SyncState,
-    l2_erc20_bridge_addr: Address,
-    miniblock_sealer_handle: MiniblockSealerHandle,
-=======
     output_handler: OutputHandler,
->>>>>>> e26091a1
     stop_receiver: watch::Receiver<bool>,
     chain_id: L2ChainId,
 ) -> anyhow::Result<ZkSyncStateKeeper> {
@@ -92,7 +81,7 @@
     let io = ExternalIO::new(
         connection_pool,
         action_queue,
-        Box::new(main_node_client),
+        Box::new(main_node_client.for_component("external_io")),
         chain_id,
     )
     .await
@@ -166,14 +155,8 @@
         config.required.state_cache_path.clone(),
         config,
         connection_pool.clone(),
-<<<<<<< HEAD
         main_node_client.clone(),
-        sync_state.clone(),
-        config.remote.l2_erc20_bridge_addr,
-        miniblock_sealer_handle,
-=======
         output_handler,
->>>>>>> e26091a1
         stop_receiver.clone(),
         config.remote.l2_chain_id,
     )
