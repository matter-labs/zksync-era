--- conflicted
+++ resolved
@@ -450,19 +450,8 @@
     // `Option` to be able to parse configs from pre-gateway protocol version.
     #[serde(skip_serializing_if = "Option::is_none")]
     pub native_token_vault_addr: Option<Address>,
-<<<<<<< HEAD
-    // `Option` to be able to parse configs from pre-gateway protocol version.
-    #[serde(skip_serializing_if = "Option::is_none")]
-    pub l1_bytecodes_supplier_addr: Option<Address>,
-    // `Option` to be able to parse configs from pre-gateway protocol version.
-    #[serde(skip_serializing_if = "Option::is_none")]
-    pub l1_wrapped_base_token_store: Option<Address>,
-    #[serde(skip_serializing_if = "Option::is_none")]
-    pub server_notifier_proxy_addr: Option<Address>,
-=======
     #[serde(flatten)]
     pub ctm: ChainTransitionManagerContracts,
->>>>>>> 7e26de77
 }
 
 impl FileConfigTrait for EcosystemContracts {}
