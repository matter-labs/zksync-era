--- conflicted
+++ resolved
@@ -68,14 +68,10 @@
         assert_eq!(actual, expected_network_config());
     }
 
-<<<<<<< HEAD
     #[allow(deprecated)]
-    fn expected_state_keeper_config() -> StateKeeperConfig {
-=======
     fn expected_state_keeper_config(
         l1_batch_commit_data_generator_mode: L1BatchCommitDataGeneratorMode,
     ) -> StateKeeperConfig {
->>>>>>> 132a1691
         StateKeeperConfig {
             transaction_slots: 50,
             block_commit_deadline_ms: 2500,
