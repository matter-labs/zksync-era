use std::num::NonZeroUsize;

use rand::{distributions::Distribution, Rng};
use zksync_basic_types::{
    basic_fri_types::CircuitIdRoundTuple, network::Network, L1ChainId, L2ChainId,
};
use zksync_consensus_utils::EncodeDist;

use crate::configs::{self, eth_sender::PubdataSendingMode};

trait Sample {
    fn sample(rng: &mut (impl Rng + ?Sized)) -> Self;
}

impl Sample for Network {
    fn sample(rng: &mut (impl Rng + ?Sized)) -> Network {
        type T = Network;
        match rng.gen_range(0..8) {
            0 => T::Mainnet,
            1 => T::Rinkeby,
            2 => T::Ropsten,
            3 => T::Goerli,
            4 => T::Sepolia,
            5 => T::Localhost,
            6 => T::Unknown,
            _ => T::Test,
        }
    }
}

impl Distribution<configs::chain::FeeModelVersion> for EncodeDist {
    fn sample<R: Rng + ?Sized>(&self, rng: &mut R) -> configs::chain::FeeModelVersion {
        type T = configs::chain::FeeModelVersion;
        match rng.gen_range(0..2) {
            0 => T::V1,
            _ => T::V2,
        }
    }
}

impl Distribution<configs::ApiConfig> for EncodeDist {
    fn sample<R: Rng + ?Sized>(&self, rng: &mut R) -> configs::ApiConfig {
        configs::ApiConfig {
            web3_json_rpc: self.sample(rng),
            prometheus: self.sample(rng),
            healthcheck: self.sample(rng),
            merkle_tree: self.sample(rng),
        }
    }
}

impl Distribution<configs::api::Web3JsonRpcConfig> for EncodeDist {
    fn sample<R: Rng + ?Sized>(&self, rng: &mut R) -> configs::api::Web3JsonRpcConfig {
        configs::api::Web3JsonRpcConfig {
            http_port: self.sample(rng),
            http_url: self.sample(rng),
            ws_port: self.sample(rng),
            ws_url: self.sample(rng),
            req_entities_limit: self.sample(rng),
            filters_disabled: self.sample(rng),
            filters_limit: self.sample(rng),
            subscriptions_limit: self.sample(rng),
            pubsub_polling_interval: self.sample(rng),
            max_nonce_ahead: self.sample(rng),
            gas_price_scale_factor: self.sample(rng),
            request_timeout: self.sample_opt(|| self.sample(rng)),
            account_pks: self.sample_opt(|| self.sample_range(rng).map(|_| rng.gen()).collect()),
            estimate_gas_scale_factor: self.sample(rng),
            estimate_gas_acceptable_overestimation: self.sample(rng),
            max_tx_size: self.sample(rng),
            vm_execution_cache_misses_limit: self.sample(rng),
            vm_concurrency_limit: self.sample(rng),
            factory_deps_cache_size_mb: self.sample(rng),
            initial_writes_cache_size_mb: self.sample(rng),
            latest_values_cache_size_mb: self.sample(rng),
            fee_history_limit: self.sample(rng),
            max_batch_request_size: self.sample(rng),
            max_response_body_size_mb: self.sample(rng),
            max_response_body_size_overrides_mb: [
                (
                    "eth_call",
                    NonZeroUsize::new(self.sample(rng)).unwrap_or(NonZeroUsize::MAX),
                ),
                (
                    "zks_getProof",
                    NonZeroUsize::new(self.sample(rng)).unwrap_or(NonZeroUsize::MAX),
                ),
            ]
            .into_iter()
            .collect(),
            websocket_requests_per_minute_limit: self.sample(rng),
            tree_api_url: self.sample(rng),
            mempool_cache_update_interval: self.sample(rng),
            mempool_cache_size: self.sample(rng),
            whitelisted_tokens_for_aa: self.sample_range(rng).map(|_| rng.gen()).collect(),
        }
    }
}

impl Distribution<configs::api::HealthCheckConfig> for EncodeDist {
    fn sample<R: Rng + ?Sized>(&self, rng: &mut R) -> configs::api::HealthCheckConfig {
        configs::api::HealthCheckConfig {
            port: self.sample(rng),
            slow_time_limit_ms: self.sample(rng),
            hard_time_limit_ms: self.sample(rng),
        }
    }
}

impl Distribution<configs::api::ContractVerificationApiConfig> for EncodeDist {
    fn sample<R: Rng + ?Sized>(&self, rng: &mut R) -> configs::api::ContractVerificationApiConfig {
        configs::api::ContractVerificationApiConfig {
            port: self.sample(rng),
            url: self.sample(rng),
        }
    }
}

impl Distribution<configs::api::MerkleTreeApiConfig> for EncodeDist {
    fn sample<R: Rng + ?Sized>(&self, rng: &mut R) -> configs::api::MerkleTreeApiConfig {
        configs::api::MerkleTreeApiConfig {
            port: self.sample(rng),
        }
    }
}

impl Distribution<configs::PrometheusConfig> for EncodeDist {
    fn sample<R: Rng + ?Sized>(&self, rng: &mut R) -> configs::PrometheusConfig {
        configs::PrometheusConfig {
            listener_port: self.sample(rng),
            pushgateway_url: self.sample(rng),
            push_interval_ms: self.sample(rng),
        }
    }
}

impl Distribution<configs::chain::NetworkConfig> for EncodeDist {
    fn sample<R: Rng + ?Sized>(&self, rng: &mut R) -> configs::chain::NetworkConfig {
        configs::chain::NetworkConfig {
            network: Sample::sample(rng),
            zksync_network: self.sample(rng),
            zksync_network_id: L2ChainId::max(),
        }
    }
}

impl Distribution<configs::chain::L1BatchCommitDataGeneratorMode> for EncodeDist {
    fn sample<R: Rng + ?Sized>(
        &self,
        rng: &mut R,
    ) -> configs::chain::L1BatchCommitDataGeneratorMode {
        type T = configs::chain::L1BatchCommitDataGeneratorMode;
        match rng.gen_range(0..2) {
            0 => T::Rollup,
            _ => T::Validium,
        }
    }
}

impl Distribution<configs::chain::StateKeeperConfig> for EncodeDist {
    #[allow(deprecated)]
    fn sample<R: Rng + ?Sized>(&self, rng: &mut R) -> configs::chain::StateKeeperConfig {
        configs::chain::StateKeeperConfig {
            transaction_slots: self.sample(rng),
            block_commit_deadline_ms: self.sample(rng),
            l2_block_commit_deadline_ms: self.sample(rng),
            l2_block_seal_queue_capacity: self.sample(rng),
            l2_block_max_payload_size: self.sample(rng),
            max_single_tx_gas: self.sample(rng),
            max_allowed_l2_tx_gas_limit: self.sample(rng),
            reject_tx_at_geometry_percentage: self.sample(rng),
            reject_tx_at_eth_params_percentage: self.sample(rng),
            reject_tx_at_gas_percentage: self.sample(rng),
            close_block_at_geometry_percentage: self.sample(rng),
            close_block_at_eth_params_percentage: self.sample(rng),
            close_block_at_gas_percentage: self.sample(rng),
            minimal_l2_gas_price: self.sample(rng),
            compute_overhead_part: self.sample(rng),
            pubdata_overhead_part: self.sample(rng),
            batch_overhead_l1_gas: self.sample(rng),
            max_gas_per_batch: self.sample(rng),
            max_pubdata_per_batch: self.sample(rng),
            fee_model_version: self.sample(rng),
            validation_computational_gas_limit: self.sample(rng),
            save_call_traces: self.sample(rng),
            max_circuits_per_batch: self.sample(rng),
            // These values are not involved into files serialization skip them
            fee_account_addr: None,
            bootloader_hash: None,
            default_aa_hash: None,
            l1_batch_commit_data_generator_mode: Default::default(),
        }
    }
}

impl Distribution<configs::chain::OperationsManagerConfig> for EncodeDist {
    fn sample<R: Rng + ?Sized>(&self, rng: &mut R) -> configs::chain::OperationsManagerConfig {
        configs::chain::OperationsManagerConfig {
            delay_interval: self.sample(rng),
        }
    }
}

impl Distribution<configs::chain::CircuitBreakerConfig> for EncodeDist {
    fn sample<R: Rng + ?Sized>(&self, rng: &mut R) -> configs::chain::CircuitBreakerConfig {
        configs::chain::CircuitBreakerConfig {
            sync_interval_ms: self.sample(rng),
            http_req_max_retry_number: self.sample(rng),
            http_req_retry_interval_sec: self.sample(rng),
            replication_lag_limit_sec: self.sample(rng),
        }
    }
}

impl Distribution<configs::chain::MempoolConfig> for EncodeDist {
    fn sample<R: Rng + ?Sized>(&self, rng: &mut R) -> configs::chain::MempoolConfig {
        configs::chain::MempoolConfig {
            sync_interval_ms: self.sample(rng),
            sync_batch_size: self.sample(rng),
            capacity: self.sample(rng),
            stuck_tx_timeout: self.sample(rng),
            remove_stuck_txs: self.sample(rng),
            delay_interval: self.sample(rng),
        }
    }
}

impl Distribution<configs::ContractVerifierConfig> for EncodeDist {
    fn sample<R: Rng + ?Sized>(&self, rng: &mut R) -> configs::ContractVerifierConfig {
        configs::ContractVerifierConfig {
            compilation_timeout: self.sample(rng),
            polling_interval: self.sample(rng),
            prometheus_port: self.sample(rng),
            threads_per_server: self.sample(rng),
            port: self.sample(rng),
            url: self.sample(rng),
        }
    }
}

impl Distribution<configs::ContractsConfig> for EncodeDist {
    fn sample<R: Rng + ?Sized>(&self, g: &mut R) -> configs::ContractsConfig {
        configs::ContractsConfig {
            governance_addr: g.gen(),
            verifier_addr: g.gen(),
            default_upgrade_addr: g.gen(),
            diamond_proxy_addr: g.gen(),
            validator_timelock_addr: g.gen(),
            l1_erc20_bridge_proxy_addr: g.gen(),
            l2_erc20_bridge_addr: g.gen(),
            l1_shared_bridge_proxy_addr: g.gen(),
            l2_shared_bridge_addr: g.gen(),
            l1_weth_bridge_proxy_addr: g.gen(),
            l2_weth_bridge_addr: g.gen(),
            l2_testnet_paymaster_addr: g.gen(),
            l1_multicall3_addr: g.gen(),
            base_token_addr: g.gen(),
<<<<<<< HEAD
            ecosystem_contracts: self.sample(g),
=======
>>>>>>> 604925f6
        }
    }
}

impl Distribution<configs::database::MerkleTreeMode> for EncodeDist {
    fn sample<R: Rng + ?Sized>(&self, rng: &mut R) -> configs::database::MerkleTreeMode {
        type T = configs::database::MerkleTreeMode;
        match rng.gen_range(0..2) {
            0 => T::Full,
            _ => T::Lightweight,
        }
    }
}

impl Distribution<configs::database::MerkleTreeConfig> for EncodeDist {
    fn sample<R: Rng + ?Sized>(&self, rng: &mut R) -> configs::database::MerkleTreeConfig {
        configs::database::MerkleTreeConfig {
            path: self.sample(rng),
            mode: self.sample(rng),
            multi_get_chunk_size: self.sample(rng),
            block_cache_size_mb: self.sample(rng),
            memtable_capacity_mb: self.sample(rng),
            stalled_writes_timeout_sec: self.sample(rng),
            max_l1_batches_per_iter: self.sample(rng),
        }
    }
}

impl Distribution<configs::database::DBConfig> for EncodeDist {
    fn sample<R: Rng + ?Sized>(&self, rng: &mut R) -> configs::database::DBConfig {
        configs::database::DBConfig {
            state_keeper_db_path: self.sample(rng),
            merkle_tree: self.sample(rng),
        }
    }
}

impl Distribution<configs::database::PostgresConfig> for EncodeDist {
    fn sample<R: Rng + ?Sized>(&self, rng: &mut R) -> configs::database::PostgresConfig {
        configs::database::PostgresConfig {
            master_url: self.sample(rng),
            replica_url: self.sample(rng),
            prover_url: self.sample(rng),
            max_connections: self.sample(rng),
            max_connections_master: self.sample(rng),
            acquire_timeout_sec: self.sample(rng),
            statement_timeout_sec: self.sample(rng),
            long_connection_threshold_ms: self.sample(rng),
            slow_query_threshold_ms: self.sample(rng),
            test_server_url: self.sample(rng),
            test_prover_url: self.sample(rng),
        }
    }
}

impl Distribution<configs::EthConfig> for EncodeDist {
    fn sample<R: Rng + ?Sized>(&self, rng: &mut R) -> configs::EthConfig {
        configs::EthConfig {
            sender: self.sample(rng),
            gas_adjuster: self.sample(rng),
            watcher: self.sample(rng),
            web3_url: self.sample(rng),
        }
    }
}

impl Distribution<configs::eth_sender::ProofSendingMode> for EncodeDist {
    fn sample<R: Rng + ?Sized>(&self, rng: &mut R) -> configs::eth_sender::ProofSendingMode {
        type T = configs::eth_sender::ProofSendingMode;
        match rng.gen_range(0..3) {
            0 => T::OnlyRealProofs,
            1 => T::OnlySampledProofs,
            _ => T::SkipEveryProof,
        }
    }
}

impl Distribution<configs::eth_sender::ProofLoadingMode> for EncodeDist {
    fn sample<R: Rng + ?Sized>(&self, rng: &mut R) -> configs::eth_sender::ProofLoadingMode {
        type T = configs::eth_sender::ProofLoadingMode;
        match rng.gen_range(0..2) {
            0 => T::OldProofFromDb,
            _ => T::FriProofFromGcs,
        }
    }
}

impl Distribution<configs::eth_sender::PubdataSendingMode> for EncodeDist {
    fn sample<R: Rng + ?Sized>(&self, rng: &mut R) -> configs::eth_sender::PubdataSendingMode {
        type T = configs::eth_sender::PubdataSendingMode;
        match rng.gen_range(0..2) {
            0 => T::Calldata,
            _ => T::Blobs,
        }
    }
}

impl Distribution<configs::eth_sender::SenderConfig> for EncodeDist {
    fn sample<R: Rng + ?Sized>(&self, rng: &mut R) -> configs::eth_sender::SenderConfig {
        configs::eth_sender::SenderConfig {
            aggregated_proof_sizes: self.sample_collect(rng),
            wait_confirmations: self.sample(rng),
            tx_poll_period: self.sample(rng),
            aggregate_tx_poll_period: self.sample(rng),
            max_txs_in_flight: self.sample(rng),
            proof_sending_mode: self.sample(rng),
            max_aggregated_tx_gas: self.sample(rng),
            max_eth_tx_data_size: self.sample(rng),
            max_aggregated_blocks_to_commit: self.sample(rng),
            max_aggregated_blocks_to_execute: self.sample(rng),
            aggregated_block_commit_deadline: self.sample(rng),
            aggregated_block_prove_deadline: self.sample(rng),
            aggregated_block_execute_deadline: self.sample(rng),
            timestamp_criteria_max_allowed_lag: self.sample(rng),
            l1_batch_min_age_before_execute_seconds: self.sample(rng),
            max_acceptable_priority_fee_in_gwei: self.sample(rng),
            proof_loading_mode: self.sample(rng),
            pubdata_sending_mode: PubdataSendingMode::Calldata,
        }
    }
}

impl Distribution<configs::eth_sender::GasAdjusterConfig> for EncodeDist {
    fn sample<R: Rng + ?Sized>(&self, rng: &mut R) -> configs::eth_sender::GasAdjusterConfig {
        configs::eth_sender::GasAdjusterConfig {
            default_priority_fee_per_gas: self.sample(rng),
            max_base_fee_samples: self.sample(rng),
            pricing_formula_parameter_a: self.sample(rng),
            pricing_formula_parameter_b: self.sample(rng),
            internal_l1_pricing_multiplier: self.sample(rng),
            internal_enforced_l1_gas_price: self.sample(rng),
            internal_enforced_pubdata_price: self.sample(rng),
            poll_period: self.sample(rng),
            max_l1_gas_price: self.sample(rng),
            num_samples_for_blob_base_fee_estimate: self.sample(rng),
            internal_pubdata_pricing_multiplier: self.sample(rng),
            max_blob_base_fee: self.sample(rng),
        }
    }
}

impl Distribution<configs::EthWatchConfig> for EncodeDist {
    fn sample<R: Rng + ?Sized>(&self, rng: &mut R) -> configs::EthWatchConfig {
        configs::EthWatchConfig {
            confirmations_for_eth_event: self.sample(rng),
            eth_node_poll_interval: self.sample(rng),
        }
    }
}

impl Distribution<configs::FriProofCompressorConfig> for EncodeDist {
    fn sample<R: Rng + ?Sized>(&self, rng: &mut R) -> configs::FriProofCompressorConfig {
        configs::FriProofCompressorConfig {
            compression_mode: self.sample(rng),
            prometheus_listener_port: self.sample(rng),
            prometheus_pushgateway_url: self.sample(rng),
            prometheus_push_interval_ms: self.sample(rng),
            generation_timeout_in_secs: self.sample(rng),
            max_attempts: self.sample(rng),
            universal_setup_path: self.sample(rng),
            universal_setup_download_url: self.sample(rng),
            verify_wrapper_proof: self.sample(rng),
        }
    }
}

impl Distribution<configs::fri_prover::SetupLoadMode> for EncodeDist {
    fn sample<R: Rng + ?Sized>(&self, rng: &mut R) -> configs::fri_prover::SetupLoadMode {
        type T = configs::fri_prover::SetupLoadMode;
        match rng.gen_range(0..2) {
            0 => T::FromDisk,
            _ => T::FromMemory,
        }
    }
}

impl Distribution<configs::FriProverConfig> for EncodeDist {
    fn sample<R: Rng + ?Sized>(&self, rng: &mut R) -> configs::FriProverConfig {
        configs::FriProverConfig {
            setup_data_path: self.sample(rng),
            prometheus_port: self.sample(rng),
            max_attempts: self.sample(rng),
            generation_timeout_in_secs: self.sample(rng),
            setup_load_mode: self.sample(rng),
            specialized_group_id: self.sample(rng),
            queue_capacity: self.sample(rng),
            witness_vector_receiver_port: self.sample(rng),
            zone_read_url: self.sample(rng),
            shall_save_to_public_bucket: self.sample(rng),
            availability_check_interval_in_secs: self.sample(rng),
            object_store: self.sample(rng),
        }
    }
}

impl Distribution<configs::FriProverGatewayConfig> for EncodeDist {
    fn sample<R: Rng + ?Sized>(&self, rng: &mut R) -> configs::FriProverGatewayConfig {
        configs::FriProverGatewayConfig {
            api_url: self.sample(rng),
            api_poll_duration_secs: self.sample(rng),
            prometheus_listener_port: self.sample(rng),
            prometheus_pushgateway_url: self.sample(rng),
            prometheus_push_interval_ms: self.sample(rng),
        }
    }
}

impl Sample for CircuitIdRoundTuple {
    fn sample(rng: &mut (impl Rng + ?Sized)) -> CircuitIdRoundTuple {
        CircuitIdRoundTuple {
            circuit_id: rng.gen(),
            aggregation_round: rng.gen(),
        }
    }
}

impl Distribution<configs::fri_prover_group::FriProverGroupConfig> for EncodeDist {
    fn sample<R: Rng + ?Sized>(
        &self,
        rng: &mut R,
    ) -> configs::fri_prover_group::FriProverGroupConfig {
        configs::fri_prover_group::FriProverGroupConfig {
            group_0: self
                .sample_range(rng)
                .map(|_| Sample::sample(rng))
                .collect(),
            group_1: self
                .sample_range(rng)
                .map(|_| Sample::sample(rng))
                .collect(),
            group_2: self
                .sample_range(rng)
                .map(|_| Sample::sample(rng))
                .collect(),
            group_3: self
                .sample_range(rng)
                .map(|_| Sample::sample(rng))
                .collect(),
            group_4: self
                .sample_range(rng)
                .map(|_| Sample::sample(rng))
                .collect(),
            group_5: self
                .sample_range(rng)
                .map(|_| Sample::sample(rng))
                .collect(),
            group_6: self
                .sample_range(rng)
                .map(|_| Sample::sample(rng))
                .collect(),
            group_7: self
                .sample_range(rng)
                .map(|_| Sample::sample(rng))
                .collect(),
            group_8: self
                .sample_range(rng)
                .map(|_| Sample::sample(rng))
                .collect(),
            group_9: self
                .sample_range(rng)
                .map(|_| Sample::sample(rng))
                .collect(),
            group_10: self
                .sample_range(rng)
                .map(|_| Sample::sample(rng))
                .collect(),
            group_11: self
                .sample_range(rng)
                .map(|_| Sample::sample(rng))
                .collect(),
            group_12: self
                .sample_range(rng)
                .map(|_| Sample::sample(rng))
                .collect(),
        }
    }
}

impl Distribution<configs::FriWitnessGeneratorConfig> for EncodeDist {
    fn sample<R: Rng + ?Sized>(&self, rng: &mut R) -> configs::FriWitnessGeneratorConfig {
        configs::FriWitnessGeneratorConfig {
            generation_timeout_in_secs: self.sample(rng),
            basic_generation_timeout_in_secs: self.sample(rng),
            leaf_generation_timeout_in_secs: self.sample(rng),
            node_generation_timeout_in_secs: self.sample(rng),
            scheduler_generation_timeout_in_secs: self.sample(rng),
            max_attempts: self.sample(rng),
            last_l1_batch_to_process: self.sample(rng),
            shall_save_to_public_bucket: self.sample(rng),
        }
    }
}

impl Distribution<configs::FriWitnessVectorGeneratorConfig> for EncodeDist {
    fn sample<R: Rng + ?Sized>(&self, rng: &mut R) -> configs::FriWitnessVectorGeneratorConfig {
        configs::FriWitnessVectorGeneratorConfig {
            max_prover_reservation_duration_in_secs: self.sample(rng),
            prover_instance_wait_timeout_in_secs: self.sample(rng),
            prover_instance_poll_time_in_milli_secs: self.sample(rng),
            prometheus_listener_port: self.sample(rng),
            prometheus_pushgateway_url: self.sample(rng),
            prometheus_push_interval_ms: self.sample(rng),
            specialized_group_id: self.sample(rng),
        }
    }
}

impl Distribution<configs::house_keeper::HouseKeeperConfig> for EncodeDist {
    fn sample<R: Rng + ?Sized>(&self, rng: &mut R) -> configs::house_keeper::HouseKeeperConfig {
        configs::house_keeper::HouseKeeperConfig {
            l1_batch_metrics_reporting_interval_ms: self.sample(rng),
            gpu_prover_queue_reporting_interval_ms: self.sample(rng),
            prover_job_retrying_interval_ms: self.sample(rng),
            prover_stats_reporting_interval_ms: self.sample(rng),
            witness_job_moving_interval_ms: self.sample(rng),
            witness_generator_stats_reporting_interval_ms: self.sample(rng),
            prover_db_pool_size: self.sample(rng),
            witness_generator_job_retrying_interval_ms: self.sample(rng),
            proof_compressor_job_retrying_interval_ms: self.sample(rng),
            proof_compressor_stats_reporting_interval_ms: self.sample(rng),
            prover_job_archiver_archiving_interval_ms: self.sample(rng),
            prover_job_archiver_archive_after_secs: self.sample(rng),
            fri_gpu_prover_archiver_archiving_interval_ms: self.sample(rng),
            fri_gpu_prover_archiver_archive_after_secs: self.sample(rng),
        }
    }
}

impl Distribution<configs::object_store::ObjectStoreMode> for EncodeDist {
    fn sample<R: Rng + ?Sized>(&self, rng: &mut R) -> configs::object_store::ObjectStoreMode {
        type T = configs::object_store::ObjectStoreMode;
        match rng.gen_range(0..4) {
            0 => T::GCS {
                bucket_base_url: self.sample(rng),
            },
            1 => T::GCSWithCredentialFile {
                bucket_base_url: self.sample(rng),
                gcs_credential_file_path: self.sample(rng),
            },
            2 => T::FileBacked {
                file_backed_base_path: self.sample(rng),
            },
            _ => T::GCSAnonymousReadOnly {
                bucket_base_url: self.sample(rng),
            },
        }
    }
}

impl Distribution<configs::ObjectStoreConfig> for EncodeDist {
    fn sample<R: Rng + ?Sized>(&self, rng: &mut R) -> configs::ObjectStoreConfig {
        configs::ObjectStoreConfig {
            mode: self.sample(rng),
            max_retries: self.sample(rng),
        }
    }
}

impl Distribution<configs::ProofDataHandlerConfig> for EncodeDist {
    fn sample<R: Rng + ?Sized>(&self, rng: &mut R) -> configs::ProofDataHandlerConfig {
        configs::ProofDataHandlerConfig {
            http_port: self.sample(rng),
            proof_generation_timeout_in_secs: self.sample(rng),
        }
    }
}

impl Distribution<configs::SnapshotsCreatorConfig> for EncodeDist {
    fn sample<R: Rng + ?Sized>(&self, rng: &mut R) -> configs::SnapshotsCreatorConfig {
        configs::SnapshotsCreatorConfig {
            storage_logs_chunk_size: self.sample(rng),
            concurrent_queries_count: self.sample(rng),
            object_store: self.sample(rng),
        }
    }
}

impl Distribution<configs::ObservabilityConfig> for EncodeDist {
    fn sample<R: Rng + ?Sized>(&self, rng: &mut R) -> configs::ObservabilityConfig {
        configs::ObservabilityConfig {
            sentry_url: self.sample(rng),
            sentry_environment: self.sample(rng),
            log_format: self.sample(rng),
            opentelemetry: self.sample(rng),
            sporadic_crypto_errors_substrs: self.sample_collect(rng),
            log_directives: self.sample(rng),
        }
    }
}

impl Distribution<configs::OpentelemetryConfig> for EncodeDist {
    fn sample<R: Rng + ?Sized>(&self, rng: &mut R) -> configs::OpentelemetryConfig {
        configs::OpentelemetryConfig {
            level: self.sample(rng),
            endpoint: self.sample(rng),
        }
    }
}

impl Distribution<configs::GenesisConfig> for EncodeDist {
    fn sample<R: Rng + ?Sized>(&self, rng: &mut R) -> configs::GenesisConfig {
        configs::GenesisConfig {
            protocol_version: self.sample(rng),
            genesis_root_hash: rng.gen(),
            rollup_last_leaf_index: self.sample(rng),
            genesis_commitment: rng.gen(),
            bootloader_hash: rng.gen(),
            default_aa_hash: rng.gen(),
            fee_account: rng.gen(),
            l1_chain_id: L1ChainId(self.sample(rng)),
            l2_chain_id: L2ChainId::default(),
            recursion_node_level_vk_hash: rng.gen(),
            recursion_leaf_level_vk_hash: rng.gen(),
            recursion_scheduler_level_vk_hash: rng.gen(),
            recursion_circuits_set_vks_hash: rng.gen(),
            dummy_verifier: rng.gen(),
            l1_batch_commit_data_generator_mode: self.sample(rng),
        }
    }
}

impl Distribution<configs::EcosystemContracts> for EncodeDist {
    fn sample<R: Rng + ?Sized>(&self, rng: &mut R) -> configs::EcosystemContracts {
        configs::EcosystemContracts {
            bridgehub_proxy_addr: rng.gen(),
            state_transition_proxy_addr: rng.gen(),
            transparent_proxy_admin_addr: rng.gen(),
        }
    }
}

impl Distribution<configs::consensus::ConsensusConfig> for EncodeDist {
    fn sample<R: Rng + ?Sized>(&self, rng: &mut R) -> configs::consensus::ConsensusConfig {
        use configs::consensus::{ConsensusConfig, Host, NodePublicKey, ValidatorPublicKey};
        ConsensusConfig {
            server_addr: self.sample(rng),
            public_addr: Host(self.sample(rng)),
            validators: self
                .sample_range(rng)
                .map(|_| ValidatorPublicKey(self.sample(rng)))
                .collect(),
            max_payload_size: self.sample(rng),
            gossip_dynamic_inbound_limit: self.sample(rng),
            gossip_static_inbound: self
                .sample_range(rng)
                .map(|_| NodePublicKey(self.sample(rng)))
                .collect(),
            gossip_static_outbound: self
                .sample_range(rng)
                .map(|_| (NodePublicKey(self.sample(rng)), Host(self.sample(rng))))
                .collect(),
        }
    }
}

impl Distribution<configs::consensus::ConsensusSecrets> for EncodeDist {
    fn sample<R: Rng + ?Sized>(&self, rng: &mut R) -> configs::consensus::ConsensusSecrets {
        use configs::consensus::{ConsensusSecrets, NodeSecretKey, ValidatorSecretKey};
        ConsensusSecrets {
            validator_key: self.sample_opt(|| ValidatorSecretKey(self.sample(rng))),
            node_key: self.sample_opt(|| NodeSecretKey(self.sample(rng))),
        }
    }
}<|MERGE_RESOLUTION|>--- conflicted
+++ resolved
@@ -255,10 +255,7 @@
             l2_testnet_paymaster_addr: g.gen(),
             l1_multicall3_addr: g.gen(),
             base_token_addr: g.gen(),
-<<<<<<< HEAD
             ecosystem_contracts: self.sample(g),
-=======
->>>>>>> 604925f6
         }
     }
 }
