--- conflicted
+++ resolved
@@ -16,12 +16,8 @@
 chrono.workspace = true
 strum = { workspace = true, features = ["derive"] }
 num_enum.workspace = true
-<<<<<<< HEAD
 sqlx = { workspace = true, feature= ["derive"]}
-anyhow.workspace = true
-=======
 anyhow.workspace = true
 
 [dev-dependencies]
-bincode.workspace = true
->>>>>>> fde85f4e
+bincode.workspace = true