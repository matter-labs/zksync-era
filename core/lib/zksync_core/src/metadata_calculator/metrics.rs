//! Metrics for `MetadataCalculator`.

use vise::{
    Buckets, EncodeLabelSet, EncodeLabelValue, Family, Gauge, Histogram, LatencyObserver, Metrics,
};

use std::time::{Duration, Instant};

use zksync_types::block::L1BatchHeader;
use zksync_utils::time::seconds_since_epoch;

use super::MetadataCalculator;
use crate::metrics::{BlockStage, APP_METRICS};

#[derive(Debug, Clone, Copy, PartialEq, Eq, Hash, EncodeLabelValue, EncodeLabelSet)]
#[metrics(label = "stage", rename_all = "snake_case")]
pub(super) enum TreeUpdateStage {
    LoadChanges,
    Compute,
<<<<<<< HEAD
    CheckConsistency,
    EventsCommitment,
    BootloaderCommitment,
    BuildMetadata,
    ReestimateGasCost,
    SavePostgres,
    SaveRocksDB,
    SaveWitnesses,
    _Backup,
}

impl ReportStage for TreeUpdateStage {
    const HISTOGRAM_NAME: &'static str = "server.metadata_calculator.update_tree.latency.stage";

    fn as_tag(self) -> &'static str {
        match self {
            Self::LoadChanges => "load_changes",
            Self::Compute => "compute",
            Self::CheckConsistency => "check_consistency",
            Self::EventsCommitment => "events_commitment",
            Self::BootloaderCommitment => "bootloader_commitment",
            Self::BuildMetadata => "build_metadata",
            Self::ReestimateGasCost => "reestimate_block_commit_gas_cost",
            Self::SavePostgres => "save_postgres",
            Self::SaveRocksDB => "save_rocksdb",
            Self::SaveWitnesses => "save_gcs",
            Self::_Backup => "backup_tree",
        }
    }
=======
    PrepareResults,
    #[metrics(name = "reestimate_block_commit_gas_cost")]
    ReestimateGasCost,
    SavePostgres,
    SaveRocksdb,
    SaveGcs,
>>>>>>> 26ee1fbb
}

/// Sub-stages of [`TreeUpdateStage::LoadChanges`].
#[derive(Debug, Clone, Copy, PartialEq, Eq, Hash, EncodeLabelValue, EncodeLabelSet)]
#[metrics(label = "stage", rename_all = "snake_case")]
pub(super) enum LoadChangesStage {
    LoadL1BatchHeader,
    LoadProtectiveReads,
    LoadTouchedSlots,
    LoadInitialWritesForZeroValues,
}

/// Latency metric for a certain stage of the tree update.
#[derive(Debug)]
#[must_use = "Tree latency should be `report`ed"]
pub(super) struct UpdateTreeLatency<'a, const COUNT: bool> {
    stage: String,
    latency: LatencyObserver<'a>,
    counter: Option<&'a Histogram<usize>>,
}

impl<const COUNT: bool> UpdateTreeLatency<'_, COUNT> {
    pub fn observe(self) {
        self.observe_inner(None);
    }

    fn observe_inner(self, record_count: Option<usize>) {
        let stage = &self.stage;
        let elapsed = self.latency.observe();
        if let Some(record_count) = record_count {
            tracing::debug!(
                "Metadata calculator stage `{stage}` with {record_count} records completed in {elapsed:?}"
            );
            self.counter.unwrap().observe(record_count);
            // ^ `unwrap()` is safe by construction
        } else {
            tracing::debug!("Metadata calculator stage `{stage}` completed in {elapsed:?}");
        }
    }
}

impl UpdateTreeLatency<'_, true> {
    pub fn observe_with_count(self, count: usize) {
        self.observe_inner(Some(count));
    }
}

const COUNTS_BUCKETS: Buckets = Buckets::values(&[
    100.0, 200.0, 500.0, 1_000.0, 2_000.0, 5_000.0, 10_000.0, 20_000.0, 50_000.0, 100_000.0,
]);
/// Buckets for `update_tree_per_log_latency` (from 1us to 10ms). The expected order of latencies
/// should be ~100us / log for large trees.
const LATENCIES_PER_LOG: Buckets = Buckets::values(&[
    1e-6, 2.5e-6, 5e-6, 1e-5, 2.5e-5, 5e-5, 1e-4, 2.5e-4, 5e-4, 1e-3, 5e-3, 1e-2,
]);

/// Metrics for the metadata calculator.
#[derive(Debug, Metrics)]
#[metrics(prefix = "server_metadata_calculator")]
pub(super) struct MetadataCalculatorMetrics {
    /// Lag between the number of L1 batches processed in the Merkle tree and stored in Postgres.
    /// The lag can only be positive if Postgres was restored from a backup truncating some
    /// of the batches already processed by the tree.
    pub backup_lag: Gauge<u64>,
    /// Number of zero values that need to be checked for L1 batch of the initial write in the process
    /// of updating the Merkle tree.
    #[metrics(buckets = COUNTS_BUCKETS)]
    pub load_changes_zero_values: Histogram<usize>,
    /// Total latency of updating the Merkle tree.
    #[metrics(buckets = Buckets::LATENCIES)]
    update_tree_latency: Histogram<Duration>,
    /// Latency of updating the Merkle tree divided by the number of updated entries.
    #[metrics(buckets = LATENCIES_PER_LOG)]
    update_tree_per_log_latency: Histogram<Duration>,
    /// Number of entries updated in the Merkle tree for a single L1 batch.
    #[metrics(buckets = COUNTS_BUCKETS)]
    log_batch: Histogram<usize>,
    /// Number of L1 batches applied to the Merkle tree in a single iteration.
    #[metrics(buckets = Buckets::linear(1.0..=20.0, 1.0))]
    blocks_batch: Histogram<usize>,
    /// Latency of updating the Merkle tree per stage.
    #[metrics(buckets = Buckets::LATENCIES)]
    update_tree_latency_stage: Family<TreeUpdateStage, Histogram<Duration>>,
    /// Latency of loading changes from Postgres split into stages.
    #[metrics(buckets = Buckets::LATENCIES)]
    load_changes_latency: Family<LoadChangesStage, Histogram<Duration>>,
    /// Number of changes loaded from Postgres in a specific loading stage.
    #[metrics(buckets = COUNTS_BUCKETS)]
    load_changes_count: Family<LoadChangesStage, Histogram<usize>>,
}

impl MetadataCalculatorMetrics {
    pub fn start_stage(&self, stage: TreeUpdateStage) -> UpdateTreeLatency<'_, false> {
        UpdateTreeLatency {
            stage: format!("{stage:?}"),
            latency: self.update_tree_latency_stage[&stage].start(),
            counter: None,
        }
    }

    pub fn start_load_stage(&self, stage: LoadChangesStage) -> UpdateTreeLatency<'_, true> {
        UpdateTreeLatency {
            stage: format!("{stage:?}"),
            latency: self.load_changes_latency[&stage].start(),
            counter: Some(&self.load_changes_count[&stage]),
        }
    }
}

#[vise::register]
pub(super) static METRICS: vise::Global<MetadataCalculatorMetrics> = vise::Global::new();

impl MetadataCalculator {
    pub(super) fn update_metrics(
        batch_headers: &[L1BatchHeader],
        total_logs: usize,
        start: Instant,
    ) {
        let elapsed = start.elapsed();
        METRICS.update_tree_latency.observe(elapsed);
        if total_logs > 0 {
            METRICS
                .update_tree_per_log_latency
                .observe(elapsed.div_f32(total_logs as f32));
        }

        let total_tx: usize = batch_headers.iter().map(L1BatchHeader::tx_count).sum();
        let total_l1_tx_count: u64 = batch_headers
            .iter()
            .map(|batch| u64::from(batch.l1_tx_count))
            .sum();
        APP_METRICS.processed_txs[&BlockStage::Tree.into()].inc_by(total_tx as u64);
        APP_METRICS.processed_l1_txs[&BlockStage::Tree.into()].inc_by(total_l1_tx_count);
        METRICS.log_batch.observe(total_logs);
        METRICS.blocks_batch.observe(batch_headers.len());

        let first_batch_number = batch_headers.first().unwrap().number.0;
        let last_batch_number = batch_headers.last().unwrap().number.0;
        tracing::info!(
            "L1 batches #{:?} processed in tree",
            first_batch_number..=last_batch_number
        );
        APP_METRICS.block_number[&BlockStage::Tree].set(last_batch_number.into());

        let latency =
            seconds_since_epoch().saturating_sub(batch_headers.first().unwrap().timestamp);
        APP_METRICS.block_latency[&BlockStage::Tree].observe(Duration::from_secs(latency));
    }
}<|MERGE_RESOLUTION|>--- conflicted
+++ resolved
@@ -17,44 +17,15 @@
 pub(super) enum TreeUpdateStage {
     LoadChanges,
     Compute,
-<<<<<<< HEAD
     CheckConsistency,
     EventsCommitment,
     BootloaderCommitment,
     BuildMetadata,
-    ReestimateGasCost,
-    SavePostgres,
-    SaveRocksDB,
-    SaveWitnesses,
-    _Backup,
-}
-
-impl ReportStage for TreeUpdateStage {
-    const HISTOGRAM_NAME: &'static str = "server.metadata_calculator.update_tree.latency.stage";
-
-    fn as_tag(self) -> &'static str {
-        match self {
-            Self::LoadChanges => "load_changes",
-            Self::Compute => "compute",
-            Self::CheckConsistency => "check_consistency",
-            Self::EventsCommitment => "events_commitment",
-            Self::BootloaderCommitment => "bootloader_commitment",
-            Self::BuildMetadata => "build_metadata",
-            Self::ReestimateGasCost => "reestimate_block_commit_gas_cost",
-            Self::SavePostgres => "save_postgres",
-            Self::SaveRocksDB => "save_rocksdb",
-            Self::SaveWitnesses => "save_gcs",
-            Self::_Backup => "backup_tree",
-        }
-    }
-=======
-    PrepareResults,
     #[metrics(name = "reestimate_block_commit_gas_cost")]
     ReestimateGasCost,
     SavePostgres,
     SaveRocksdb,
     SaveGcs,
->>>>>>> 26ee1fbb
 }
 
 /// Sub-stages of [`TreeUpdateStage::LoadChanges`].
