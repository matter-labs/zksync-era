--- conflicted
+++ resolved
@@ -17,11 +17,6 @@
     fri_prover::FriProverConfig,
     fri_prover_gateway::FriProverGatewayConfig,
     fri_witness_generator::FriWitnessGeneratorConfig,
-<<<<<<< HEAD
-    fri_witness_vector_generator::FriWitnessVectorGeneratorConfig,
-=======
-    gateway::{GatewayChainConfig, GatewayConfig},
->>>>>>> e99b548e
     general::GeneralConfig,
     genesis::GenesisConfig,
     object_store::ObjectStoreConfig,
@@ -58,11 +53,6 @@
 pub mod fri_prover;
 pub mod fri_prover_gateway;
 pub mod fri_witness_generator;
-<<<<<<< HEAD
-pub mod fri_witness_vector_generator;
-=======
-pub mod gateway;
->>>>>>> e99b548e
 mod general;
 pub mod genesis;
 pub mod house_keeper;
