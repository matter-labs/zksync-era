--- conflicted
+++ resolved
@@ -2,12 +2,8 @@
 
 use assert_matches::assert_matches;
 use ethabi::Token;
-<<<<<<< HEAD
+use rand::{rngs::StdRng, Rng, SeedableRng};
 use zksync_contracts::SystemContractCode;
-=======
-use rand::{rngs::StdRng, Rng, SeedableRng};
-use zksync_contracts::{load_contract, read_bytecode, SystemContractCode};
->>>>>>> 4509179f
 use zksync_system_constants::{
     CONTRACT_DEPLOYER_ADDRESS, KNOWN_CODES_STORAGE_ADDRESS, L2_BASE_TOKEN_ADDRESS,
 };
@@ -405,7 +401,7 @@
         .build::<VM>();
     let account = &mut vm.rich_accounts[0];
 
-    let mock_emulator_abi = load_contract(MOCK_EMULATOR_PATH);
+    let mock_emulator_abi = &TestContract::mock_evm_emulator().abi;
     let bytecodes: HashMap<_, _> = (0_u8..10)
         .map(|byte| {
             let bytecode = vec![byte; 32];
@@ -451,7 +447,7 @@
         .build::<VM>();
     let account = &mut vm.rich_accounts[0];
 
-    let mock_emulator_abi = load_contract(MOCK_EMULATOR_PATH);
+    let mock_emulator_abi = &TestContract::mock_evm_emulator().abi;
     let all_bytecodes: HashMap<_, _> = (0_u8..10)
         .map(|_| {
             let bytecode = vec![rng.gen(); 32];
