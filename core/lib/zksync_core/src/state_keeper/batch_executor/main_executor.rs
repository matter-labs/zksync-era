use std::sync::Arc;

use async_trait::async_trait;
use multivm::{
    interface::{
        ExecutionResult, FinishedL1Batch, Halt, L1BatchEnv, L2BlockEnv, SystemEnv,
        VmExecutionResultAndLogs, VmInterface, VmInterfaceHistoryEnabled,
    },
    tracers::CallTracer,
    vm_latest::HistoryEnabled,
    MultiVMTracer, VmInstance,
};
use once_cell::sync::OnceCell;
use tokio::{
    runtime::Handle,
    sync::{mpsc, watch},
};
use zksync_state::{ReadStorage, StorageView, WriteStorage};
use zksync_types::{vm_trace::Call, Transaction};
use zksync_utils::bytecode::CompressedBytecodeInfo;

use super::{BatchExecutor, BatchExecutorHandle, Command, TxExecutionResult};
use crate::{
    metrics::{InteractionType, TxStage, APP_METRICS},
    state_keeper::{
        metrics::{TxExecutionStage, BATCH_TIP_METRICS, EXECUTOR_METRICS, KEEPER_METRICS},
        state_keeper_storage::ReadStorageFactory,
        types::ExecutionMetricsForCriteria,
    },
};

/// The default implementation of [`BatchExecutor`].
/// Creates a "real" batch executor which maintains the VM (as opposed to the test builder which doesn't use the VM).
#[derive(Debug, Clone)]
pub struct MainBatchExecutor {
    storage_factory: Arc<dyn ReadStorageFactory>,
    save_call_traces: bool,
<<<<<<< HEAD
    enum_index_migration_chunk_size: usize,
=======
    upload_witness_inputs_to_gcs: bool,
>>>>>>> da41f634
    optional_bytecode_compression: bool,
}

impl MainBatchExecutor {
    pub fn new(
        storage_factory: Arc<dyn ReadStorageFactory>,
        save_call_traces: bool,
<<<<<<< HEAD
        enum_index_migration_chunk_size: usize,
=======
        upload_witness_inputs_to_gcs: bool,
>>>>>>> da41f634
        optional_bytecode_compression: bool,
    ) -> Self {
        Self {
            storage_factory,
            save_call_traces,
<<<<<<< HEAD
            enum_index_migration_chunk_size,
=======
            upload_witness_inputs_to_gcs,
>>>>>>> da41f634
            optional_bytecode_compression,
        }
    }
}

#[async_trait]
impl BatchExecutor for MainBatchExecutor {
    async fn init_batch(
        &mut self,
        l1_batch_params: L1BatchEnv,
        system_env: SystemEnv,
        stop_receiver: &watch::Receiver<bool>,
    ) -> Option<BatchExecutorHandle> {
        // Since we process `BatchExecutor` commands one-by-one (the next command is never enqueued
        // until a previous command is processed), capacity 1 is enough for the commands channel.
        let (commands_sender, commands_receiver) = mpsc::channel(1);
        let executor = CommandReceiver {
            save_call_traces: self.save_call_traces,
            optional_bytecode_compression: self.optional_bytecode_compression,
            commands: commands_receiver,
        };

        let storage_factory = self.storage_factory.clone();
        let stop_receiver = stop_receiver.clone();
        let handle = tokio::task::spawn_blocking(move || {
<<<<<<< HEAD
            executor.run(secondary_storage, l1_batch_params, system_env)
=======
            if let Some(storage) = Handle::current()
                .block_on(storage_factory.access_storage(&stop_receiver))
                .expect("failed getting access to state keeper storage")
            {
                executor.run(
                    storage,
                    l1_batch_params,
                    system_env,
                    upload_witness_inputs_to_gcs,
                );
            } else {
                tracing::info!("Interrupted while trying to access state keeper storage");
            }
>>>>>>> da41f634
        });
        Some(BatchExecutorHandle {
            handle,
            commands: commands_sender,
        })
    }
}

/// Implementation of the "primary" (non-test) batch executor.
/// Upon launch, it initializes the VM object with provided block context and properties, and keeps invoking the commands
/// sent to it one by one until the batch is finished.
///
/// One `CommandReceiver` can execute exactly one batch, so once the batch is sealed, a new `CommandReceiver` object must
/// be constructed.
#[derive(Debug)]
struct CommandReceiver {
    save_call_traces: bool,
    optional_bytecode_compression: bool,
    commands: mpsc::Receiver<Command>,
}

impl CommandReceiver {
    pub(super) fn run<S: ReadStorage>(
        mut self,
        secondary_storage: S,
        l1_batch_params: L1BatchEnv,
        system_env: SystemEnv,
    ) {
        tracing::info!("Starting executing batch #{:?}", &l1_batch_params.number);

        let storage_view = StorageView::new(secondary_storage).to_rc_ptr();

        let mut vm = VmInstance::new(l1_batch_params, system_env, storage_view.clone());

        while let Some(cmd) = self.commands.blocking_recv() {
            match cmd {
                Command::ExecuteTx(tx, resp) => {
                    let result = self.execute_tx(&tx, &mut vm);
                    resp.send(result).unwrap();
                }
                Command::RollbackLastTx(resp) => {
                    self.rollback_last_tx(&mut vm);
                    resp.send(()).unwrap();
                }
                Command::StartNextMiniblock(l2_block_env, resp) => {
                    self.start_next_miniblock(l2_block_env, &mut vm);
                    resp.send(()).unwrap();
                }
                Command::FinishBatch(resp) => {
                    let vm_block_result = self.finish_batch(&mut vm);
                    resp.send(vm_block_result).unwrap();

                    // `storage_view` cannot be accessed while borrowed by the VM,
                    // so this is the only point at which storage metrics can be obtained
                    let metrics = storage_view.as_ref().borrow_mut().metrics();
                    EXECUTOR_METRICS.batch_storage_interaction_duration[&InteractionType::GetValue]
                        .observe(metrics.time_spent_on_get_value);
                    EXECUTOR_METRICS.batch_storage_interaction_duration[&InteractionType::SetValue]
                        .observe(metrics.time_spent_on_set_value);
                    return;
                }
            }
        }
        // State keeper can exit because of stop signal, so it's OK to exit mid-batch.
        tracing::info!("State keeper exited with an unfinished batch");
    }

    fn execute_tx<S: WriteStorage>(
        &self,
        tx: &Transaction,
        vm: &mut VmInstance<S, HistoryEnabled>,
    ) -> TxExecutionResult {
        // Save pre-`execute_next_tx` VM snapshot.
        vm.make_snapshot();

        // Execute the transaction.
        let latency = KEEPER_METRICS.tx_execution_time[&TxExecutionStage::Execution].start();
        let (tx_result, compressed_bytecodes, call_tracer_result) =
            if self.optional_bytecode_compression {
                self.execute_tx_in_vm_with_optional_compression(tx, vm)
            } else {
                self.execute_tx_in_vm(tx, vm)
            };
        latency.observe();
        APP_METRICS.processed_txs[&TxStage::StateKeeper].inc();
        APP_METRICS.processed_l1_txs[&TxStage::StateKeeper].inc_by(tx.is_l1().into());

        if let ExecutionResult::Halt { reason } = tx_result.result {
            return match reason {
                Halt::BootloaderOutOfGas => TxExecutionResult::BootloaderOutOfGasForTx,
                _ => TxExecutionResult::RejectedByVm { reason },
            };
        }

        let tx_metrics = ExecutionMetricsForCriteria::new(Some(tx), &tx_result);
        let gas_remaining = vm.gas_remaining();

        TxExecutionResult::Success {
            tx_result: Box::new(tx_result),
            tx_metrics: Box::new(tx_metrics),
            compressed_bytecodes,
            call_tracer_result,
            gas_remaining,
        }
    }

    fn rollback_last_tx<S: WriteStorage>(&self, vm: &mut VmInstance<S, HistoryEnabled>) {
        let latency = KEEPER_METRICS.tx_execution_time[&TxExecutionStage::TxRollback].start();
        vm.rollback_to_the_latest_snapshot();
        latency.observe();
    }

    fn start_next_miniblock<S: WriteStorage>(
        &self,
        l2_block_env: L2BlockEnv,
        vm: &mut VmInstance<S, HistoryEnabled>,
    ) {
        vm.start_new_l2_block(l2_block_env);
    }

    fn finish_batch<S: WriteStorage>(
        &self,
        vm: &mut VmInstance<S, HistoryEnabled>,
    ) -> FinishedL1Batch {
        // The vm execution was paused right after the last transaction was executed.
        // There is some post-processing work that the VM needs to do before the block is fully processed.
        let result = vm.finish_batch();
        if result.block_tip_execution_result.result.is_failed() {
            panic!(
                "VM must not fail when finalizing block: {:#?}",
                result.block_tip_execution_result.result
            );
        }

        BATCH_TIP_METRICS.observe(&result.block_tip_execution_result);
        result
    }

    fn execute_tx_in_vm_with_optional_compression<S: WriteStorage>(
        &self,
        tx: &Transaction,
        vm: &mut VmInstance<S, HistoryEnabled>,
    ) -> (
        VmExecutionResultAndLogs,
        Vec<CompressedBytecodeInfo>,
        Vec<Call>,
    ) {
        // Note, that the space where we can put the calldata for compressing transactions
        // is limited and the transactions do not pay for taking it.
        // In order to not let the accounts spam the space of compressed bytecodes with bytecodes
        // that will not be published (e.g. due to out of gas), we use the following scheme:
        // We try to execute the transaction with compressed bytecodes.
        // If it fails and the compressed bytecodes have not been published,
        // it means that there is no sense in polluting the space of compressed bytecodes,
        // and so we re-execute the transaction, but without compression.

        // Saving the snapshot before executing
        vm.make_snapshot();

        let call_tracer_result = Arc::new(OnceCell::default());
        let tracer = if self.save_call_traces {
            vec![CallTracer::new(call_tracer_result.clone()).into_tracer_pointer()]
        } else {
            vec![]
        };

        if let (Ok(()), result) =
            vm.inspect_transaction_with_bytecode_compression(tracer.into(), tx.clone(), true)
        {
            let compressed_bytecodes = vm.get_last_tx_compressed_bytecodes();
            vm.pop_snapshot_no_rollback();

            let trace = Arc::try_unwrap(call_tracer_result)
                .unwrap()
                .take()
                .unwrap_or_default();
            return (result, compressed_bytecodes, trace);
        }
        vm.rollback_to_the_latest_snapshot();

        let call_tracer_result = Arc::new(OnceCell::default());
        let tracer = if self.save_call_traces {
            vec![CallTracer::new(call_tracer_result.clone()).into_tracer_pointer()]
        } else {
            vec![]
        };

        let result =
            vm.inspect_transaction_with_bytecode_compression(tracer.into(), tx.clone(), false);
        result
            .0
            .expect("Compression can't fail if we don't apply it");
        let compressed_bytecodes = vm.get_last_tx_compressed_bytecodes();

        // TODO implement tracer manager which will be responsible
        // for collecting result from all tracers and save it to the database
        let trace = Arc::try_unwrap(call_tracer_result)
            .unwrap()
            .take()
            .unwrap_or_default();
        (result.1, compressed_bytecodes, trace)
    }

    // Err when transaction is rejected.
    // `Ok(TxExecutionStatus::Success)` when the transaction succeeded
    // `Ok(TxExecutionStatus::Failure)` when the transaction failed.
    // Note that failed transactions are considered properly processed and are included in blocks
    fn execute_tx_in_vm<S: WriteStorage>(
        &self,
        tx: &Transaction,
        vm: &mut VmInstance<S, HistoryEnabled>,
    ) -> (
        VmExecutionResultAndLogs,
        Vec<CompressedBytecodeInfo>,
        Vec<Call>,
    ) {
        let call_tracer_result = Arc::new(OnceCell::default());
        let tracer = if self.save_call_traces {
            vec![CallTracer::new(call_tracer_result.clone()).into_tracer_pointer()]
        } else {
            vec![]
        };

        let (published_bytecodes, mut result) =
            vm.inspect_transaction_with_bytecode_compression(tracer.into(), tx.clone(), true);
        if published_bytecodes.is_ok() {
            let compressed_bytecodes = vm.get_last_tx_compressed_bytecodes();

            let trace = Arc::try_unwrap(call_tracer_result)
                .unwrap()
                .take()
                .unwrap_or_default();
            (result, compressed_bytecodes, trace)
        } else {
            // Transaction failed to publish bytecodes, we reject it so initiator doesn't pay fee.
            result.result = ExecutionResult::Halt {
                reason: Halt::FailedToPublishCompressedBytecodes,
            };
            (result, Default::default(), Default::default())
        }
    }
}<|MERGE_RESOLUTION|>--- conflicted
+++ resolved
@@ -35,11 +35,6 @@
 pub struct MainBatchExecutor {
     storage_factory: Arc<dyn ReadStorageFactory>,
     save_call_traces: bool,
-<<<<<<< HEAD
-    enum_index_migration_chunk_size: usize,
-=======
-    upload_witness_inputs_to_gcs: bool,
->>>>>>> da41f634
     optional_bytecode_compression: bool,
 }
 
@@ -47,21 +42,11 @@
     pub fn new(
         storage_factory: Arc<dyn ReadStorageFactory>,
         save_call_traces: bool,
-<<<<<<< HEAD
-        enum_index_migration_chunk_size: usize,
-=======
-        upload_witness_inputs_to_gcs: bool,
->>>>>>> da41f634
         optional_bytecode_compression: bool,
     ) -> Self {
         Self {
             storage_factory,
             save_call_traces,
-<<<<<<< HEAD
-            enum_index_migration_chunk_size,
-=======
-            upload_witness_inputs_to_gcs,
->>>>>>> da41f634
             optional_bytecode_compression,
         }
     }
@@ -87,23 +72,14 @@
         let storage_factory = self.storage_factory.clone();
         let stop_receiver = stop_receiver.clone();
         let handle = tokio::task::spawn_blocking(move || {
-<<<<<<< HEAD
-            executor.run(secondary_storage, l1_batch_params, system_env)
-=======
             if let Some(storage) = Handle::current()
                 .block_on(storage_factory.access_storage(&stop_receiver))
                 .expect("failed getting access to state keeper storage")
             {
-                executor.run(
-                    storage,
-                    l1_batch_params,
-                    system_env,
-                    upload_witness_inputs_to_gcs,
-                );
+                executor.run(storage, l1_batch_params, system_env);
             } else {
                 tracing::info!("Interrupted while trying to access state keeper storage");
             }
->>>>>>> da41f634
         });
         Some(BatchExecutorHandle {
             handle,
