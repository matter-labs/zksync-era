[workspace]
members = [
    "crates/common",
    "crates/config",
    "crates/types",
    "crates/zk_inception",
    "crates/zk_supervisor",
]
resolver = "2"

[workspace.package]
version = "0.1.0"
edition = "2021"
homepage = "https://zksync.io/"
license = "MIT OR Apache-2.0"
authors = ["The Matter Labs Team <hello@matterlabs.dev>"]
exclude = ["./github"]
repository = "https://github.com/matter-labs/zk_toolbox/"
description = "ZK Toolbox is a set of tools for working with zk stack."
keywords = ["zk", "cryptography", "blockchain", "ZKStack", "ZKsync"]


[workspace.dependencies]
# Local dependencies
common = { path = "crates/common" }
config = { path = "crates/config" }
types = { path = "crates/types" }

# ZkSync deps
zksync_config = { path = "../core/lib/config" }
zksync_protobuf_config = { path = "../core/lib/protobuf_config" }
zksync_basic_types = { path = "../core/lib/basic_types" }
<<<<<<< HEAD
zksync_protobuf = "=0.1.1"
=======
zksync_consensus_roles = "=0.1.0-rc.12"
zksync_consensus_crypto = "=0.1.0-rc.12"
zksync_protobuf = "=0.1.0-rc.12"
>>>>>>> 4a10d7d9

# External dependencies
anyhow = "1.0.82"
clap = { version = "4.4", features = ["derive", "wrap_help", "string"] }
slugify-rs = "0.0.3"
cliclack = "0.2.5"
console = "0.15.8"
ethers = "2.0"
futures = "0.3.30"
human-panic = "2.0"
lazy_static = "1.4.0"
once_cell = "1.19.0"
rand = "0.8.5"
serde = { version = "1.0", features = ["derive"] }
serde_json = "1.0"
serde_yaml = "0.9"
sqlx = { version = "0.8.1", features = [
    "runtime-tokio",
    "migrate",
    "postgres",
] }
strum = { version = "0.26", features = ["derive"] }
thiserror = "1.0.57"
tokio = { version = "1.37", features = ["full"] }
toml = "0.8.12"
url = { version = "2.5.0", features = ["serde"] }
xshell = "0.2.6"
clap-markdown = "0.1.4"
secrecy = "0.8.0"<|MERGE_RESOLUTION|>--- conflicted
+++ resolved
@@ -30,13 +30,9 @@
 zksync_config = { path = "../core/lib/config" }
 zksync_protobuf_config = { path = "../core/lib/protobuf_config" }
 zksync_basic_types = { path = "../core/lib/basic_types" }
-<<<<<<< HEAD
+zksync_consensus_roles = "=0.1.1"
+zksync_consensus_crypto = "=0.1.1"
 zksync_protobuf = "=0.1.1"
-=======
-zksync_consensus_roles = "=0.1.0-rc.12"
-zksync_consensus_crypto = "=0.1.0-rc.12"
-zksync_protobuf = "=0.1.0-rc.12"
->>>>>>> 4a10d7d9
 
 # External dependencies
 anyhow = "1.0.82"
