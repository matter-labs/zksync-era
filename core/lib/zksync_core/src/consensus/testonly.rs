//! Utilities for testing the consensus module.

use std::{collections::HashMap, sync::Arc};

use anyhow::Context as _;
use rand::Rng;
use zksync_concurrency::{ctx, error::Wrap as _, scope, sync};
use zksync_config::{configs, GenesisConfig};
use zksync_consensus_roles::validator;
use zksync_contracts::BaseSystemContractsHashes;
use zksync_dal::{CoreDal, DalError};
use zksync_types::{
<<<<<<< HEAD
    api, block::MiniblockHasher, snapshots::SnapshotRecoveryStatus, Address, L1BatchNumber,
    L2ChainId, MiniblockNumber, ProtocolVersionId, H256, U256,
=======
    api, snapshots::SnapshotRecoveryStatus, Address, L1BatchNumber, L2BlockNumber, L2ChainId,
    ProtocolVersionId, H256,
};
use zksync_web3_decl::{
    client::{BoxedL2Client, L2Client},
    error::{EnrichedClientError, EnrichedClientResult},
>>>>>>> 7a4cf0ca
};

use crate::{
    api_server::web3::{state::InternalApiConfig, tests::spawn_http_server},
    consensus::{fetcher::P2PConfig, Fetcher, Store},
    genesis::{mock_genesis_config, GenesisParams},
    state_keeper::{
        io::{IoCursor, L1BatchParams, L2BlockParams},
        seal_criteria::NoopSealer,
        tests::MockBatchExecutor,
        OutputHandler, StateKeeperPersistence, ZkSyncStateKeeper,
    },
    sync_layer::{
        fetcher::FetchedTransaction,
        sync_action::{ActionQueue, ActionQueueSender, SyncAction},
        ExternalIO, MainNodeClient, SyncState,
    },
    utils::testonly::{create_l1_batch_metadata, create_l2_transaction},
};

#[derive(Debug, Default)]
pub(crate) struct MockMainNodeClient {
    l2_blocks: Vec<api::en::SyncBlock>,
    block_number_offset: u32,
    protocol_versions: HashMap<u16, api::ProtocolVersion>,
    system_contracts: HashMap<H256, Vec<u8>>,
}

impl MockMainNodeClient {
    pub fn for_snapshot_recovery(snapshot: &SnapshotRecoveryStatus) -> Self {
        // This block may be requested during node initialization
        let last_l2_block_in_snapshot_batch = api::en::SyncBlock {
            number: snapshot.l2_block_number,
            l1_batch_number: snapshot.l1_batch_number,
            last_in_batch: true,
            timestamp: snapshot.l2_block_timestamp,
            l1_gas_price: 2,
            l2_fair_gas_price: 3,
            fair_pubdata_price: Some(24),
            base_system_contracts_hashes: BaseSystemContractsHashes::default(),
            operator_address: Address::repeat_byte(2),
            transactions: Some(vec![]),
            virtual_blocks: Some(0),
            hash: Some(snapshot.l2_block_hash),
            protocol_version: ProtocolVersionId::latest(),
        };

        Self {
            l2_blocks: vec![last_l2_block_in_snapshot_batch],
            block_number_offset: snapshot.l2_block_number.0,
            ..Self::default()
        }
    }

<<<<<<< HEAD
    /// `miniblock_count` doesn't include a fictive miniblock. Returns hashes of generated transactions.
    pub fn push_l1_batch(&mut self, miniblock_count: u32) -> Vec<H256> {
        let l1_batch_number = self
            .l2_blocks
            .last()
            .map_or(L1BatchNumber(0), |block| block.l1_batch_number + 1);
        let number_offset = self.l2_blocks.len() as u32;

        let mut tx_hashes = vec![];
        let l2_blocks = (0..=miniblock_count).map(|number| {
            let is_fictive = number == miniblock_count;
            let number = number + number_offset;
            let mut hasher = MiniblockHasher::new(
                MiniblockNumber(number),
                number.into(),
                self.prev_miniblock_hash,
            );

            let transactions = if is_fictive {
                vec![]
            } else {
                let transaction = create_l2_transaction(10, 100);
                tx_hashes.push(transaction.hash());
                hasher.push_tx_hash(transaction.hash());
                vec![transaction.into()]
            };
            let miniblock_hash = hasher.finalize(if number == 0 {
                ProtocolVersionId::Version0 // The genesis block always uses the legacy hashing mode
            } else {
                ProtocolVersionId::latest()
            });
            self.prev_miniblock_hash = miniblock_hash;

            api::en::SyncBlock {
                number: MiniblockNumber(number),
                l1_batch_number,
                last_in_batch: is_fictive,
                timestamp: number.into(),
                l1_gas_price: U256::from(2),
                l2_fair_gas_price: U256::from(3),
                fair_pubdata_price: Some(U256::from(24)),
                base_system_contracts_hashes: BaseSystemContractsHashes::default(),
                operator_address: Address::repeat_byte(2),
                transactions: Some(transactions),
                virtual_blocks: Some(!is_fictive as u32),
                hash: Some(miniblock_hash),
                protocol_version: ProtocolVersionId::latest(),
            }
        });

        self.l2_blocks.extend(l2_blocks);
        tx_hashes
    }

=======
>>>>>>> 7a4cf0ca
    pub fn insert_protocol_version(&mut self, version: api::ProtocolVersion) {
        self.system_contracts
            .insert(version.base_system_contracts.bootloader, vec![]);
        self.system_contracts
            .insert(version.base_system_contracts.default_aa, vec![]);
        self.protocol_versions.insert(version.version_id, version);
    }
}

#[async_trait::async_trait]
impl MainNodeClient for MockMainNodeClient {
    async fn fetch_system_contract_by_hash(
        &self,
        hash: H256,
    ) -> EnrichedClientResult<Option<Vec<u8>>> {
        Ok(self.system_contracts.get(&hash).cloned())
    }

    async fn fetch_genesis_contract_bytecode(
        &self,
        _address: Address,
    ) -> EnrichedClientResult<Option<Vec<u8>>> {
        Err(EnrichedClientError::custom(
            "not implemented",
            "fetch_genesis_contract_bytecode",
        ))
    }

    async fn fetch_protocol_version(
        &self,
        protocol_version: ProtocolVersionId,
    ) -> EnrichedClientResult<Option<api::ProtocolVersion>> {
        let protocol_version = protocol_version as u16;
        Ok(self.protocol_versions.get(&protocol_version).cloned())
    }

    async fn fetch_l2_block_number(&self) -> EnrichedClientResult<L2BlockNumber> {
        if let Some(number) = self.l2_blocks.len().checked_sub(1) {
            Ok(L2BlockNumber(number as u32))
        } else {
            Err(EnrichedClientError::custom(
                "not implemented",
                "fetch_l2_block_number",
            ))
        }
    }

    async fn fetch_l2_block(
        &self,
        number: L2BlockNumber,
        with_transactions: bool,
    ) -> EnrichedClientResult<Option<api::en::SyncBlock>> {
        let Some(block_index) = number.0.checked_sub(self.block_number_offset) else {
            return Ok(None);
        };
        let Some(mut block) = self.l2_blocks.get(block_index as usize).cloned() else {
            return Ok(None);
        };
        if !with_transactions {
            block.transactions = None;
        }
        Ok(Some(block))
    }

    async fn fetch_consensus_genesis(
        &self,
    ) -> EnrichedClientResult<Option<api::en::ConsensusGenesis>> {
        unimplemented!()
    }

    async fn fetch_genesis_config(&self) -> EnrichedClientResult<GenesisConfig> {
        Ok(mock_genesis_config())
    }
}

/// Fake StateKeeper for tests.
pub(super) struct StateKeeper {
    // Batch of the `last_block`.
    last_batch: L1BatchNumber,
    last_block: L2BlockNumber,
    // timestamp of the last block.
    last_timestamp: u64,
    batch_sealed: bool,

    fee_per_gas: u64,
    gas_per_pubdata: u64,

    actions_sender: ActionQueueSender,
    addr: sync::watch::Receiver<Option<std::net::SocketAddr>>,
    store: Store,
}

/// Fake StateKeeper task to be executed in the background.
pub(super) struct StateKeeperRunner {
    actions_queue: ActionQueue,
    store: Store,
    addr: sync::watch::Sender<Option<std::net::SocketAddr>>,
}

impl StateKeeper {
    /// Constructs and initializes a new `StateKeeper`.
    /// Caller has to run `StateKeeperRunner.run()` task in the background.
    pub async fn new(ctx: &ctx::Ctx, store: Store) -> ctx::Result<(Self, StateKeeperRunner)> {
        let mut conn = store.access(ctx).await.wrap("access()")?;
        let cursor = ctx
            .wait(IoCursor::for_fetcher(&mut conn.0))
            .await?
            .context("IoCursor::new()")?;
        let pending_batch = ctx
            .wait(conn.0.blocks_dal().pending_batch_exists())
            .await?
            .context("pending_batch_exists()")?;
        let (actions_sender, actions_queue) = ActionQueue::new();
        let addr = sync::watch::channel(None).0;
        Ok((
            Self {
                last_batch: cursor.l1_batch,
                last_block: cursor.next_l2_block - 1,
                last_timestamp: cursor.prev_l2_block_timestamp,
                batch_sealed: !pending_batch,
                fee_per_gas: 10,
                gas_per_pubdata: 100,
                actions_sender,
                addr: addr.subscribe(),
                store: store.clone(),
            },
            StateKeeperRunner {
                actions_queue,
                store: store.clone(),
                addr,
            },
        ))
    }

    fn open_block(&mut self) -> SyncAction {
        if self.batch_sealed {
            self.last_batch += 1;
            self.last_block += 1;
            self.last_timestamp += 5;
            self.batch_sealed = false;
            SyncAction::OpenBatch {
                params: L1BatchParams {
                    protocol_version: ProtocolVersionId::latest(),
                    validation_computational_gas_limit: u32::MAX,
                    operator_address: GenesisParams::mock().config().fee_account,
                    fee_input: Default::default(),
                    first_l2_block: L2BlockParams {
                        timestamp: self.last_timestamp,
                        virtual_blocks: 1,
                    },
                },
                number: self.last_batch,
<<<<<<< HEAD
                timestamp: self.last_timestamp,
                l1_gas_price: U256::from(2),
                l2_fair_gas_price: U256::from(3),
                fair_pubdata_price: Some(U256::from(24)),
                operator_address: GenesisParams::mock().first_validator,
                protocol_version: ProtocolVersionId::latest(),
                first_miniblock_info: (self.last_block, 1),
=======
                first_l2_block_number: self.last_block,
>>>>>>> 7a4cf0ca
            }
        } else {
            self.last_block += 1;
            self.last_timestamp += 2;
            SyncAction::L2Block {
                params: L2BlockParams {
                    timestamp: self.last_timestamp,
                    virtual_blocks: 0,
                },
                number: self.last_block,
            }
        }
    }

    /// Pushes a new L2 block with `transactions` transactions to the `StateKeeper`.
    pub async fn push_block(&mut self, transactions: usize) {
        assert!(transactions > 0);
        let mut actions = vec![self.open_block()];
        for _ in 0..transactions {
            let tx = create_l2_transaction(self.fee_per_gas, self.gas_per_pubdata);
            actions.push(FetchedTransaction::new(tx.into()).into());
        }
        actions.push(SyncAction::SealL2Block);
        self.actions_sender.push_actions(actions).await;
    }

    /// Pushes `SealBatch` command to the `StateKeeper`.
    pub async fn seal_batch(&mut self) {
        // Each batch ends with an empty block (aka fictive block).
        let mut actions = vec![self.open_block()];
        actions.push(SyncAction::SealBatch);
        self.actions_sender.push_actions(actions).await;
        self.batch_sealed = true;
    }

    /// Pushes `count` random L2 blocks to the StateKeeper.
    pub async fn push_random_blocks(&mut self, rng: &mut impl Rng, count: usize) {
        for _ in 0..count {
            // 20% chance to seal an L1 batch.
            // `seal_batch()` also produces a (fictive) block.
            if rng.gen_range(0..100) < 20 {
                self.seal_batch().await;
            } else {
                self.push_block(rng.gen_range(3..8)).await;
            }
        }
    }

    /// Last block that has been pushed to the `StateKeeper` via `ActionQueue`.
    /// It might NOT be present in storage yet.
    pub fn last_block(&self) -> validator::BlockNumber {
        validator::BlockNumber(self.last_block.0.into())
    }

    /// Connects to the json RPC endpoint exposed by the state keeper.
    pub async fn connect(&self, ctx: &ctx::Ctx) -> ctx::Result<BoxedL2Client> {
        let addr = sync::wait_for(ctx, &mut self.addr.clone(), Option::is_some)
            .await?
            .unwrap();
        let client = L2Client::http(&format!("http://{addr}/"))
            .context("json_rpc()")?
            .build();
        Ok(BoxedL2Client::new(client))
    }

    /// Runs the centralized fetcher.
    pub async fn run_centralized_fetcher(
        self,
        ctx: &ctx::Ctx,
        client: BoxedL2Client,
    ) -> anyhow::Result<()> {
        Fetcher {
            store: self.store,
            client,
            sync_state: SyncState::default(),
        }
        .run_centralized(ctx, self.actions_sender)
        .await
    }

    /// Runs the p2p fetcher.
    pub async fn run_p2p_fetcher(
        self,
        ctx: &ctx::Ctx,
        client: BoxedL2Client,
        cfg: P2PConfig,
    ) -> anyhow::Result<()> {
        Fetcher {
            store: self.store,
            client,
            sync_state: SyncState::default(),
        }
        .run_p2p(ctx, self.actions_sender, cfg)
        .await
    }
}

async fn calculate_mock_metadata(ctx: &ctx::Ctx, store: &Store) -> ctx::Result<()> {
    let mut conn = store.access(ctx).await.wrap("access()")?;
    let Some(last) = ctx
        .wait(conn.0.blocks_dal().get_sealed_l1_batch_number())
        .await?
        .map_err(DalError::generalize)?
    else {
        return Ok(());
    };
    let prev = ctx
        .wait(conn.0.blocks_dal().get_last_l1_batch_number_with_metadata())
        .await?
        .map_err(DalError::generalize)?;
    let mut first = match prev {
        Some(prev) => prev + 1,
        None => ctx
            .wait(conn.0.blocks_dal().get_earliest_l1_batch_number())
            .await?
            .map_err(DalError::generalize)?
            .context("batches disappeared")?,
    };
    while first <= last {
        let metadata = create_l1_batch_metadata(first.0);
        ctx.wait(
            conn.0
                .blocks_dal()
                .save_l1_batch_tree_data(first, &metadata.tree_data()),
        )
        .await?
        .context("save_l1_batch_tree_data()")?;
        first += 1;
    }
    Ok(())
}

impl StateKeeperRunner {
    /// Executes the StateKeeper task.
    pub async fn run(self, ctx: &ctx::Ctx) -> anyhow::Result<()> {
        let res = scope::run!(ctx, |ctx, s| async {
            let (stop_send, stop_recv) = sync::watch::channel(false);
            let (persistence, l2_block_sealer) =
                StateKeeperPersistence::new(self.store.0.clone(), Address::repeat_byte(11), 5);

            let io = ExternalIO::new(
                self.store.0.clone(),
                self.actions_queue,
                Box::<MockMainNodeClient>::default(),
                L2ChainId::default(),
            )
            .await?;
            s.spawn_bg(async {
                Ok(l2_block_sealer
                    .run()
                    .await
                    .context("l2_block_sealer.run()")?)
            });
            s.spawn_bg::<()>(async {
                loop {
                    calculate_mock_metadata(ctx, &self.store).await?;
                    // Sleep real time.
                    ctx.wait(tokio::time::sleep(tokio::time::Duration::from_millis(100)))
                        .await?;
                }
            });
            s.spawn_bg({
                let stop_recv = stop_recv.clone();
                async {
                    ZkSyncStateKeeper::new(
                        stop_recv,
                        Box::new(io),
                        Box::new(MockBatchExecutor),
                        OutputHandler::new(Box::new(persistence.with_tx_insertion())),
                        Arc::new(NoopSealer),
                    )
                    .run()
                    .await
                    .context("ZkSyncStateKeeper::run()")?;
                    Ok(())
                }
            });
            s.spawn_bg(async {
                // Spawn HTTP server.
                let cfg = InternalApiConfig::new(
                    &configs::api::Web3JsonRpcConfig::for_tests(),
                    &configs::contracts::ContractsConfig::for_tests(),
                    &configs::GenesisConfig::for_tests(),
                );
                let mut server = spawn_http_server(
                    cfg,
                    self.store.0.clone(),
                    Default::default(),
                    Arc::default(),
                    stop_recv,
                )
                .await;
                if let Ok(addr) = ctx.wait(server.wait_until_ready()).await {
                    self.addr.send_replace(Some(addr));
                    tracing::info!("API server ready!");
                }
                ctx.canceled().await;
                server.shutdown().await;
                Ok(())
            });
            ctx.canceled().await;
            stop_send.send_replace(true);
            Ok(())
        })
        .await;
        match res {
            Ok(()) | Err(ctx::Error::Canceled(_)) => Ok(()),
            Err(ctx::Error::Internal(err)) => Err(err),
        }
    }
}<|MERGE_RESOLUTION|>--- conflicted
+++ resolved
@@ -10,17 +10,12 @@
 use zksync_contracts::BaseSystemContractsHashes;
 use zksync_dal::{CoreDal, DalError};
 use zksync_types::{
-<<<<<<< HEAD
-    api, block::MiniblockHasher, snapshots::SnapshotRecoveryStatus, Address, L1BatchNumber,
-    L2ChainId, MiniblockNumber, ProtocolVersionId, H256, U256,
-=======
     api, snapshots::SnapshotRecoveryStatus, Address, L1BatchNumber, L2BlockNumber, L2ChainId,
-    ProtocolVersionId, H256,
+    ProtocolVersionId, H256, U256,
 };
 use zksync_web3_decl::{
     client::{BoxedL2Client, L2Client},
     error::{EnrichedClientError, EnrichedClientResult},
->>>>>>> 7a4cf0ca
 };
 
 use crate::{
@@ -57,9 +52,9 @@
             l1_batch_number: snapshot.l1_batch_number,
             last_in_batch: true,
             timestamp: snapshot.l2_block_timestamp,
-            l1_gas_price: 2,
-            l2_fair_gas_price: 3,
-            fair_pubdata_price: Some(24),
+            l1_gas_price: U256::from(2),
+            l2_fair_gas_price: U256::from(3),
+            fair_pubdata_price: Some(U256::from(24)),
             base_system_contracts_hashes: BaseSystemContractsHashes::default(),
             operator_address: Address::repeat_byte(2),
             transactions: Some(vec![]),
@@ -75,63 +70,6 @@
         }
     }
 
-<<<<<<< HEAD
-    /// `miniblock_count` doesn't include a fictive miniblock. Returns hashes of generated transactions.
-    pub fn push_l1_batch(&mut self, miniblock_count: u32) -> Vec<H256> {
-        let l1_batch_number = self
-            .l2_blocks
-            .last()
-            .map_or(L1BatchNumber(0), |block| block.l1_batch_number + 1);
-        let number_offset = self.l2_blocks.len() as u32;
-
-        let mut tx_hashes = vec![];
-        let l2_blocks = (0..=miniblock_count).map(|number| {
-            let is_fictive = number == miniblock_count;
-            let number = number + number_offset;
-            let mut hasher = MiniblockHasher::new(
-                MiniblockNumber(number),
-                number.into(),
-                self.prev_miniblock_hash,
-            );
-
-            let transactions = if is_fictive {
-                vec![]
-            } else {
-                let transaction = create_l2_transaction(10, 100);
-                tx_hashes.push(transaction.hash());
-                hasher.push_tx_hash(transaction.hash());
-                vec![transaction.into()]
-            };
-            let miniblock_hash = hasher.finalize(if number == 0 {
-                ProtocolVersionId::Version0 // The genesis block always uses the legacy hashing mode
-            } else {
-                ProtocolVersionId::latest()
-            });
-            self.prev_miniblock_hash = miniblock_hash;
-
-            api::en::SyncBlock {
-                number: MiniblockNumber(number),
-                l1_batch_number,
-                last_in_batch: is_fictive,
-                timestamp: number.into(),
-                l1_gas_price: U256::from(2),
-                l2_fair_gas_price: U256::from(3),
-                fair_pubdata_price: Some(U256::from(24)),
-                base_system_contracts_hashes: BaseSystemContractsHashes::default(),
-                operator_address: Address::repeat_byte(2),
-                transactions: Some(transactions),
-                virtual_blocks: Some(!is_fictive as u32),
-                hash: Some(miniblock_hash),
-                protocol_version: ProtocolVersionId::latest(),
-            }
-        });
-
-        self.l2_blocks.extend(l2_blocks);
-        tx_hashes
-    }
-
-=======
->>>>>>> 7a4cf0ca
     pub fn insert_protocol_version(&mut self, version: api::ProtocolVersion) {
         self.system_contracts
             .insert(version.base_system_contracts.bootloader, vec![]);
@@ -284,17 +222,7 @@
                     },
                 },
                 number: self.last_batch,
-<<<<<<< HEAD
-                timestamp: self.last_timestamp,
-                l1_gas_price: U256::from(2),
-                l2_fair_gas_price: U256::from(3),
-                fair_pubdata_price: Some(U256::from(24)),
-                operator_address: GenesisParams::mock().first_validator,
-                protocol_version: ProtocolVersionId::latest(),
-                first_miniblock_info: (self.last_block, 1),
-=======
                 first_l2_block_number: self.last_block,
->>>>>>> 7a4cf0ca
             }
         } else {
             self.last_block += 1;
@@ -314,7 +242,10 @@
         assert!(transactions > 0);
         let mut actions = vec![self.open_block()];
         for _ in 0..transactions {
-            let tx = create_l2_transaction(self.fee_per_gas, self.gas_per_pubdata);
+            let tx = create_l2_transaction(
+                U256::from(self.fee_per_gas),
+                U256::from(self.gas_per_pubdata),
+            );
             actions.push(FetchedTransaction::new(tx.into()).into());
         }
         actions.push(SyncAction::SealL2Block);
