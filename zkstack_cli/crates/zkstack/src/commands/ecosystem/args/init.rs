use std::path::PathBuf;

use anyhow::Context;
use clap::Parser;
use ethers::{providers::Middleware, types::H160};
use serde::{Deserialize, Serialize};
use url::Url;
use zkstack_cli_common::{
    ethereum::get_ethers_provider, forge::ForgeScriptArgs, Prompt, PromptConfirm,
};
use zkstack_cli_types::L1Network;

use crate::{
    commands::chain::args::{genesis::GenesisArgs, init::da_configs::ValidiumTypeArgs},
    defaults::LOCAL_RPC_URL,
    messages::{
        MSG_BRIDGEHUB, MSG_CTM, MSG_DEPLOY_ECOSYSTEM_PROMPT, MSG_DEPLOY_ERC20_PROMPT,
        MSG_DEV_ARG_HELP, MSG_L1_RPC_URL_HELP, MSG_L1_RPC_URL_INVALID_ERR,
        MSG_NO_PORT_REALLOCATION_HELP, MSG_OBSERVABILITY_HELP, MSG_OBSERVABILITY_PROMPT,
        MSG_RPC_URL_PROMPT, MSG_SERVER_COMMAND_HELP, MSG_SERVER_DB_NAME_HELP,
        MSG_SERVER_DB_URL_HELP, MSG_ZKSYNC_OS,
    },
};

/// Check if L1 RPC is healthy by calling eth_chainId
async fn check_l1_rpc_health(l1_rpc_url: &str) -> anyhow::Result<()> {
    let l1_provider = get_ethers_provider(l1_rpc_url)?;
    let l1_chain_id = l1_provider.get_chainid().await?.as_u64();

    println!("✅ L1 RPC health check passed - chain ID: {}", l1_chain_id);
    Ok(())
}

#[derive(Debug, Clone, Serialize, Deserialize, Parser)]
pub struct EcosystemArgs {
    /// Path to ecosystem contracts
    #[clap(long)]
    pub ecosystem_contracts_path: Option<PathBuf>,
    #[clap(long, help = MSG_L1_RPC_URL_HELP)]
    pub l1_rpc_url: Option<String>,
}

impl EcosystemArgs {
    pub async fn fill_values_with_prompt(
        self,
        l1_network: L1Network,
        dev: bool,
    ) -> anyhow::Result<EcosystemArgsFinal> {
        let l1_rpc_url = self.l1_rpc_url.unwrap_or_else(|| {
            let mut prompt = Prompt::new(MSG_RPC_URL_PROMPT);
            if dev {
                return LOCAL_RPC_URL.to_string();
            }
            if l1_network == L1Network::Localhost {
                prompt = prompt.default(LOCAL_RPC_URL);
            }
            prompt
                .validate_with(|val: &String| -> Result<(), String> {
                    Url::parse(val)
                        .map(|_| ())
                        .map_err(|_| MSG_L1_RPC_URL_INVALID_ERR.to_string())
                })
                .ask()
        });

        // Check L1 RPC health after getting the URL
        println!("🔍 Checking L1 RPC health...");
        check_l1_rpc_health(&l1_rpc_url).await?;

        Ok(EcosystemArgsFinal {
            ecosystem_contracts_path: self.ecosystem_contracts_path,
            l1_rpc_url,
        })
    }
}

#[derive(Debug, Clone, Serialize, Deserialize)]
pub struct EcosystemArgsFinal {
    pub ecosystem_contracts_path: Option<PathBuf>,
    pub l1_rpc_url: String,
}

#[derive(Debug, Clone, Serialize, Deserialize, Parser)]
pub struct EcosystemInitArgs {
    /// Deploy ecosystem contracts
    #[clap(long, default_missing_value = "true", num_args = 0..=1)]
    pub deploy_ecosystem: Option<bool>,
    /// Deploy ERC20 contracts
    #[clap(long, default_missing_value = "true", num_args = 0..=1)]
    pub deploy_erc20: Option<bool>,
    #[clap(flatten)]
    #[serde(flatten)]
    pub ecosystem: EcosystemArgs,
    #[clap(flatten)]
    #[serde(flatten)]
    pub forge_args: ForgeScriptArgs,
    /// Deploy Paymaster contract
    #[clap(long, default_missing_value = "true", num_args = 0..=1)]
    pub deploy_paymaster: Option<bool>,
    #[clap(long, help = MSG_SERVER_DB_URL_HELP)]
    pub server_db_url: Option<Url>,
    #[clap(long, help = MSG_SERVER_DB_NAME_HELP)]
    pub server_db_name: Option<String>,
    #[clap(long, short, action)]
    pub dont_drop: bool,
    /// Initialize ecosystem only and skip chain initialization (chain can be initialized later with `chain init` subcommand)
    #[clap(long, default_value_t = false)]
    pub ecosystem_only: bool,
    #[clap(long, help = MSG_DEV_ARG_HELP)]
    pub dev: bool,
    #[clap(
        long, short = 'o', help = MSG_OBSERVABILITY_HELP, default_missing_value = "true", num_args = 0..=1
    )]
    pub observability: Option<bool>,
    #[clap(long, help = MSG_NO_PORT_REALLOCATION_HELP)]
    pub no_port_reallocation: bool,
    #[clap(long)]
    pub update_submodules: Option<bool>,
    #[clap(flatten)]
    pub validium_args: ValidiumTypeArgs,
    #[clap(long, default_missing_value = "false", num_args = 0..=1)]
    pub support_l2_legacy_shared_bridge_test: Option<bool>,
    #[clap(long, default_value = "false", num_args = 0..=1)]
    pub make_permanent_rollup: Option<bool>,
    #[clap(long, default_value_t = false)]
    pub skip_contract_compilation_override: bool,
    #[clap(long, help = MSG_SERVER_COMMAND_HELP)]
    pub server_command: Option<String>,
    #[clap(long, help = MSG_BRIDGEHUB)]
    pub no_genesis: bool,
    #[clap(long, help = MSG_ZKSYNC_OS)]
    pub zksync_os: bool,
}

impl EcosystemInitArgs {
    pub fn get_genesis_args(&self) -> Option<GenesisArgs> {
        if self.no_genesis || self.zksync_os {
            None
        } else {
            Some(GenesisArgs {
                server_db_url: self.server_db_url.clone(),
                server_db_name: self.server_db_name.clone(),
                dev: self.dev,
                dont_drop: self.dont_drop,
                server_command: self.server_command.clone(),
            })
        }
    }

    pub async fn fill_values_with_prompt(
        self,
        l1_network: L1Network,
    ) -> anyhow::Result<EcosystemInitArgsFinal> {
        let genesis_args = self.get_genesis_args();
        let EcosystemInitArgs {
            forge_args,
            dev,
            ecosystem_only,
            no_port_reallocation,
            skip_contract_compilation_override,
            validium_args,
            support_l2_legacy_shared_bridge_test,
            zksync_os,
            make_permanent_rollup,
            update_submodules,
            deploy_paymaster,
            ..
        } = self;

        let deploy_erc20 = if self.dev {
            true
        } else {
            self.deploy_erc20.unwrap_or_else(|| {
                PromptConfirm::new(MSG_DEPLOY_ERC20_PROMPT)
                    .default(true)
                    .ask()
            })
        };
        let ecosystem = self
            .ecosystem
            .fill_values_with_prompt(l1_network, self.dev)
            .await?;
        let observability = if self.dev {
            true
        } else {
            self.observability.unwrap_or_else(|| {
                PromptConfirm::new(MSG_OBSERVABILITY_PROMPT)
                    .default(true)
                    .ask()
            })
        };

        let deploy_ecosystem = self.deploy_ecosystem.unwrap_or_else(|| {
            if dev {
                true
            } else {
                PromptConfirm::new(MSG_DEPLOY_ECOSYSTEM_PROMPT)
                    .default(true)
                    .ask()
            }
        });

        Ok(EcosystemInitArgsFinal {
            deploy_erc20,
            observability,
            ecosystem,
            forge_args,
            dev,
            ecosystem_only,
            no_port_reallocation,
            skip_contract_compilation_override,
            validium_args,
            support_l2_legacy_shared_bridge_test: support_l2_legacy_shared_bridge_test
                .unwrap_or_default(),
            deploy_ecosystem,
            deploy_paymaster,
            make_permanent_rollup,
            update_submodules,
            genesis_args,
            zksync_os,
        })
    }
}

#[derive(Debug, Clone, Serialize, Deserialize)]
pub struct EcosystemInitArgsFinal {
    pub deploy_erc20: bool,
    pub ecosystem: EcosystemArgsFinal,
    pub forge_args: ForgeScriptArgs,
    pub dev: bool,
    pub observability: bool,
    pub ecosystem_only: bool,
    pub no_port_reallocation: bool,
    pub skip_contract_compilation_override: bool,
    pub validium_args: ValidiumTypeArgs,
    pub support_l2_legacy_shared_bridge_test: bool,
    pub deploy_ecosystem: bool,
    pub deploy_paymaster: Option<bool>,
    pub make_permanent_rollup: Option<bool>,
    pub update_submodules: Option<bool>,
    pub genesis_args: Option<GenesisArgs>,
    pub zksync_os: bool,
}

#[derive(Debug, Clone, Serialize, Deserialize, Parser)]
<<<<<<< HEAD
=======
pub struct RegisterCTMArgs {
    #[clap(flatten)]
    #[serde(flatten)]
    pub ecosystem: EcosystemArgs,
    #[clap(flatten)]
    #[serde(flatten)]
    pub forge_args: ForgeScriptArgs,
    #[clap(long)]
    pub update_submodules: Option<bool>,
    #[clap(long, help = MSG_DEV_ARG_HELP)]
    pub dev: bool,
    #[clap(long, default_missing_value = "false", num_args = 0..=1)]
    pub only_save_calldata: bool,
    #[clap(long, help = MSG_BRIDGEHUB)]
    pub bridgehub: String,
    #[clap(long, help = MSG_CTM)]
    pub ctm: String,
}

impl RegisterCTMArgs {
    pub async fn fill_values_with_prompt(
        self,
        l1_network: L1Network,
    ) -> anyhow::Result<RegisterCTMArgsFinal> {
        let RegisterCTMArgs {
            ecosystem,
            forge_args,
            update_submodules,
            dev,
            only_save_calldata,
            bridgehub,
            ctm,
        } = self;

        let ecosystem = ecosystem.fill_values_with_prompt(l1_network, dev).await?;

        // Parse bridgehub address
        let bridgehub_address = bridgehub
            .parse::<H160>()
            .with_context(|| format!("Invalid bridgehub address format: {}", bridgehub))?;
        // Parse ctm address
        let ctm_address = ctm
            .parse::<H160>()
            .with_context(|| format!("Invalid ctm address format: {}", ctm))?;

        Ok(RegisterCTMArgsFinal {
            ecosystem,
            forge_args,
            update_submodules,
            only_save_calldata,
            bridgehub_address,
            ctm_address,
        })
    }
}

#[derive(Debug, Serialize, Deserialize)]
pub struct RegisterCTMArgsFinal {
    pub ecosystem: EcosystemArgsFinal,
    pub forge_args: ForgeScriptArgs,
    pub update_submodules: Option<bool>,
    pub only_save_calldata: bool,
    pub bridgehub_address: H160,
    pub ctm_address: H160,
}

impl RegisterCTMArgsFinal {
    pub fn from_init_args(
        args: EcosystemInitArgsFinal,
        bridgehub_address: H160,
        ctm_address: H160,
    ) -> Self {
        Self {
            ecosystem: args.ecosystem,
            forge_args: args.forge_args,
            update_submodules: None,
            only_save_calldata: false,
            bridgehub_address,
            ctm_address,
        }
    }
}

#[derive(Debug, Clone, Serialize, Deserialize, Parser)]
pub struct InitNewCTMArgs {
    #[clap(flatten)]
    #[serde(flatten)]
    pub ecosystem: EcosystemArgs,
    #[clap(flatten)]
    #[serde(flatten)]
    pub forge_args: ForgeScriptArgs,
    #[clap(long)]
    pub update_submodules: Option<bool>,
    #[clap(long, default_value_t = false)]
    pub skip_contract_compilation_override: bool,
    #[clap(long, default_missing_value = "false", num_args = 0..=1)]
    pub support_l2_legacy_shared_bridge_test: Option<bool>,
    #[clap(long, help = MSG_BRIDGEHUB)]
    pub bridgehub: String,
    #[clap(long, help = MSG_ZKSYNC_OS)]
    pub zksync_os: bool,
    #[clap(long, default_missing_value = "true")]
    pub reuse_gov_and_admin: bool,
}

impl InitNewCTMArgs {
    pub async fn fill_values_with_prompt(
        self,
        l1_network: L1Network,
    ) -> anyhow::Result<InitNewCTMArgsFinal> {
        let InitNewCTMArgs {
            ecosystem,
            forge_args,
            update_submodules,
            skip_contract_compilation_override,
            support_l2_legacy_shared_bridge_test,
            bridgehub,
            zksync_os,
            reuse_gov_and_admin,
        } = self;

        // Fill ecosystem args
        let ecosystem = ecosystem.fill_values_with_prompt(l1_network, true).await?;

        // Parse bridgehub address
        let bridgehub_address = bridgehub
            .parse::<H160>()
            .with_context(|| format!("Invalid bridgehub address format: {}", bridgehub))?;

        Ok(InitNewCTMArgsFinal {
            ecosystem,
            forge_args,
            update_submodules,
            skip_contract_compilation_override,
            support_l2_legacy_shared_bridge_test: support_l2_legacy_shared_bridge_test
                .unwrap_or(false),
            bridgehub_address,
            zksync_os,
            reuse_gov_and_admin,
        })
    }
}

#[derive(Debug, Serialize, Deserialize)]
pub struct InitNewCTMArgsFinal {
    pub ecosystem: EcosystemArgsFinal,
    pub forge_args: ForgeScriptArgs,
    pub update_submodules: Option<bool>,
    pub skip_contract_compilation_override: bool,
    pub support_l2_legacy_shared_bridge_test: bool,
    pub bridgehub_address: H160,
    pub zksync_os: bool,
    pub reuse_gov_and_admin: bool,
}

#[derive(Debug, Clone, Serialize, Deserialize, Parser)]
>>>>>>> cc0a95b9
pub struct InitCoreContractsArgs {
    #[clap(long, default_missing_value = "true", num_args = 0..=1)]
    pub deploy_erc20: Option<bool>,
    #[clap(flatten)]
    #[serde(flatten)]
    pub ecosystem: EcosystemArgs,
    #[clap(flatten)]
    #[serde(flatten)]
    pub forge_args: ForgeScriptArgs,
    #[clap(long, help = MSG_DEV_ARG_HELP)]
    pub dev: bool,
    #[clap(long)]
    pub update_submodules: Option<bool>,
    #[clap(long, default_value_t = false)]
    pub skip_contract_compilation_override: bool,
    #[clap(long, default_missing_value = "false", num_args = 0..=1)]
    pub support_l2_legacy_shared_bridge_test: Option<bool>,
}

impl InitCoreContractsArgs {
    pub async fn fill_values_with_prompt(
        self,
        l1_network: L1Network,
    ) -> anyhow::Result<InitCoreContractsArgsFinal> {
        let InitCoreContractsArgs {
            ecosystem,
            forge_args,
            dev,
            update_submodules,
            skip_contract_compilation_override,
            support_l2_legacy_shared_bridge_test,
            ..
        } = self;

        let deploy_erc20 = if self.dev {
            true
        } else {
            self.deploy_erc20.unwrap_or_else(|| {
                PromptConfirm::new(MSG_DEPLOY_ERC20_PROMPT)
                    .default(true)
                    .ask()
            })
        };

        let ecosystem = ecosystem.fill_values_with_prompt(l1_network, dev).await?;

        Ok(InitCoreContractsArgsFinal {
            deploy_erc20,
            ecosystem,
            forge_args,
            update_submodules,
            skip_contract_compilation_override,
            support_l2_legacy_shared_bridge_test: support_l2_legacy_shared_bridge_test
                .unwrap_or(false),
        })
    }
}

#[derive(Debug, Serialize, Deserialize)]
pub struct InitCoreContractsArgsFinal {
    pub deploy_erc20: bool,
    pub ecosystem: EcosystemArgsFinal,
    pub forge_args: ForgeScriptArgs,
    pub update_submodules: Option<bool>,
    pub skip_contract_compilation_override: bool,
    pub support_l2_legacy_shared_bridge_test: bool,
}

impl From<EcosystemInitArgsFinal> for InitCoreContractsArgsFinal {
    fn from(args: EcosystemInitArgsFinal) -> Self {
        InitCoreContractsArgsFinal {
            deploy_erc20: args.deploy_erc20,
            ecosystem: args.ecosystem,
            forge_args: args.forge_args,
            update_submodules: None,
            skip_contract_compilation_override: args.skip_contract_compilation_override,
            support_l2_legacy_shared_bridge_test: args.support_l2_legacy_shared_bridge_test,
        }
    }
}<|MERGE_RESOLUTION|>--- conflicted
+++ resolved
@@ -243,165 +243,6 @@
 }
 
 #[derive(Debug, Clone, Serialize, Deserialize, Parser)]
-<<<<<<< HEAD
-=======
-pub struct RegisterCTMArgs {
-    #[clap(flatten)]
-    #[serde(flatten)]
-    pub ecosystem: EcosystemArgs,
-    #[clap(flatten)]
-    #[serde(flatten)]
-    pub forge_args: ForgeScriptArgs,
-    #[clap(long)]
-    pub update_submodules: Option<bool>,
-    #[clap(long, help = MSG_DEV_ARG_HELP)]
-    pub dev: bool,
-    #[clap(long, default_missing_value = "false", num_args = 0..=1)]
-    pub only_save_calldata: bool,
-    #[clap(long, help = MSG_BRIDGEHUB)]
-    pub bridgehub: String,
-    #[clap(long, help = MSG_CTM)]
-    pub ctm: String,
-}
-
-impl RegisterCTMArgs {
-    pub async fn fill_values_with_prompt(
-        self,
-        l1_network: L1Network,
-    ) -> anyhow::Result<RegisterCTMArgsFinal> {
-        let RegisterCTMArgs {
-            ecosystem,
-            forge_args,
-            update_submodules,
-            dev,
-            only_save_calldata,
-            bridgehub,
-            ctm,
-        } = self;
-
-        let ecosystem = ecosystem.fill_values_with_prompt(l1_network, dev).await?;
-
-        // Parse bridgehub address
-        let bridgehub_address = bridgehub
-            .parse::<H160>()
-            .with_context(|| format!("Invalid bridgehub address format: {}", bridgehub))?;
-        // Parse ctm address
-        let ctm_address = ctm
-            .parse::<H160>()
-            .with_context(|| format!("Invalid ctm address format: {}", ctm))?;
-
-        Ok(RegisterCTMArgsFinal {
-            ecosystem,
-            forge_args,
-            update_submodules,
-            only_save_calldata,
-            bridgehub_address,
-            ctm_address,
-        })
-    }
-}
-
-#[derive(Debug, Serialize, Deserialize)]
-pub struct RegisterCTMArgsFinal {
-    pub ecosystem: EcosystemArgsFinal,
-    pub forge_args: ForgeScriptArgs,
-    pub update_submodules: Option<bool>,
-    pub only_save_calldata: bool,
-    pub bridgehub_address: H160,
-    pub ctm_address: H160,
-}
-
-impl RegisterCTMArgsFinal {
-    pub fn from_init_args(
-        args: EcosystemInitArgsFinal,
-        bridgehub_address: H160,
-        ctm_address: H160,
-    ) -> Self {
-        Self {
-            ecosystem: args.ecosystem,
-            forge_args: args.forge_args,
-            update_submodules: None,
-            only_save_calldata: false,
-            bridgehub_address,
-            ctm_address,
-        }
-    }
-}
-
-#[derive(Debug, Clone, Serialize, Deserialize, Parser)]
-pub struct InitNewCTMArgs {
-    #[clap(flatten)]
-    #[serde(flatten)]
-    pub ecosystem: EcosystemArgs,
-    #[clap(flatten)]
-    #[serde(flatten)]
-    pub forge_args: ForgeScriptArgs,
-    #[clap(long)]
-    pub update_submodules: Option<bool>,
-    #[clap(long, default_value_t = false)]
-    pub skip_contract_compilation_override: bool,
-    #[clap(long, default_missing_value = "false", num_args = 0..=1)]
-    pub support_l2_legacy_shared_bridge_test: Option<bool>,
-    #[clap(long, help = MSG_BRIDGEHUB)]
-    pub bridgehub: String,
-    #[clap(long, help = MSG_ZKSYNC_OS)]
-    pub zksync_os: bool,
-    #[clap(long, default_missing_value = "true")]
-    pub reuse_gov_and_admin: bool,
-}
-
-impl InitNewCTMArgs {
-    pub async fn fill_values_with_prompt(
-        self,
-        l1_network: L1Network,
-    ) -> anyhow::Result<InitNewCTMArgsFinal> {
-        let InitNewCTMArgs {
-            ecosystem,
-            forge_args,
-            update_submodules,
-            skip_contract_compilation_override,
-            support_l2_legacy_shared_bridge_test,
-            bridgehub,
-            zksync_os,
-            reuse_gov_and_admin,
-        } = self;
-
-        // Fill ecosystem args
-        let ecosystem = ecosystem.fill_values_with_prompt(l1_network, true).await?;
-
-        // Parse bridgehub address
-        let bridgehub_address = bridgehub
-            .parse::<H160>()
-            .with_context(|| format!("Invalid bridgehub address format: {}", bridgehub))?;
-
-        Ok(InitNewCTMArgsFinal {
-            ecosystem,
-            forge_args,
-            update_submodules,
-            skip_contract_compilation_override,
-            support_l2_legacy_shared_bridge_test: support_l2_legacy_shared_bridge_test
-                .unwrap_or(false),
-            bridgehub_address,
-            zksync_os,
-            reuse_gov_and_admin,
-        })
-    }
-}
-
-#[derive(Debug, Serialize, Deserialize)]
-pub struct InitNewCTMArgsFinal {
-    pub ecosystem: EcosystemArgsFinal,
-    pub forge_args: ForgeScriptArgs,
-    pub update_submodules: Option<bool>,
-    pub skip_contract_compilation_override: bool,
-    pub support_l2_legacy_shared_bridge_test: bool,
-    pub bridgehub_address: H160,
-    pub zksync_os: bool,
-    pub reuse_gov_and_admin: bool,
-}
-
-#[derive(Debug, Clone, Serialize, Deserialize, Parser)]
->>>>>>> cc0a95b9
 pub struct InitCoreContractsArgs {
     #[clap(long, default_missing_value = "true", num_args = 0..=1)]
     pub deploy_erc20: Option<bool>,
