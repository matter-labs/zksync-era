use std::sync::Arc;

use anyhow::Context;
use zksync_health_check::ReactiveHealthCheck;
use zksync_state::AsyncCatchupTask;
pub use zksync_state::RocksdbStorageOptions;
use zksync_state_keeper::{AsyncRocksdbCache, ZkSyncStateKeeper};
use zksync_storage::RocksDB;
use zksync_vm_executor::whitelist::{DeploymentTxFilter, SharedAllowList};

use crate::{
    implementations::resources::{
        healthcheck::AppHealthCheckResource,
        pools::{MasterPool, PoolResource, ReplicaPool},
        state_keeper::{
            BatchExecutorResource, ConditionalSealerResource, OutputHandlerResource,
            StateKeeperIOResource,
        },
    },
    service::{ShutdownHook, StopReceiver},
    task::{Task, TaskId, TaskKind},
    wiring_layer::{WiringError, WiringLayer},
    FromContext, IntoContext,
};

pub mod external_io;
pub mod main_batch_executor;
pub mod mempool_io;
pub mod output_handler;

/// Wiring layer for the state keeper.
#[derive(Debug)]
pub struct StateKeeperLayer {
    state_keeper_db_path: String,
    rocksdb_options: RocksdbStorageOptions,
}

#[derive(Debug, FromContext)]
#[context(crate = crate)]
pub struct Input {
    pub state_keeper_io: StateKeeperIOResource,
    pub batch_executor: BatchExecutorResource,
    pub output_handler: OutputHandlerResource,
    pub conditional_sealer: ConditionalSealerResource,
    pub master_pool: PoolResource<MasterPool>,
<<<<<<< HEAD
    pub replica_pool: PoolResource<ReplicaPool>,
=======
    pub shared_allow_list: Option<SharedAllowList>,
>>>>>>> 0a3d13f7
    #[context(default)]
    pub app_health: AppHealthCheckResource,
}

#[derive(Debug, IntoContext)]
#[context(crate = crate)]
pub struct Output {
    #[context(task)]
    pub state_keeper: StateKeeperTask,
    #[context(task)]
    pub rocksdb_catchup: AsyncCatchupTask,
    pub rocksdb_termination_hook: ShutdownHook,
}

impl StateKeeperLayer {
    pub fn new(state_keeper_db_path: String, rocksdb_options: RocksdbStorageOptions) -> Self {
        Self {
            state_keeper_db_path,
            rocksdb_options,
        }
    }
}

#[async_trait::async_trait]
impl WiringLayer for StateKeeperLayer {
    type Input = Input;
    type Output = Output;

    fn layer_name(&self) -> &'static str {
        "state_keeper_layer"
    }

    async fn wire(self, input: Self::Input) -> Result<Self::Output, WiringError> {
        let io = input
            .state_keeper_io
            .0
            .take()
            .context("StateKeeperIO was provided but taken by some other task")?;
        let batch_executor_base = input
            .batch_executor
            .0
            .take()
            .context("L1BatchExecutorBuilder was provided but taken by some other task")?;
        let output_handler = input
            .output_handler
            .0
            .take()
            .context("HandleStateKeeperOutput was provided but taken by another task")?;
        let sealer = input.conditional_sealer.0;
        let master_pool = input.master_pool;

        let (storage_factory, mut rocksdb_catchup) = AsyncRocksdbCache::new(
            master_pool.get_custom(2).await?,
            self.state_keeper_db_path,
            self.rocksdb_options,
        );
        // The number of connections in the recovery DB pool (~recovery concurrency) is based on the Era mainnet recovery runs.
        let recovery_pool = input.replica_pool.get_custom(10).await?;
        rocksdb_catchup = rocksdb_catchup.with_recovery_pool(recovery_pool);

        let state_keeper = ZkSyncStateKeeper::new(
            io,
            batch_executor_base,
            output_handler,
            sealer,
            Arc::new(storage_factory),
            input.shared_allow_list.map(DeploymentTxFilter::new),
        );

        let state_keeper = StateKeeperTask { state_keeper };

        input
            .app_health
            .0
            .insert_component(state_keeper.health_check())
            .map_err(WiringError::internal)?;

        let rocksdb_termination_hook = ShutdownHook::new("rocksdb_terminaton", async {
            // Wait for all the instances of RocksDB to be destroyed.
            tokio::task::spawn_blocking(RocksDB::await_rocksdb_termination)
                .await
                .context("failed terminating RocksDB instances")
        });
        Ok(Output {
            state_keeper,
            rocksdb_catchup,
            rocksdb_termination_hook,
        })
    }
}

#[derive(Debug)]
pub struct StateKeeperTask {
    state_keeper: ZkSyncStateKeeper,
}

impl StateKeeperTask {
    /// Returns the health check for state keeper.
    pub fn health_check(&self) -> ReactiveHealthCheck {
        self.state_keeper.health_check()
    }
}

#[async_trait::async_trait]
impl Task for StateKeeperTask {
    fn id(&self) -> TaskId {
        "state_keeper".into()
    }

    async fn run(self: Box<Self>, stop_receiver: StopReceiver) -> anyhow::Result<()> {
        self.state_keeper.run(stop_receiver.0).await
    }
}

#[async_trait::async_trait]
impl Task for AsyncCatchupTask {
    fn kind(&self) -> TaskKind {
        TaskKind::OneshotTask
    }

    fn id(&self) -> TaskId {
        "state_keeper/rocksdb_catchup_task".into()
    }

    async fn run(self: Box<Self>, stop_receiver: StopReceiver) -> anyhow::Result<()> {
        (*self).run(stop_receiver.0).await
    }
}<|MERGE_RESOLUTION|>--- conflicted
+++ resolved
@@ -43,11 +43,8 @@
     pub output_handler: OutputHandlerResource,
     pub conditional_sealer: ConditionalSealerResource,
     pub master_pool: PoolResource<MasterPool>,
-<<<<<<< HEAD
     pub replica_pool: PoolResource<ReplicaPool>,
-=======
     pub shared_allow_list: Option<SharedAllowList>,
->>>>>>> 0a3d13f7
     #[context(default)]
     pub app_health: AppHealthCheckResource,
 }
