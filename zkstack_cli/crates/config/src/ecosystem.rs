--- conflicted
+++ resolved
@@ -104,13 +104,8 @@
         self.shell.get().expect("Must be initialized")
     }
 
-<<<<<<< HEAD
     pub(crate) fn from_file(shell: &Shell) -> Result<Self, EcosystemConfigFromFileError> {
-        let Ok(path) = find_file(shell, shell.current_dir(), CONFIG_NAME) else {
-=======
-    pub fn from_file(shell: &Shell) -> Result<Self, EcosystemConfigFromFileError> {
         let Ok(path) = find_file(shell, &shell.current_dir(), CONFIG_NAME) else {
->>>>>>> 91897071
             return Err(EcosystemConfigFromFileError::NotExists {
                 path: shell.current_dir(),
             });
@@ -306,28 +301,6 @@
     L2ChainId::from(ERA_CHAIN_ID)
 }
 
-<<<<<<< HEAD
 pub fn get_link_to_prover(link_to_code: &Path) -> PathBuf {
     link_to_code.join("prover")
-=======
-// Find file in all parents repository and return necessary path or an empty error if nothing has been found
-fn find_file(shell: &Shell, path_buf: &Path, file_name: &str) -> Result<PathBuf, ()> {
-    let _dir = shell.push_dir(path_buf);
-    if shell.path_exists(file_name) {
-        Ok(shell.current_dir())
-    } else {
-        let current_dir = shell.current_dir();
-        let Some(path) = current_dir.parent() else {
-            return Err(());
-        };
-        find_file(shell, path, file_name)
-    }
-}
-
-pub fn get_link_to_prover(config: &EcosystemConfig) -> PathBuf {
-    let link_to_code = config.link_to_code.clone();
-    let mut link_to_prover = link_to_code.into_os_string();
-    link_to_prover.push("/prover");
-    link_to_prover.into()
->>>>>>> 91897071
 }