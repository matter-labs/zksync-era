--- conflicted
+++ resolved
@@ -1,183 +1,11 @@
 use crate::{
-<<<<<<< HEAD
-    interface::{InspectExecutionMode, TxExecutionMode, VmInterface, VmInterfaceExt},
-    vm_latest::{
-        tests::{
-            tester::{get_empty_storage, VmTesterBuilder},
-            utils::{load_precompiles_contract, read_precompiles_contract, read_test_contract},
-        },
-        HistoryEnabled,
-=======
     versions::testonly::code_oracle::{
         test_code_oracle, test_code_oracle_big_bytecode, test_refunds_in_code_oracle,
->>>>>>> 7241ae13
     },
     vm_latest::{HistoryEnabled, Vm},
 };
 
 #[test]
-<<<<<<< HEAD
-fn test_code_oracle() {
-    let precompiles_contract_address = Address::random();
-    let precompile_contract_bytecode = read_precompiles_contract();
-
-    // Filling the zkevm bytecode
-    let normal_zkevm_bytecode = read_test_contract();
-    let normal_zkevm_bytecode_hash = hash_bytecode(&normal_zkevm_bytecode);
-    let normal_zkevm_bytecode_keccak_hash = keccak256(&normal_zkevm_bytecode);
-    let mut storage = get_empty_storage();
-    storage.set_value(
-        get_known_code_key(&normal_zkevm_bytecode_hash),
-        u256_to_h256(U256::one()),
-    );
-
-    // In this test, we aim to test whether a simple account interaction (without any fee logic)
-    // will work. The account will try to deploy a simple contract from integration tests.
-    let mut vm = VmTesterBuilder::new(HistoryEnabled)
-        .with_empty_in_memory_storage()
-        .with_execution_mode(TxExecutionMode::VerifyExecute)
-        .with_random_rich_accounts(1)
-        .with_custom_contracts(vec![(
-            precompile_contract_bytecode,
-            precompiles_contract_address,
-            false,
-        )])
-        .with_storage(storage)
-        .build();
-
-    let precompile_contract = load_precompiles_contract();
-    let call_code_oracle_function = precompile_contract.function("callCodeOracle").unwrap();
-
-    vm.vm.state.decommittment_processor.populate(
-        vec![(
-            h256_to_u256(normal_zkevm_bytecode_hash),
-            bytes_to_be_words(normal_zkevm_bytecode),
-        )],
-        Timestamp(0),
-    );
-
-    let account = &mut vm.rich_accounts[0];
-
-    // Firstly, let's ensure that the contract works.
-    let tx1 = account.get_l2_tx_for_execute(
-        Execute {
-            contract_address: Some(precompiles_contract_address),
-            calldata: call_code_oracle_function
-                .encode_input(&[
-                    Token::FixedBytes(normal_zkevm_bytecode_hash.0.to_vec()),
-                    Token::FixedBytes(normal_zkevm_bytecode_keccak_hash.to_vec()),
-                ])
-                .unwrap(),
-            value: U256::zero(),
-            factory_deps: vec![],
-        },
-        None,
-    );
-
-    vm.vm.push_transaction(tx1);
-    let result = vm.vm.execute(InspectExecutionMode::OneTx);
-    assert!(
-        !result.result.is_failed(),
-        "Transaction wasn't successful: {result:#?}"
-    );
-
-    // Now, we ask for the same bytecode. We use to partially check whether the memory page with
-    // the decommitted bytecode gets erased (it shouldn't).
-    let tx2 = account.get_l2_tx_for_execute(
-        Execute {
-            contract_address: Some(precompiles_contract_address),
-            calldata: call_code_oracle_function
-                .encode_input(&[
-                    Token::FixedBytes(normal_zkevm_bytecode_hash.0.to_vec()),
-                    Token::FixedBytes(normal_zkevm_bytecode_keccak_hash.to_vec()),
-                ])
-                .unwrap(),
-            value: U256::zero(),
-            factory_deps: vec![],
-        },
-        None,
-    );
-    vm.vm.push_transaction(tx2);
-    let result = vm.vm.execute(InspectExecutionMode::OneTx);
-    assert!(
-        !result.result.is_failed(),
-        "Transaction wasn't successful: {result:#?}"
-    );
-}
-
-fn find_code_oracle_cost_log(
-    precompiles_contract_address: Address,
-    logs: &[StorageLogWithPreviousValue],
-) -> &StorageLogWithPreviousValue {
-    logs.iter()
-        .find(|log| {
-            *log.log.key.address() == precompiles_contract_address && log.log.key.key().is_zero()
-        })
-        .expect("no code oracle cost log")
-}
-
-#[test]
-fn test_code_oracle_big_bytecode() {
-    let precompiles_contract_address = Address::random();
-    let precompile_contract_bytecode = read_precompiles_contract();
-
-    let big_zkevm_bytecode = generate_large_bytecode();
-    let big_zkevm_bytecode_hash = hash_bytecode(&big_zkevm_bytecode);
-    let big_zkevm_bytecode_keccak_hash = keccak256(&big_zkevm_bytecode);
-
-    let mut storage = get_empty_storage();
-    storage.set_value(
-        get_known_code_key(&big_zkevm_bytecode_hash),
-        u256_to_h256(U256::one()),
-    );
-
-    // In this test, we aim to test whether a simple account interaction (without any fee logic)
-    // will work. The account will try to deploy a simple contract from integration tests.
-    let mut vm = VmTesterBuilder::new(HistoryEnabled)
-        .with_empty_in_memory_storage()
-        .with_execution_mode(TxExecutionMode::VerifyExecute)
-        .with_random_rich_accounts(1)
-        .with_custom_contracts(vec![(
-            precompile_contract_bytecode,
-            precompiles_contract_address,
-            false,
-        )])
-        .with_storage(storage)
-        .build();
-
-    let precompile_contract = load_precompiles_contract();
-    let call_code_oracle_function = precompile_contract.function("callCodeOracle").unwrap();
-
-    vm.vm.state.decommittment_processor.populate(
-        vec![(
-            h256_to_u256(big_zkevm_bytecode_hash),
-            bytes_to_be_words(big_zkevm_bytecode),
-        )],
-        Timestamp(0),
-    );
-
-    let account = &mut vm.rich_accounts[0];
-
-    // Firstly, let's ensure that the contract works.
-    let tx1 = account.get_l2_tx_for_execute(
-        Execute {
-            contract_address: Some(precompiles_contract_address),
-            calldata: call_code_oracle_function
-                .encode_input(&[
-                    Token::FixedBytes(big_zkevm_bytecode_hash.0.to_vec()),
-                    Token::FixedBytes(big_zkevm_bytecode_keccak_hash.to_vec()),
-                ])
-                .unwrap(),
-            value: U256::zero(),
-            factory_deps: vec![],
-        },
-        None,
-    );
-
-    vm.vm.push_transaction(tx1);
-    let result = vm.vm.execute(InspectExecutionMode::OneTx);
-    assert!(!result.result.is_failed(), "Transaction wasn't successful");
-=======
 fn code_oracle() {
     test_code_oracle::<Vm<_, HistoryEnabled>>();
 }
@@ -185,103 +13,9 @@
 #[test]
 fn code_oracle_big_bytecode() {
     test_code_oracle_big_bytecode::<Vm<_, HistoryEnabled>>();
->>>>>>> 7241ae13
 }
 
 #[test]
 fn refunds_in_code_oracle() {
-<<<<<<< HEAD
-    let precompiles_contract_address = Address::random();
-    let precompile_contract_bytecode = read_precompiles_contract();
-
-    let normal_zkevm_bytecode = read_test_contract();
-    let normal_zkevm_bytecode_hash = hash_bytecode(&normal_zkevm_bytecode);
-    let normal_zkevm_bytecode_keccak_hash = keccak256(&normal_zkevm_bytecode);
-    let normal_zkevm_bytecode_words = bytes_to_be_words(normal_zkevm_bytecode);
-    let mut storage = get_empty_storage();
-    storage.set_value(
-        get_known_code_key(&normal_zkevm_bytecode_hash),
-        u256_to_h256(U256::one()),
-    );
-
-    let precompile_contract = load_precompiles_contract();
-    let call_code_oracle_function = precompile_contract.function("callCodeOracle").unwrap();
-
-    // Execute code oracle twice with identical VM state that only differs in that the queried bytecode
-    // is already decommitted the second time. The second call must consume less gas (`decommit` doesn't charge additional gas
-    // for already decommitted codes).
-    let mut oracle_costs = vec![];
-    for decommit in [false, true] {
-        let mut vm = VmTesterBuilder::new(HistoryEnabled)
-            .with_execution_mode(TxExecutionMode::VerifyExecute)
-            .with_random_rich_accounts(1)
-            .with_custom_contracts(vec![(
-                precompile_contract_bytecode.clone(),
-                precompiles_contract_address,
-                false,
-            )])
-            .with_storage(storage.clone())
-            .build();
-
-        vm.vm.state.decommittment_processor.populate(
-            vec![(
-                h256_to_u256(normal_zkevm_bytecode_hash),
-                normal_zkevm_bytecode_words.clone(),
-            )],
-            Timestamp(0),
-        );
-
-        let account = &mut vm.rich_accounts[0];
-        if decommit {
-            let (header, normalized_preimage) =
-                ContractCodeSha256Format::normalize_for_decommitment(&normal_zkevm_bytecode_hash.0);
-            let query = vm
-                .vm
-                .state
-                .prepare_to_decommit(
-                    0,
-                    header,
-                    normalized_preimage,
-                    MemoryPage(123),
-                    Timestamp(0),
-                )
-                .unwrap();
-
-            assert!(query.is_fresh);
-            vm.vm.state.execute_decommit(0, query).unwrap();
-        }
-
-        let tx = account.get_l2_tx_for_execute(
-            Execute {
-                contract_address: Some(precompiles_contract_address),
-                calldata: call_code_oracle_function
-                    .encode_input(&[
-                        Token::FixedBytes(normal_zkevm_bytecode_hash.0.to_vec()),
-                        Token::FixedBytes(normal_zkevm_bytecode_keccak_hash.to_vec()),
-                    ])
-                    .unwrap(),
-                value: U256::zero(),
-                factory_deps: vec![],
-            },
-            None,
-        );
-
-        vm.vm.push_transaction(tx);
-        let result = vm.vm.execute(InspectExecutionMode::OneTx);
-        assert!(!result.result.is_failed(), "Transaction wasn't successful");
-        let log =
-            find_code_oracle_cost_log(precompiles_contract_address, &result.logs.storage_logs);
-        oracle_costs.push(log.log.value);
-    }
-
-    // The refund is equal to `gasCost` parameter passed to the `decommit` opcode, which is defined as `4 * contract_length_in_words`
-    // in `CodeOracle.yul`.
-    let code_oracle_refund = h256_to_u256(oracle_costs[0]) - h256_to_u256(oracle_costs[1]);
-    assert_eq!(
-        code_oracle_refund,
-        (4 * normal_zkevm_bytecode_words.len()).into()
-    );
-=======
     test_refunds_in_code_oracle::<Vm<_, HistoryEnabled>>();
->>>>>>> 7241ae13
 }