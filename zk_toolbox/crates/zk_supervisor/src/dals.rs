--- conflicted
+++ resolved
@@ -48,25 +48,12 @@
     Ok(dals)
 }
 
-<<<<<<< HEAD
-pub fn get_prover_dal(shell: &Shell) -> anyhow::Result<Dal> {
-    let secrets = get_secrets(shell)?;
-
-    Ok(Dal {
-        path: PROVER_DAL_PATH.to_string(),
-        url: secrets
-=======
-pub fn get_test_dals(shell: &Shell) -> anyhow::Result<Vec<Dal>> {
-    Ok(vec![get_test_prover_dal(shell)?, get_test_core_dal(shell)?])
-}
-
 pub fn get_prover_dal(shell: &Shell, url: Option<String>) -> anyhow::Result<Dal> {
     let url = if let Some(url) = url {
         Url::parse(&url)?
     } else {
         let secrets = get_secrets(shell)?;
         secrets
->>>>>>> d01840d5
             .database
             .as_ref()
             .context(MSG_DATABASE_MUST_BE_PRESENTED)?
