--- conflicted
+++ resolved
@@ -1,169 +1,13 @@
-<<<<<<< HEAD
-use ethabi::Token;
-use zksync_contracts::l1_messenger_contract;
-use zksync_system_constants::{BOOTLOADER_ADDRESS, L1_MESSENGER_ADDRESS};
-use zksync_test_contracts::TestContract;
-use zksync_types::{
-    get_code_key, get_known_code_key,
-    l2_to_l1_log::{L2ToL1Log, UserL2ToL1Log},
-    Execute, ExecuteTransactionCommon, U256,
-};
-use zksync_utils::{h256_to_u256, u256_to_h256};
-
-use crate::{
-    interface::{TxExecutionMode, VmExecutionMode, VmInterface, VmInterfaceExt},
-    utils::StorageWritesDeduplicator,
-    vm_fast::{
-        tests::{
-            tester::{TxType, VmTesterBuilder},
-            utils::BASE_SYSTEM_CONTRACTS,
-        },
-        transaction_data::TransactionData,
-=======
 use crate::{
     versions::testonly::l1_tx_execution::{
         test_l1_tx_execution, test_l1_tx_execution_high_gas_limit,
->>>>>>> c488c55d
     },
     vm_fast::Vm,
 };
 
 #[test]
-<<<<<<< HEAD
-fn test_l1_tx_execution() {
-    // In this test, we try to execute a contract deployment from L1
-    // Here instead of marking code hash via the bootloader means, we will be
-    // using L1->L2 communication, the same it would likely be done during the priority mode.
-
-    // There are always at least 9 initial writes here, because we pay fees from l1:
-    // - `totalSupply` of ETH token
-    // - balance of the refund recipient
-    // - balance of the bootloader
-    // - `tx_rolling` hash
-    // - `gasPerPubdataByte`
-    // - `basePubdataSpent`
-    // - rolling hash of L2->L1 logs
-    // - transaction number in block counter
-    // - L2->L1 log counter in `L1Messenger`
-
-    // TODO(PLA-537): right now we are using 5 slots instead of 9 due to 0 fee for transaction.
-    let basic_initial_writes = 5;
-
-    let mut vm = VmTesterBuilder::new()
-        .with_empty_in_memory_storage()
-        .with_base_system_smart_contracts(BASE_SYSTEM_CONTRACTS.clone())
-        .with_execution_mode(TxExecutionMode::VerifyExecute)
-        .with_random_rich_accounts(1)
-        .build();
-
-    let account = &mut vm.rich_accounts[0];
-    let deploy_tx = account.get_deploy_tx(
-        TestContract::counter().bytecode,
-        None,
-        TxType::L1 { serial_id: 1 },
-    );
-    let tx_data: TransactionData = deploy_tx.tx.clone().into();
-
-    let required_l2_to_l1_logs: Vec<_> = vec![L2ToL1Log {
-        shard_id: 0,
-        is_service: true,
-        tx_number_in_block: 0,
-        sender: BOOTLOADER_ADDRESS,
-        key: tx_data.tx_hash(0.into()),
-        value: u256_to_h256(U256::from(1u32)),
-    }]
-    .into_iter()
-    .map(UserL2ToL1Log)
-    .collect();
-
-    vm.vm.push_transaction(deploy_tx.tx.clone());
-
-    let res = vm.vm.execute(VmExecutionMode::OneTx);
-
-    // The code hash of the deployed contract should be marked as republished.
-    let known_codes_key = get_known_code_key(&deploy_tx.bytecode_hash);
-
-    // The contract should be deployed successfully.
-    let account_code_key = get_code_key(&deploy_tx.address);
-
-    assert!(!res.result.is_failed());
-
-    for (expected_value, storage_location) in [
-        (U256::from(1u32), known_codes_key),
-        (h256_to_u256(deploy_tx.bytecode_hash), account_code_key),
-    ] {
-        assert_eq!(
-            expected_value,
-            vm.vm.inner.world_diff().get_storage_state()[&(
-                *storage_location.address(),
-                h256_to_u256(*storage_location.key())
-            )]
-        );
-    }
-
-    assert_eq!(res.logs.user_l2_to_l1_logs, required_l2_to_l1_logs);
-
-    let tx = account.get_test_contract_transaction(
-        deploy_tx.address,
-        true,
-        None,
-        false,
-        TxType::L1 { serial_id: 0 },
-    );
-    vm.vm.push_transaction(tx);
-    let res = vm.vm.execute(VmExecutionMode::OneTx);
-    let storage_logs = res.logs.storage_logs;
-    let res = StorageWritesDeduplicator::apply_on_empty_state(&storage_logs);
-
-    // Tx panicked
-    assert_eq!(res.initial_storage_writes, basic_initial_writes);
-
-    let tx = account.get_test_contract_transaction(
-        deploy_tx.address,
-        false,
-        None,
-        false,
-        TxType::L1 { serial_id: 0 },
-    );
-    vm.vm.push_transaction(tx.clone());
-    let res = vm.vm.execute(VmExecutionMode::OneTx);
-    let storage_logs = res.logs.storage_logs;
-    let res = StorageWritesDeduplicator::apply_on_empty_state(&storage_logs);
-    // We changed one slot inside contract. However, the rewrite of the `basePubdataSpent` didn't happen, since it was the same
-    // as the start of the previous tx. Thus we have `+1` slot for the changed counter and `-1` slot for base pubdata spent
-    assert_eq!(res.initial_storage_writes, basic_initial_writes);
-
-    // No repeated writes
-    let repeated_writes = res.repeated_storage_writes;
-    assert_eq!(res.repeated_storage_writes, 0);
-
-    vm.vm.push_transaction(tx);
-    let storage_logs = vm.vm.execute(VmExecutionMode::OneTx).logs.storage_logs;
-    let res = StorageWritesDeduplicator::apply_on_empty_state(&storage_logs);
-    // We do the same storage write, it will be deduplicated, so still 4 initial write and 0 repeated.
-    // But now the base pubdata spent has changed too.
-    assert_eq!(res.initial_storage_writes, basic_initial_writes + 1);
-    assert_eq!(res.repeated_storage_writes, repeated_writes);
-
-    let tx = account.get_test_contract_transaction(
-        deploy_tx.address,
-        false,
-        Some(10.into()),
-        false,
-        TxType::L1 { serial_id: 1 },
-    );
-    vm.vm.push_transaction(tx);
-    let result = vm.vm.execute(VmExecutionMode::OneTx);
-    // Method is not payable tx should fail
-    assert!(result.result.is_failed(), "The transaction should fail");
-
-    let res = StorageWritesDeduplicator::apply_on_empty_state(&result.logs.storage_logs);
-    assert_eq!(res.initial_storage_writes, basic_initial_writes);
-    assert_eq!(res.repeated_storage_writes, 1);
-=======
 fn l1_tx_execution() {
     test_l1_tx_execution::<Vm<_>>();
->>>>>>> c488c55d
 }
 
 #[test]
