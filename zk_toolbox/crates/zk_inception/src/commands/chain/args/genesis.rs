use clap::Parser;
use common::{slugify, Prompt};
use serde::{Deserialize, Serialize};
use url::Url;

<<<<<<< HEAD
use crate::{
    configs::{ChainConfig, DatabaseConfig, DatabasesConfig},
    defaults::{generate_db_names, DBNames, DATABASE_PROVER_URL, DATABASE_SERVER_URL},
    messages::{
        msg_prover_db_name_prompt, msg_prover_db_url_prompt, msg_server_db_name_prompt,
        msg_server_db_url_prompt, MSG_GENESIS_USE_DEFAULT_HELP, MSG_PROVER_DB_NAME_HELP,
        MSG_PROVER_DB_URL_HELP, MSG_SERVER_DB_NAME_HELP, MSG_SERVER_DB_URL_HELP,
    },
};
=======
use crate::defaults::{generate_db_names, DBNames, DATABASE_PROVER_URL, DATABASE_SERVER_URL};
use config::{ChainConfig, DatabaseConfig, DatabasesConfig};
>>>>>>> 5cfcc24e

#[derive(Debug, Clone, Serialize, Deserialize, Parser, Default)]
pub struct GenesisArgs {
    #[clap(long, help = MSG_SERVER_DB_URL_HELP)]
    pub server_db_url: Option<String>,
    #[clap(long, help = MSG_SERVER_DB_NAME_HELP)]
    pub server_db_name: Option<String>,
    #[clap(long, help = MSG_PROVER_DB_URL_HELP)]
    pub prover_db_url: Option<String>,
    #[clap(long, help = MSG_PROVER_DB_NAME_HELP)]
    pub prover_db_name: Option<String>,
    #[clap(long, short, help = MSG_GENESIS_USE_DEFAULT_HELP)]
    pub use_default: bool,
    #[clap(long, short, action)]
    pub dont_drop: bool,
}

impl GenesisArgs {
    pub fn fill_values_with_prompt(self, config: &ChainConfig) -> GenesisArgsFinal {
        let DBNames {
            server_name,
            prover_name,
        } = generate_db_names(config);
        let chain_name = config.name.clone();
        if self.use_default {
            GenesisArgsFinal {
                server_db_url: DATABASE_SERVER_URL.to_string(),
                server_db_name: server_name,
                prover_db_url: DATABASE_PROVER_URL.to_string(),
                prover_db_name: prover_name,
                dont_drop: self.dont_drop,
            }
        } else {
            let server_db_url = self.server_db_url.unwrap_or_else(|| {
                Prompt::new(&msg_server_db_url_prompt(&chain_name))
                    .default(DATABASE_SERVER_URL)
                    .ask()
            });
            let server_db_name = slugify(&self.server_db_name.unwrap_or_else(|| {
                Prompt::new(&msg_server_db_name_prompt(&chain_name))
                    .default(&server_name)
                    .ask()
            }));
            let prover_db_url = self.prover_db_url.unwrap_or_else(|| {
                Prompt::new(&msg_prover_db_url_prompt(&chain_name))
                    .default(DATABASE_PROVER_URL)
                    .ask()
            });
            let prover_db_name = slugify(&self.prover_db_name.unwrap_or_else(|| {
                Prompt::new(&msg_prover_db_name_prompt(&chain_name))
                    .default(&prover_name)
                    .ask()
            }));
            GenesisArgsFinal {
                server_db_url,
                server_db_name,
                prover_db_url,
                prover_db_name,
                dont_drop: self.dont_drop,
            }
        }
    }
}

#[derive(Debug, Clone, Serialize, Deserialize)]
pub struct GenesisArgsFinal {
    pub server_db_url: String,
    pub server_db_name: String,
    pub prover_db_url: String,
    pub prover_db_name: String,
    pub dont_drop: bool,
}

impl GenesisArgsFinal {
    pub fn databases_config(&self) -> anyhow::Result<DatabasesConfig> {
        let server_url = Url::parse(&self.server_db_url)?;
        let prover_url = Url::parse(&self.prover_db_url)?;

        Ok(DatabasesConfig {
            server: DatabaseConfig::new(server_url, self.server_db_name.clone()),
            prover: DatabaseConfig::new(prover_url, self.prover_db_name.clone()),
        })
    }
}<|MERGE_RESOLUTION|>--- conflicted
+++ resolved
@@ -3,7 +3,7 @@
 use serde::{Deserialize, Serialize};
 use url::Url;
 
-<<<<<<< HEAD
+use crate::defaults::{generate_db_names, DBNames, DATABASE_PROVER_URL, DATABASE_SERVER_URL};
 use crate::{
     configs::{ChainConfig, DatabaseConfig, DatabasesConfig},
     defaults::{generate_db_names, DBNames, DATABASE_PROVER_URL, DATABASE_SERVER_URL},
@@ -13,10 +13,7 @@
         MSG_PROVER_DB_URL_HELP, MSG_SERVER_DB_NAME_HELP, MSG_SERVER_DB_URL_HELP,
     },
 };
-=======
-use crate::defaults::{generate_db_names, DBNames, DATABASE_PROVER_URL, DATABASE_SERVER_URL};
 use config::{ChainConfig, DatabaseConfig, DatabasesConfig};
->>>>>>> 5cfcc24e
 
 #[derive(Debug, Clone, Serialize, Deserialize, Parser, Default)]
 pub struct GenesisArgs {
