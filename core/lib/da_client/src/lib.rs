pub mod types;

use std::fmt;

use async_trait::async_trait;
use types::{DAError, DispatchResponse, InclusionData};

use crate::types::ClientType;

/// Trait that defines the interface for the data availability layer clients.
#[async_trait]
pub trait DataAvailabilityClient: Sync + Send + fmt::Debug {
    /// Dispatches a blob to the data availability layer.
    async fn dispatch_blob(
        &self,
        batch_number: u32,
        data: Vec<u8>,
    ) -> Result<DispatchResponse, DAError>;

    /// Fetches the inclusion data for a given blob_id.
    async fn get_inclusion_data(&self, blob_id: &str) -> Result<Option<InclusionData>, DAError>;

    /// Clones the client and wraps it in a Box.
    fn clone_boxed(&self) -> Box<dyn DataAvailabilityClient>;

    /// Returns the maximum size of the blob (in bytes) that can be dispatched. None means no limit.
    fn blob_size_limit(&self) -> Option<usize>;

<<<<<<< HEAD
    /// Returns the name of the client. It is expected that names are `.to_string()` of
    /// PubdataType enum, but String is used here to keep the interface more generic and make this
    /// crate independent of the workspace.
    fn client_type(&self) -> ClientType;
=======
    async fn balance(&self) -> Result<u64, DAError>;
>>>>>>> a1714330
}

impl Clone for Box<dyn DataAvailabilityClient> {
    fn clone(&self) -> Box<dyn DataAvailabilityClient> {
        self.clone_boxed()
    }
}<|MERGE_RESOLUTION|>--- conflicted
+++ resolved
@@ -26,14 +26,11 @@
     /// Returns the maximum size of the blob (in bytes) that can be dispatched. None means no limit.
     fn blob_size_limit(&self) -> Option<usize>;
 
-<<<<<<< HEAD
-    /// Returns the name of the client. It is expected that names are `.to_string()` of
-    /// PubdataType enum, but String is used here to keep the interface more generic and make this
-    /// crate independent of the workspace.
+    /// Returns the name of the client implementation.
     fn client_type(&self) -> ClientType;
-=======
+
+    /// Returns the balance of the operator account.
     async fn balance(&self) -> Result<u64, DAError>;
->>>>>>> a1714330
 }
 
 impl Clone for Box<dyn DataAvailabilityClient> {
