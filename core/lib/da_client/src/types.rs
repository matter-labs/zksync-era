use std::{error, fmt::Display};

use serde::Serialize;
use zksync_types::commitment::PubdataType;

/// `DAError` is the error type returned by the DA clients.
#[derive(Debug)]
pub struct DAError {
    pub error: anyhow::Error,
    pub is_retriable: bool,
}

impl DAError {
    pub fn is_retriable(&self) -> bool {
        self.is_retriable
    }
}

impl Display for DAError {
    fn fmt(&self, f: &mut std::fmt::Formatter<'_>) -> std::fmt::Result {
        let kind = if self.is_retriable {
            "retriable"
        } else {
            "fatal"
        };
        write!(f, "{kind} data availability client error: {}", self.error)
    }
}

impl error::Error for DAError {}

/// `DispatchResponse` is the response received from the DA layer after dispatching a blob.
#[derive(Default)]
pub struct DispatchResponse {
    /// The request_id is needed to fetch the inclusion data.
    pub request_id: String,
}

impl From<String> for DispatchResponse {
    fn from(request_id: String) -> Self {
        DispatchResponse { request_id }
    }
}

#[derive(Default)]
pub struct FinalityResponse {
    pub blob_id: String,
}

/// `InclusionData` is the data needed to verify on L1 that a blob is included in the DA layer.
#[derive(Default, Serialize)]
pub struct InclusionData {
    /// The inclusion data serialized by the DA client. Serialization is done in a way that allows
    /// the deserialization of the data in Solidity contracts.
    pub data: Vec<u8>,
}

pub enum ClientType {
    NoDA,
    Avail,
    Celestia,
    EigenV1M0,
<<<<<<< HEAD
    EigenV2M1,
=======
    EigenV2M0,
>>>>>>> 08a55734
    ObjectStore,
}

impl ClientType {
    pub fn into_pubdata_type(self) -> PubdataType {
        match self {
            ClientType::NoDA => PubdataType::NoDA,
            ClientType::Avail => PubdataType::Avail,
            ClientType::Celestia => PubdataType::Celestia,
            ClientType::EigenV1M0 => PubdataType::EigenV1M0,
<<<<<<< HEAD
            ClientType::EigenV2M1 => PubdataType::EigenV2M1,
=======
            ClientType::EigenV2M0 => PubdataType::EigenV2M0,
>>>>>>> 08a55734
            ClientType::ObjectStore => PubdataType::ObjectStore,
        }
    }
}<|MERGE_RESOLUTION|>--- conflicted
+++ resolved
@@ -60,11 +60,8 @@
     Avail,
     Celestia,
     EigenV1M0,
-<<<<<<< HEAD
+    EigenV2M0,
     EigenV2M1,
-=======
-    EigenV2M0,
->>>>>>> 08a55734
     ObjectStore,
 }
 
@@ -75,11 +72,8 @@
             ClientType::Avail => PubdataType::Avail,
             ClientType::Celestia => PubdataType::Celestia,
             ClientType::EigenV1M0 => PubdataType::EigenV1M0,
-<<<<<<< HEAD
+            ClientType::EigenV2M0 => PubdataType::EigenV2M0,
             ClientType::EigenV2M1 => PubdataType::EigenV2M1,
-=======
-            ClientType::EigenV2M0 => PubdataType::EigenV2M0,
->>>>>>> 08a55734
             ClientType::ObjectStore => PubdataType::ObjectStore,
         }
     }
