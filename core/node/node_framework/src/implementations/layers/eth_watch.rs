use zksync_config::{ContractsConfig, EthWatchConfig};
<<<<<<< HEAD
use zksync_contracts::{chain_admin_contract, governance_contract};
use zksync_dal::{ConnectionPool, Core};
=======
use zksync_contracts::governance_contract;
>>>>>>> 4221155d
use zksync_eth_watch::{EthHttpQueryClient, EthWatch};

use crate::{
    implementations::resources::{
        eth_interface::EthInterfaceResource,
        pools::{MasterPool, PoolResource},
    },
    service::StopReceiver,
    task::{Task, TaskId},
    wiring_layer::{WiringError, WiringLayer},
    FromContext, IntoContext,
};

/// Wiring layer for ethereum watcher
///
/// Responsible for initializing and running of [`EthWatch`] component, that polls the Ethereum node for the relevant events,
/// such as priority operations (aka L1 transactions), protocol upgrades etc.
#[derive(Debug)]
pub struct EthWatchLayer {
    eth_watch_config: EthWatchConfig,
    contracts_config: ContractsConfig,
}

#[derive(Debug, FromContext)]
#[context(crate = crate)]
pub struct Input {
    pub master_pool: PoolResource<MasterPool>,
    pub eth_client: EthInterfaceResource,
}

#[derive(Debug, IntoContext)]
#[context(crate = crate)]
pub struct Output {
    #[context(task)]
    pub eth_watch: EthWatch,
}

impl EthWatchLayer {
    pub fn new(eth_watch_config: EthWatchConfig, contracts_config: ContractsConfig) -> Self {
        Self {
            eth_watch_config,
            contracts_config,
        }
    }
}

#[async_trait::async_trait]
impl WiringLayer for EthWatchLayer {
    type Input = Input;
    type Output = Output;

    fn layer_name(&self) -> &'static str {
        "eth_watch_layer"
    }

    async fn wire(self, input: Self::Input) -> Result<Self::Output, WiringError> {
        let main_pool = input.master_pool.get().await.unwrap();
        let client = input.eth_client.0;

        let eth_client = EthHttpQueryClient::new(
            client,
            self.contracts_config.diamond_proxy_addr,
            self.contracts_config
                .ecosystem_contracts
                .map(|a| a.state_transition_proxy_addr),
            self.contracts_config.chain_admin_addr,
            self.contracts_config.governance_addr,
            self.eth_watch_config.confirmations_for_eth_event,
        );

        let eth_watch = EthWatch::new(
            self.contracts_config.diamond_proxy_addr,
            &governance_contract(),
            Box::new(eth_client),
            main_pool,
<<<<<<< HEAD
            client: eth_client,
            governance_contract: governance_contract(),
            chain_admin_contract: chain_admin_contract(),
            diamond_proxy_address: self.contracts_config.diamond_proxy_addr,
            poll_interval: self.eth_watch_config.poll_interval(),
        });
=======
            self.eth_watch_config.poll_interval(),
        )
        .await?;
>>>>>>> 4221155d

        Ok(Output { eth_watch })
    }
}

<<<<<<< HEAD
#[derive(Debug)]
struct EthWatchTask {
    main_pool: ConnectionPool<Core>,
    client: EthHttpQueryClient,
    governance_contract: Contract,
    chain_admin_contract: Contract,
    diamond_proxy_address: Address,
    poll_interval: Duration,
}

=======
>>>>>>> 4221155d
#[async_trait::async_trait]
impl Task for EthWatch {
    fn id(&self) -> TaskId {
        "eth_watch".into()
    }

    async fn run(self: Box<Self>, stop_receiver: StopReceiver) -> anyhow::Result<()> {
<<<<<<< HEAD
        let eth_watch = EthWatch::new(
            self.diamond_proxy_address,
            &self.governance_contract,
            &self.chain_admin_contract,
            Box::new(self.client),
            self.main_pool,
            self.poll_interval,
        )
        .await?;

        eth_watch.run(stop_receiver.0).await
=======
        (*self).run(stop_receiver.0).await
>>>>>>> 4221155d
    }
}<|MERGE_RESOLUTION|>--- conflicted
+++ resolved
@@ -1,10 +1,5 @@
 use zksync_config::{ContractsConfig, EthWatchConfig};
-<<<<<<< HEAD
 use zksync_contracts::{chain_admin_contract, governance_contract};
-use zksync_dal::{ConnectionPool, Core};
-=======
-use zksync_contracts::governance_contract;
->>>>>>> 4221155d
 use zksync_eth_watch::{EthHttpQueryClient, EthWatch};
 
 use crate::{
@@ -78,38 +73,17 @@
         let eth_watch = EthWatch::new(
             self.contracts_config.diamond_proxy_addr,
             &governance_contract(),
+            &chain_admin_contract(),
             Box::new(eth_client),
             main_pool,
-<<<<<<< HEAD
-            client: eth_client,
-            governance_contract: governance_contract(),
-            chain_admin_contract: chain_admin_contract(),
-            diamond_proxy_address: self.contracts_config.diamond_proxy_addr,
-            poll_interval: self.eth_watch_config.poll_interval(),
-        });
-=======
             self.eth_watch_config.poll_interval(),
         )
         .await?;
->>>>>>> 4221155d
 
         Ok(Output { eth_watch })
     }
 }
 
-<<<<<<< HEAD
-#[derive(Debug)]
-struct EthWatchTask {
-    main_pool: ConnectionPool<Core>,
-    client: EthHttpQueryClient,
-    governance_contract: Contract,
-    chain_admin_contract: Contract,
-    diamond_proxy_address: Address,
-    poll_interval: Duration,
-}
-
-=======
->>>>>>> 4221155d
 #[async_trait::async_trait]
 impl Task for EthWatch {
     fn id(&self) -> TaskId {
@@ -117,20 +91,6 @@
     }
 
     async fn run(self: Box<Self>, stop_receiver: StopReceiver) -> anyhow::Result<()> {
-<<<<<<< HEAD
-        let eth_watch = EthWatch::new(
-            self.diamond_proxy_address,
-            &self.governance_contract,
-            &self.chain_admin_contract,
-            Box::new(self.client),
-            self.main_pool,
-            self.poll_interval,
-        )
-        .await?;
-
-        eth_watch.run(stop_receiver.0).await
-=======
         (*self).run(stop_receiver.0).await
->>>>>>> 4221155d
     }
 }