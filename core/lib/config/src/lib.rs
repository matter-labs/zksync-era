#![allow(clippy::upper_case_acronyms, clippy::derive_partial_eq_without_eq)]

pub use crate::configs::{
    contracts::chain::ContractsConfig, full_config_schema, ApiConfig, AvailConfig,
    BaseTokenAdjusterConfig, CelestiaConfig, ContractVerifierConfig, DAClientConfig,
    DADispatcherConfig, DBConfig, EigenConfig, EthConfig, EthWatchConfig,
    ExternalProofIntegrationApiConfig, GasAdjusterConfig, GenesisConfig, ObjectStoreConfig,
    PostgresConfig, SnapshotsCreatorConfig,
};
#[cfg(feature = "observability_ext")]
pub use crate::observability_ext::ConfigRepositoryExt;

#[cfg(feature = "cli")]
pub mod cli;
pub mod configs;
#[cfg(feature = "observability_ext")]
mod observability_ext;
<<<<<<< HEAD
pub mod sources;
=======
pub mod sources;
#[cfg(test)]
mod tests;
>>>>>>> c8b7f658
<|MERGE_RESOLUTION|>--- conflicted
+++ resolved
@@ -15,10 +15,6 @@
 pub mod configs;
 #[cfg(feature = "observability_ext")]
 mod observability_ext;
-<<<<<<< HEAD
-pub mod sources;
-=======
 pub mod sources;
 #[cfg(test)]
-mod tests;
->>>>>>> c8b7f658
+mod tests;