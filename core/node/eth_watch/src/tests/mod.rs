use std::convert::TryInto;

use zksync_dal::{Connection, ConnectionPool, Core, CoreDal};
use zksync_types::{
    abi,
    aggregated_operations::AggregatedActionType,
    api::ChainAggProof,
    block::{BatchOrBlockNumber, L1BatchHeader},
    commitment::L1BatchCommitmentArtifacts,
    l1::{L1Tx, OpProcessingType, PriorityQueueType},
    l2_to_l1_log::BatchAndChainMerklePath,
    protocol_upgrade::{ProtocolUpgradeTx, ProtocolUpgradeTxCommonData},
    protocol_version::ProtocolSemanticVersion,
    settlement::SettlementLayer,
    Address, Execute, L1BatchNumber, L1TxCommonData, L2BlockNumber, L2ChainId, PriorityOpId,
    ProtocolUpgrade, ProtocolVersion, ProtocolVersionId, SLChainId, Transaction, H256, U256,
};

use crate::{tests::client::MockEthClient, EthWatch, ZkSyncExtentionEthClient};

mod client;

const SL_CHAIN_ID: SLChainId = SLChainId(505);

fn build_l1_tx(serial_id: u64, eth_block: u64) -> L1Tx {
    let tx = L1Tx {
        execute: Execute {
            contract_address: Some(Address::repeat_byte(0x11)),
            calldata: vec![1, 2, 3],
            factory_deps: vec![],
            value: U256::zero(),
        },
        common_data: L1TxCommonData {
            serial_id: PriorityOpId(serial_id),
            sender: [1u8; 20].into(),
            eth_block,
            gas_limit: Default::default(),
            max_fee_per_gas: Default::default(),
            gas_per_pubdata_limit: 1u32.into(),
            full_fee: Default::default(),
            layer_2_tip_fee: U256::from(10u8),
            refund_recipient: Address::zero(),
            to_mint: Default::default(),
            priority_queue_type: PriorityQueueType::Deque,
            op_processing_type: OpProcessingType::Common,
            canonical_tx_hash: H256::default(),
        },
        received_timestamp_ms: 0,
    };
    // Convert to abi::Transaction and back, so that canonical_tx_hash is computed.
    let tx = Transaction::from_abi(
        abi::Transaction::try_from(Transaction::from(tx)).unwrap(),
        false,
    )
    .unwrap();
    tx.try_into().unwrap()
}

fn dummy_bytecode() -> Vec<u8> {
    vec![0u8; 32]
}

fn build_upgrade_tx(id: ProtocolVersionId) -> ProtocolUpgradeTx {
    let tx = ProtocolUpgradeTx {
        execute: Execute {
            contract_address: Some(Address::repeat_byte(0x11)),
            calldata: vec![1, 2, 3],
            factory_deps: vec![dummy_bytecode(), dummy_bytecode()],
            value: U256::zero(),
        },
        common_data: ProtocolUpgradeTxCommonData {
            upgrade_id: id,
            sender: [1u8; 20].into(),
            // Note, that the field is deprecated
            eth_block: 0,
            gas_limit: Default::default(),
            max_fee_per_gas: Default::default(),
            gas_per_pubdata_limit: 1u32.into(),
            refund_recipient: Address::zero(),
            to_mint: Default::default(),
            canonical_tx_hash: H256::zero(),
        },
        received_timestamp_ms: 0,
    };
    // Convert to abi::Transaction and back, so that canonical_tx_hash is computed.
    Transaction::from_abi(
        abi::Transaction::try_from(Transaction::from(tx)).unwrap(),
        false,
    )
    .unwrap()
    .try_into()
    .unwrap()
}

async fn create_test_watcher(
    connection_pool: ConnectionPool<Core>,
    settlement_layer: SettlementLayer,
) -> (EthWatch, MockEthClient, MockEthClient) {
    let l1_client = MockEthClient::new(SLChainId(42));
    let sl_client = MockEthClient::new(SL_CHAIN_ID);
    let sl_l2_client: Box<dyn ZkSyncExtentionEthClient> = if settlement_layer.is_gateway() {
        Box::new(sl_client.clone())
    } else {
        Box::new(l1_client.clone())
    };
    let watcher = EthWatch::new(
        Box::new(l1_client.clone()),
        sl_l2_client,
<<<<<<< HEAD
        settlement_layer,
        None, //
=======
        Some(settlement_layer),
>>>>>>> 4b74bfb9
        connection_pool,
        std::time::Duration::from_nanos(1),
        L2ChainId::default(),
    )
    .await
    .unwrap();

    (watcher, l1_client, sl_client)
}

async fn create_l1_test_watcher(
    connection_pool: ConnectionPool<Core>,
) -> (EthWatch, MockEthClient) {
    let (watcher, l1_client, _) =
        create_test_watcher(connection_pool, SettlementLayer::L1(SL_CHAIN_ID)).await;
    (watcher, l1_client)
}

async fn create_gateway_test_watcher(
    connection_pool: ConnectionPool<Core>,
) -> (EthWatch, MockEthClient, MockEthClient) {
    create_test_watcher(connection_pool, SettlementLayer::Gateway(SL_CHAIN_ID)).await
}

#[test_log::test(tokio::test)]
async fn test_normal_operation_l1_txs() {
    let connection_pool = ConnectionPool::<Core>::test_pool().await;
    setup_db(&connection_pool).await;
    let (mut watcher, mut client) = create_l1_test_watcher(connection_pool.clone()).await;

    let mut storage = connection_pool.connection().await.unwrap();
    client
        .add_transactions(&[build_l1_tx(0, 10), build_l1_tx(1, 14), build_l1_tx(2, 18)])
        .await;
    client.set_last_finalized_block_number(15).await;
    // second tx will not be processed, as it's block is not finalized yet.
    watcher.loop_iteration(&mut storage).await.unwrap();
    let db_txs = get_all_db_txs(&mut storage).await;
    let mut db_txs: Vec<L1Tx> = db_txs
        .into_iter()
        .map(|tx| tx.try_into().unwrap())
        .collect();
    db_txs.sort_by_key(|tx| tx.common_data.serial_id);
    assert_eq!(db_txs.len(), 2);
    let db_tx = db_txs[0].clone();
    assert_eq!(db_tx.common_data.serial_id.0, 0);
    let db_tx = db_txs[1].clone();
    assert_eq!(db_tx.common_data.serial_id.0, 1);

    client.set_last_finalized_block_number(20).await;
    // now the second tx will be processed
    watcher.loop_iteration(&mut storage).await.unwrap();
    let db_txs = get_all_db_txs(&mut storage).await;
    let mut db_txs: Vec<L1Tx> = db_txs
        .into_iter()
        .map(|tx| tx.try_into().unwrap())
        .collect();
    db_txs.sort_by_key(|tx| tx.common_data.serial_id);
    assert_eq!(db_txs.len(), 3);
    let db_tx = db_txs[2].clone();
    assert_eq!(db_tx.common_data.serial_id.0, 2);
}

#[test_log::test(tokio::test)]
async fn test_gap_in_upgrade_timestamp() {
    let connection_pool = ConnectionPool::<Core>::test_pool().await;
    setup_db(&connection_pool).await;
    let (mut watcher, mut client) = create_l1_test_watcher(connection_pool.clone()).await;

    let mut storage = connection_pool.connection().await.unwrap();
    client
        .add_upgrade_timestamp(&[(
            ProtocolUpgrade {
                version: ProtocolSemanticVersion {
                    minor: ProtocolVersionId::next(),
                    patch: 0.into(),
                },
                tx: None,
                ..Default::default()
            },
            10,
        )])
        .await;
    client.set_last_finalized_block_number(15).await;
    watcher.loop_iteration(&mut storage).await.unwrap();

    let db_versions = storage.protocol_versions_dal().all_versions().await;
    // there should be genesis version and just added version
    assert_eq!(db_versions.len(), 2);

    let previous_version = (ProtocolVersionId::latest() as u16 - 1).try_into().unwrap();
    let next_version = ProtocolVersionId::next();
    assert_eq!(db_versions[0].minor, previous_version);
    assert_eq!(db_versions[1].minor, next_version);
}

#[test_log::test(tokio::test)]
async fn test_normal_operation_upgrade_timestamp() {
    zksync_concurrency::testonly::abort_on_panic();
    let connection_pool = ConnectionPool::<Core>::test_pool().await;
    setup_db(&connection_pool).await;

    let mut client = MockEthClient::new(SLChainId(42));
    let mut watcher = EthWatch::new(
        Box::new(client.clone()),
        Box::new(client.clone()),
        Some(SettlementLayer::L1(SL_CHAIN_ID)),
        connection_pool.clone(),
        std::time::Duration::from_nanos(1),
        L2ChainId::default(),
    )
    .await
    .unwrap();

    let expected_upgrade_tx = build_upgrade_tx(ProtocolVersionId::next());

    let mut storage = connection_pool.connection().await.unwrap();
    client
        .add_upgrade_timestamp(&[
            (
                ProtocolUpgrade {
                    tx: None,
                    ..Default::default()
                },
                10,
            ),
            (
                ProtocolUpgrade {
                    version: ProtocolSemanticVersion {
                        minor: ProtocolVersionId::next(),
                        patch: 0.into(),
                    },
                    tx: Some(expected_upgrade_tx.clone()),
                    ..Default::default()
                },
                18,
            ),
            (
                ProtocolUpgrade {
                    version: ProtocolSemanticVersion {
                        minor: ProtocolVersionId::next(),
                        patch: 1.into(),
                    },
                    tx: None,
                    ..Default::default()
                },
                19,
            ),
        ])
        .await;
    client.set_last_finalized_block_number(15).await;
    // The second upgrade will not be processed, as it has less than 5 confirmations.
    watcher.loop_iteration(&mut storage).await.unwrap();

    let db_versions = storage.protocol_versions_dal().all_versions().await;
    // There should be genesis version and just added version.
    assert_eq!(db_versions.len(), 2);
    assert_eq!(db_versions[1].minor, ProtocolVersionId::latest());

    client.set_last_finalized_block_number(20).await;
    // Now the second and the third upgrades will be processed.
    watcher.loop_iteration(&mut storage).await.unwrap();
    let db_versions = storage.protocol_versions_dal().all_versions().await;
    let mut expected_version = ProtocolSemanticVersion {
        minor: ProtocolVersionId::next(),
        patch: 0.into(),
    };
    assert_eq!(db_versions.len(), 4);
    assert_eq!(db_versions[2], expected_version);
    expected_version.patch += 1;
    assert_eq!(db_versions[3], expected_version);

    // Check that tx was saved with the second upgrade.
    let tx = storage
        .protocol_versions_dal()
        .get_protocol_upgrade_tx(ProtocolVersionId::next())
        .await
        .unwrap()
        .expect("no protocol upgrade transaction");

    let ProtocolUpgradeTx {
        execute: expected_execute,
        common_data: expected_common_data,
        ..
    } = expected_upgrade_tx;

    let ProtocolUpgradeTx {
        execute,
        common_data,
        ..
    } = tx;
    assert_eq!(expected_execute, execute);
    assert_eq!(expected_common_data, common_data);
}

#[test_log::test(tokio::test)]
#[should_panic]
async fn test_gap_in_single_batch() {
    let connection_pool = ConnectionPool::<Core>::test_pool().await;
    setup_db(&connection_pool).await;
    let (mut watcher, mut client) = create_l1_test_watcher(connection_pool.clone()).await;

    let mut storage = connection_pool.connection().await.unwrap();
    client
        .add_transactions(&[
            build_l1_tx(0, 10),
            build_l1_tx(1, 14),
            build_l1_tx(2, 14),
            build_l1_tx(3, 14),
            build_l1_tx(5, 14),
        ])
        .await;
    client.set_last_finalized_block_number(15).await;
    watcher.loop_iteration(&mut storage).await.unwrap();
}

#[test_log::test(tokio::test)]
#[should_panic]
async fn test_gap_between_batches() {
    let connection_pool = ConnectionPool::<Core>::test_pool().await;
    setup_db(&connection_pool).await;
    let (mut watcher, mut client) = create_l1_test_watcher(connection_pool.clone()).await;

    let mut storage = connection_pool.connection().await.unwrap();
    client
        .add_transactions(&[
            // this goes to the first batch
            build_l1_tx(0, 10),
            build_l1_tx(1, 14),
            build_l1_tx(2, 14),
            // this goes to the second batch
            build_l1_tx(4, 20),
            build_l1_tx(5, 22),
        ])
        .await;
    client.set_last_finalized_block_number(15).await;
    watcher.loop_iteration(&mut storage).await.unwrap();

    let db_txs = get_all_db_txs(&mut storage).await;
    assert_eq!(db_txs.len(), 3);
    client.set_last_finalized_block_number(25).await;
    watcher.loop_iteration(&mut storage).await.unwrap();
}

#[test_log::test(tokio::test)]
async fn test_overlapping_batches() {
    zksync_concurrency::testonly::abort_on_panic();
    let connection_pool = ConnectionPool::<Core>::test_pool().await;
    setup_db(&connection_pool).await;
    let (mut watcher, mut client) = create_l1_test_watcher(connection_pool.clone()).await;

    let mut storage = connection_pool.connection().await.unwrap();
    client
        .add_transactions(&[
            // this goes to the first batch
            build_l1_tx(0, 10),
            build_l1_tx(1, 14),
            build_l1_tx(2, 14),
            // this goes to the second batch
            build_l1_tx(1, 20),
            build_l1_tx(2, 22),
            build_l1_tx(3, 23),
            build_l1_tx(4, 23),
        ])
        .await;
    client.set_last_finalized_block_number(15).await;
    watcher.loop_iteration(&mut storage).await.unwrap();

    let db_txs = get_all_db_txs(&mut storage).await;
    assert_eq!(db_txs.len(), 3);

    client.set_last_finalized_block_number(25).await;
    watcher.loop_iteration(&mut storage).await.unwrap();

    let db_txs = get_all_db_txs(&mut storage).await;
    assert_eq!(db_txs.len(), 5);
    let mut db_txs: Vec<L1Tx> = db_txs
        .into_iter()
        .map(|tx| tx.try_into().unwrap())
        .collect();
    db_txs.sort_by_key(|tx| tx.common_data.serial_id);
    let tx = db_txs[2].clone();
    assert_eq!(tx.common_data.serial_id.0, 2);
    let tx = db_txs[4].clone();
    assert_eq!(tx.common_data.serial_id.0, 4);
}

#[test_log::test(tokio::test)]
async fn test_transactions_get_gradually_processed_by_gateway() {
    zksync_concurrency::testonly::abort_on_panic();
    let connection_pool = ConnectionPool::<Core>::test_pool().await;
    setup_db(&connection_pool).await;
    let (mut watcher, mut l1_client, mut gateway_client) =
        create_gateway_test_watcher(connection_pool.clone()).await;

    let mut storage = connection_pool.connection().await.unwrap();
    l1_client
        .add_transactions(&[
            build_l1_tx(0, 10),
            build_l1_tx(1, 14),
            build_l1_tx(2, 14),
            build_l1_tx(3, 20),
            build_l1_tx(4, 22),
        ])
        .await;
    l1_client.set_last_finalized_block_number(15).await;
    gateway_client
        .set_processed_priority_transactions_count(2)
        .await;
    watcher.loop_iteration(&mut storage).await.unwrap();

    let db_txs = get_all_db_txs(&mut storage).await;
    assert_eq!(db_txs.len(), 2);

    l1_client.set_last_finalized_block_number(25).await;
    gateway_client
        .set_processed_priority_transactions_count(4)
        .await;
    watcher.loop_iteration(&mut storage).await.unwrap();

    let db_txs = get_all_db_txs(&mut storage).await;
    assert_eq!(db_txs.len(), 4);
    let mut db_txs: Vec<L1Tx> = db_txs
        .into_iter()
        .map(|tx| tx.try_into().unwrap())
        .collect();
    db_txs.sort_by_key(|tx| tx.common_data.serial_id);
    let tx = db_txs[2].clone();
    assert_eq!(tx.common_data.serial_id.0, 2);
    let tx = db_txs[3].clone();
    assert_eq!(tx.common_data.serial_id.0, 3);
}

#[test_log::test(tokio::test)]
async fn test_batch_root_processor_from_genesis() {
    let connection_pool = ConnectionPool::<Core>::test_pool().await;
    setup_db(&connection_pool).await;
    setup_batch_roots(&connection_pool, 0).await;
    let (mut watcher, _, mut sl_client) =
        create_gateway_test_watcher(connection_pool.clone()).await;

    let batch_roots = batch_roots();
    sl_client
        .add_batch_roots(&[
            (5, 1, batch_roots[0]),
            (9, 2, batch_roots[1]),
            (11, 3, batch_roots[2]),
        ])
        .await;
    sl_client
        .add_chain_roots(&[
            (
                5,
                H256::from_slice(
                    &hex::decode(
                        "10a2ef76e709d318b459be49f1e8d7f02d7120f2b501bc0afddd935f1a813c67",
                    )
                    .unwrap(),
                ),
            ),
            (
                9,
                H256::from_slice(
                    &hex::decode(
                        "e0c3330f674b6b2d578f958a1dbd66f164d068b0bb5a9fb077eca013976fda6f",
                    )
                    .unwrap(),
                ),
            ),
            (
                11,
                H256::from_slice(
                    &hex::decode(
                        "d22fc9a7b005fefecd33bb56cdbf70bcc23610e693cd21295f9920227c2cb1cc",
                    )
                    .unwrap(),
                ),
            ),
        ])
        .await;
    let chain_log_proofs = chain_log_proofs();
    sl_client.add_chain_log_proofs(chain_log_proofs).await;

    sl_client.set_last_finalized_block_number(5).await;

    let mut connection = connection_pool.connection().await.unwrap();
    watcher.loop_iteration(&mut connection).await.unwrap();

    let proof1 = connection
        .blocks_dal()
        .get_l1_batch_chain_merkle_path(L1BatchNumber(1))
        .await
        .unwrap()
        .unwrap();
    let proof1 = hex::encode(bincode::serialize(&proof1).unwrap());
    assert_eq!(proof1, "000000000600000000000000420000000000000030783030303030303030303030303030303030303030303030303030303030303030303030303030303030303030303030303030303030303030303030303030303042000000000000003078303030303030303030303030303030303030303030303030303030303030303530303030303030303030303030303030303030303030303030303030303030334200000000000000307830303030303030303030303030303030303030303030303030303030303030303030303030303030303030303030303030303030303030303030303030316639420000000000000030783031303230303031303030303030303030303030303030303030303030303030303030303030303030303030303030303030303030303030303030303030303042000000000000003078303932343932386331333737613663663234633339633264343666386562396466323365383131623236646333353237653534383339366664346531373362314200000000000000307833373561356266393039636230323134336533363935636136353865303634316537333961613539306630303034646261393335373263343463646239643264");

    sl_client.set_last_finalized_block_number(11).await;
    watcher.loop_iteration(&mut connection).await.unwrap();

    let proof2 = connection
        .blocks_dal()
        .get_l1_batch_chain_merkle_path(L1BatchNumber(2))
        .await
        .unwrap()
        .unwrap();
    let proof2 = hex::encode(bincode::serialize(&proof2).unwrap());
    assert_eq!(proof2, "0100000007000000000000004200000000000000307830303030303030303030303030303030303030303030303030303030303030303030303030303030303030303030303030303030303030303030303030303031420000000000000030783130613265663736653730396433313862343539626534396631653864376630326437313230663262353031626330616664646439333566316138313363363742000000000000003078303030303030303030303030303030303030303030303030303030303030303930303030303030303030303030303030303030303030303030303030303030334200000000000000307830303030303030303030303030303030303030303030303030303030303030303030303030303030303030303030303030303030303030303030303030316639420000000000000030783031303230303031303030303030303030303030303030303030303030303030303030303030303030303030303030303030303030303030303030303030303042000000000000003078303932343932386331333737613663663234633339633264343666386562396466323365383131623236646333353237653534383339366664346531373362314200000000000000307861333738613230636132376237616533303731643162643763326164613030343639616263353765343239646436663438613833303932646237303539613138");

    let proof3 = connection
        .blocks_dal()
        .get_l1_batch_chain_merkle_path(L1BatchNumber(3))
        .await
        .unwrap()
        .unwrap();
    let proof3 = hex::encode(bincode::serialize(&proof3).unwrap());
    assert_eq!(proof3, "02000000080000000000000042000000000000003078303030303030303030303030303030303030303030303030303030303030303030303030303030303030303030303030303030303030303030303030303030324200000000000000307834363730306234643430616335633335616632633232646461323738376139316562353637623036633932346138666238616539613035623230633038633231420000000000000030786530633333333066363734623662326435373866393538613164626436366631363464303638623062623561396662303737656361303133393736666461366642000000000000003078303030303030303030303030303030303030303030303030303030303030306230303030303030303030303030303030303030303030303030303030303030334200000000000000307830303030303030303030303030303030303030303030303030303030303030303030303030303030303030303030303030303030303030303030303030316639420000000000000030783031303230303031303030303030303030303030303030303030303030303030303030303030303030303030303030303030303030303030303030303030303042000000000000003078303932343932386331333737613663663234633339633264343666386562396466323365383131623236646333353237653534383339366664346531373362314200000000000000307833373561356266393039636230323134336533363935636136353865303634316537333961613539306630303034646261393335373263343463646239643264");
}

#[test_log::test(tokio::test)]
async fn test_batch_root_processor_restart() {
    let connection_pool = ConnectionPool::<Core>::test_pool().await;
    setup_db(&connection_pool).await;
    setup_batch_roots(&connection_pool, 2).await;
    let (mut watcher, _, mut sl_client) =
        create_gateway_test_watcher(connection_pool.clone()).await;

    let batch_roots = batch_roots();
    sl_client
        .add_batch_roots(&[
            (11, 3, batch_roots[2]),
            (13, 4, batch_roots[3]),
            (14, 5, batch_roots[4]),
            (14, 6, batch_roots[5]),
        ])
        .await;
    sl_client
        .add_chain_roots(&[
            (
                11,
                H256::from_slice(
                    &hex::decode(
                        "d22fc9a7b005fefecd33bb56cdbf70bcc23610e693cd21295f9920227c2cb1cc",
                    )
                    .unwrap(),
                ),
            ),
            (
                13,
                H256::from_slice(
                    &hex::decode(
                        "53edc1f5ad79c5999bd578dfc135f9c51ebd7fafa4585b64f71d15b2dce1b728",
                    )
                    .unwrap(),
                ),
            ),
            (
                14,
                H256::from_slice(
                    &hex::decode(
                        "61b35796307159a6da8aa45448e6941e3438380582e2f3cb358db59598ae156f",
                    )
                    .unwrap(),
                ),
            ),
        ])
        .await;
    let chain_log_proofs = chain_log_proofs();
    sl_client.add_chain_log_proofs(chain_log_proofs).await;

    sl_client.set_last_finalized_block_number(14).await;

    let mut connection = connection_pool.connection().await.unwrap();
    watcher.loop_iteration(&mut connection).await.unwrap();

    let proof = connection
        .blocks_dal()
        .get_l1_batch_chain_merkle_path(L1BatchNumber(3))
        .await
        .unwrap()
        .unwrap();
    let proof = hex::encode(bincode::serialize(&proof).unwrap());
    assert_eq!(proof, "02000000080000000000000042000000000000003078303030303030303030303030303030303030303030303030303030303030303030303030303030303030303030303030303030303030303030303030303030324200000000000000307834363730306234643430616335633335616632633232646461323738376139316562353637623036633932346138666238616539613035623230633038633231420000000000000030786530633333333066363734623662326435373866393538613164626436366631363464303638623062623561396662303737656361303133393736666461366642000000000000003078303030303030303030303030303030303030303030303030303030303030306230303030303030303030303030303030303030303030303030303030303030334200000000000000307830303030303030303030303030303030303030303030303030303030303030303030303030303030303030303030303030303030303030303030303030316639420000000000000030783031303230303031303030303030303030303030303030303030303030303030303030303030303030303030303030303030303030303030303030303030303042000000000000003078303932343932386331333737613663663234633339633264343666386562396466323365383131623236646333353237653534383339366664346531373362314200000000000000307833373561356266393039636230323134336533363935636136353865303634316537333961613539306630303034646261393335373263343463646239643264");

    let proof = connection
        .blocks_dal()
        .get_l1_batch_chain_merkle_path(L1BatchNumber(4))
        .await
        .unwrap()
        .unwrap();
    let proof = hex::encode(bincode::serialize(&proof).unwrap());
    assert_eq!(proof, "02000000080000000000000042000000000000003078303030303030303030303030303030303030303030303030303030303030303030303030303030303030303030303030303030303030303030303030303030334200000000000000307837623765373735373139343639366666393634616233353837393131373362636337663735356132656161393334653935373061636533393139383435313265420000000000000030786530633333333066363734623662326435373866393538613164626436366631363464303638623062623561396662303737656361303133393736666461366642000000000000003078303030303030303030303030303030303030303030303030303030303030306430303030303030303030303030303030303030303030303030303030303030334200000000000000307830303030303030303030303030303030303030303030303030303030303030303030303030303030303030303030303030303030303030303030303030316639420000000000000030783031303230303031303030303030303030303030303030303030303030303030303030303030303030303030303030303030303030303030303030303030303042000000000000003078303932343932386331333737613663663234633339633264343666386562396466323365383131623236646333353237653534383339366664346531373362314200000000000000307835353063313735316338653764626166633839303939326634353532333636663064643565623665343362653535353936386264616338633732656466316261");

    let proof = connection
        .blocks_dal()
        .get_l1_batch_chain_merkle_path(L1BatchNumber(5))
        .await
        .unwrap()
        .unwrap();
    let proof = hex::encode(bincode::serialize(&proof).unwrap());
    assert_eq!(proof, "030000000900000000000000420000000000000030783030303030303030303030303030303030303030303030303030303030303030303030303030303030303030303030303030303030303030303030303030303442000000000000003078303235663065363031353230366661626364326263613930316432633438396536336263356564346231356266356330633963363066396531363735383564614200000000000000307863633463343165646230633230333133343862323932623736386539626163316565386339326330396566386133323737633265636534303963313264383661420000000000000030783533656463316635616437396335393939626435373864666331333566396335316562643766616661343538356236346637316431356232646365316237323842000000000000003078303030303030303030303030303030303030303030303030303030303030306530303030303030303030303030303030303030303030303030303030303030334200000000000000307830303030303030303030303030303030303030303030303030303030303030303030303030303030303030303030303030303030303030303030303030316639420000000000000030783031303230303031303030303030303030303030303030303030303030303030303030303030303030303030303030303030303030303030303030303030303042000000000000003078303932343932386331333737613663663234633339633264343666386562396466323365383131623236646333353237653534383339366664346531373362314200000000000000307833373561356266393039636230323134336533363935636136353865303634316537333961613539306630303034646261393335373263343463646239643264");

    let proof = connection
        .blocks_dal()
        .get_l1_batch_chain_merkle_path(L1BatchNumber(6))
        .await
        .unwrap()
        .unwrap();
    let proof = hex::encode(bincode::serialize(&proof).unwrap());
    assert_eq!(proof, "030000000900000000000000420000000000000030783030303030303030303030303030303030303030303030303030303030303030303030303030303030303030303030303030303030303030303030303030303542000000000000003078323465653435363834376535373364313635613832333634306632303834383139636331613865333433316562633635633865363064333435343266313637324200000000000000307863633463343165646230633230333133343862323932623736386539626163316565386339326330396566386133323737633265636534303963313264383661420000000000000030783533656463316635616437396335393939626435373864666331333566396335316562643766616661343538356236346637316431356232646365316237323842000000000000003078303030303030303030303030303030303030303030303030303030303030306530303030303030303030303030303030303030303030303030303030303030334200000000000000307830303030303030303030303030303030303030303030303030303030303030303030303030303030303030303030303030303030303030303030303030316639420000000000000030783031303230303031303030303030303030303030303030303030303030303030303030303030303030303030303030303030303030303030303030303030303042000000000000003078303932343932386331333737613663663234633339633264343666386562396466323365383131623236646333353237653534383339366664346531373362314200000000000000307833373561356266393039636230323134336533363935636136353865303634316537333961613539306630303034646261393335373263343463646239643264");
}

async fn get_all_db_txs(storage: &mut Connection<'_, Core>) -> Vec<Transaction> {
    storage.transactions_dal().reset_mempool().await.unwrap();
    storage
        .transactions_dal()
        .sync_mempool(&[], &[], 0, 0, true, 1000)
        .await
        .unwrap()
        .into_iter()
        .map(|x| x.0)
        .collect()
}

async fn setup_db(connection_pool: &ConnectionPool<Core>) {
    connection_pool
        .connection()
        .await
        .unwrap()
        .protocol_versions_dal()
        .save_protocol_version_with_tx(&ProtocolVersion {
            version: ProtocolSemanticVersion {
                minor: (ProtocolVersionId::latest() as u16 - 1).try_into().unwrap(),
                patch: 0.into(),
            },
            ..Default::default()
        })
        .await
        .unwrap();
}

fn batch_roots() -> Vec<H256> {
    [
        "5EEBBC173358620F7F61B69D80AFE503F76190396918EB7B27CEF4DB7C51D60A",
        "B7E66115CDAAF5FFE70B53EF0AC6D0FF7D7BEB4341FEC6352A670B805AE15935",
        "09BD2AD9C01C05F760BBEC6E59BF728566551B48C0DCBD01DB797D1C703122F8",
        "B6E530FF878093B2D0CAF87780451A8F07922570E2D820B7A8541114E0D70FB5",
        "B4F195844BA1792F3C1FB57C826B2DA60EA6EEBB90BF53F706120E49BB0486EF",
        "118F6FAC96824D4E0845F7C7DF716969378F3F2038D9E9D0FEAD1FE01BA11A93",
    ]
    .into_iter()
    .map(|s| H256::from_slice(&hex::decode(s).unwrap()))
    .collect()
}

fn chain_log_proofs() -> Vec<(BatchOrBlockNumber, ChainAggProof)> {
    vec![
        (
            BatchOrBlockNumber::BlockNumber(L2BlockNumber(0)),
            ChainAggProof {
                chain_id_leaf_proof: vec![H256::from_slice(
                    &hex::decode(
                        "0924928c1377a6cf24c39c2d46f8eb9df23e811b26dc3527e548396fd4e173b1",
                    )
                    .unwrap(),
                )],
                chain_id_leaf_proof_mask: 1,
            },
        ),
        (
            BatchOrBlockNumber::BatchNumber(L1BatchNumber(5)),
            ChainAggProof {
                chain_id_leaf_proof: vec![
                    H256::from_slice(
                        &hex::decode(
                            "0924928c1377a6cf24c39c2d46f8eb9df23e811b26dc3527e548396fd4e173b1",
                        )
                        .unwrap(),
                    ),
                    H256::from_slice(
                        &hex::decode(
                            "375a5bf909cb02143e3695ca658e0641e739aa590f0004dba93572c44cdb9d2d",
                        )
                        .unwrap(),
                    ),
                ],
                chain_id_leaf_proof_mask: 3,
            },
        ),
        (
            BatchOrBlockNumber::BatchNumber(L1BatchNumber(9)),
            ChainAggProof {
                chain_id_leaf_proof: vec![
                    H256::from_slice(
                        &hex::decode(
                            "0924928c1377a6cf24c39c2d46f8eb9df23e811b26dc3527e548396fd4e173b1",
                        )
                        .unwrap(),
                    ),
                    H256::from_slice(
                        &hex::decode(
                            "a378a20ca27b7ae3071d1bd7c2ada00469abc57e429dd6f48a83092db7059a18",
                        )
                        .unwrap(),
                    ),
                ],
                chain_id_leaf_proof_mask: 3,
            },
        ),
        (
            BatchOrBlockNumber::BatchNumber(L1BatchNumber(11)),
            ChainAggProof {
                chain_id_leaf_proof: vec![
                    H256::from_slice(
                        &hex::decode(
                            "0924928c1377a6cf24c39c2d46f8eb9df23e811b26dc3527e548396fd4e173b1",
                        )
                        .unwrap(),
                    ),
                    H256::from_slice(
                        &hex::decode(
                            "375a5bf909cb02143e3695ca658e0641e739aa590f0004dba93572c44cdb9d2d",
                        )
                        .unwrap(),
                    ),
                ],
                chain_id_leaf_proof_mask: 3,
            },
        ),
        (
            BatchOrBlockNumber::BatchNumber(L1BatchNumber(13)),
            ChainAggProof {
                chain_id_leaf_proof: vec![
                    H256::from_slice(
                        &hex::decode(
                            "0924928c1377a6cf24c39c2d46f8eb9df23e811b26dc3527e548396fd4e173b1",
                        )
                        .unwrap(),
                    ),
                    H256::from_slice(
                        &hex::decode(
                            "550c1751c8e7dbafc890992f4552366f0dd5eb6e43be555968bdac8c72edf1ba",
                        )
                        .unwrap(),
                    ),
                ],
                chain_id_leaf_proof_mask: 3,
            },
        ),
        (
            BatchOrBlockNumber::BatchNumber(L1BatchNumber(14)),
            ChainAggProof {
                chain_id_leaf_proof: vec![
                    H256::from_slice(
                        &hex::decode(
                            "0924928c1377a6cf24c39c2d46f8eb9df23e811b26dc3527e548396fd4e173b1",
                        )
                        .unwrap(),
                    ),
                    H256::from_slice(
                        &hex::decode(
                            "375a5bf909cb02143e3695ca658e0641e739aa590f0004dba93572c44cdb9d2d",
                        )
                        .unwrap(),
                    ),
                ],
                chain_id_leaf_proof_mask: 3,
            },
        ),
    ]
}

async fn setup_batch_roots(
    connection_pool: &ConnectionPool<Core>,
    number_of_processed_batches: usize,
) {
    let batch_roots = batch_roots();

    let mut connection = connection_pool.connection().await.unwrap();

    assert!(number_of_processed_batches <= batch_roots.len());
    for (i, root) in batch_roots.into_iter().enumerate() {
        let batch_number = L1BatchNumber(i as u32 + 1);
        let header = L1BatchHeader::new(
            batch_number,
            i as u64,
            Default::default(),
            (ProtocolVersionId::latest() as u16 - 1).try_into().unwrap(),
        );
        connection
            .blocks_dal()
            .insert_mock_l1_batch(&header)
            .await
            .unwrap();
        connection
            .blocks_dal()
            .save_l1_batch_commitment_artifacts(
                batch_number,
                &L1BatchCommitmentArtifacts {
                    l2_l1_merkle_root: root,
                    ..Default::default()
                },
            )
            .await
            .unwrap();

        let eth_tx_id = connection
            .eth_sender_dal()
            .save_eth_tx(
                i as u64,
                Default::default(),
                AggregatedActionType::Execute,
                Default::default(),
                Default::default(),
                Default::default(),
                Default::default(),
                true,
            )
            .await
            .unwrap()
            .id;
        connection
            .eth_sender_dal()
            .set_chain_id(eth_tx_id, SL_CHAIN_ID.0)
            .await
            .unwrap();
        connection
            .blocks_dal()
            .set_eth_tx_id(
                batch_number..=batch_number,
                eth_tx_id,
                AggregatedActionType::Execute,
            )
            .await
            .unwrap();
        let tx_hash = H256::random();
        connection
            .eth_sender_dal()
            .insert_tx_history(eth_tx_id, 0, 0, None, None, tx_hash, &[], 0, None)
            .await
            .unwrap();
        connection
            .eth_sender_dal()
            .confirm_tx(tx_hash, U256::zero(), 0)
            .await
            .unwrap();

        if i < number_of_processed_batches {
            connection
                .blocks_dal()
                .set_batch_chain_merkle_path(
                    batch_number,
                    BatchAndChainMerklePath {
                        batch_proof_len: 0,
                        proof: Vec::new(),
                    },
                )
                .await
                .unwrap();
            connection
                .blocks_dal()
                .set_gw_interop_batch_chain_merkle_path(
                    batch_number,
                    BatchAndChainMerklePath {
                        batch_proof_len: 0,
                        proof: Vec::new(),
                    },
                )
                .await
                .unwrap();
        }
    }
}<|MERGE_RESOLUTION|>--- conflicted
+++ resolved
@@ -106,12 +106,8 @@
     let watcher = EthWatch::new(
         Box::new(l1_client.clone()),
         sl_l2_client,
-<<<<<<< HEAD
-        settlement_layer,
+        Some(settlement_layer),
         None, //
-=======
-        Some(settlement_layer),
->>>>>>> 4b74bfb9
         connection_pool,
         std::time::Duration::from_nanos(1),
         L2ChainId::default(),
