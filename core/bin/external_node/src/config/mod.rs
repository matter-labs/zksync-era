--- conflicted
+++ resolved
@@ -471,16 +471,6 @@
     }
 }
 
-<<<<<<< HEAD
-pub(crate) fn read_consensus_config() -> anyhow::Result<consensus::P2PConfig> {
-    let path = std::env::var("EN_CONSENSUS_CONFIG_PATH")
-        .context("EN_CONSENSUS_CONFIG_PATH env variable is not set")?;
-    let cfg = std::fs::read_to_string(&path).context(path)?;
-    let cfg: consensus::config::Config =
-        consensus::config::decode_json(&cfg).context("failed decoding JSON")?;
-    let node_key: node::SecretKey = consensus::config::read_secret("EN_CONSENSUS_NODE_KEY")?;
-    Ok(cfg.executor_config(node_key))
-=======
 pub(crate) fn read_consensus_secrets() -> anyhow::Result<Option<consensus::Secrets>> {
     let Ok(path) = std::env::var("EN_CONSENSUS_SECRETS_PATH") else {
         return Ok(None);
@@ -495,7 +485,6 @@
     };
     let cfg = std::fs::read_to_string(&path).context(path)?;
     Ok(Some(decode_yaml(&cfg).context("failed decoding YAML")?))
->>>>>>> 0adab9ea
 }
 
 /// Configuration for snapshot recovery. Loaded optionally, only if the corresponding command-line argument
@@ -522,11 +511,7 @@
     pub postgres: PostgresConfig,
     pub optional: OptionalENConfig,
     pub remote: RemoteENConfig,
-<<<<<<< HEAD
-    pub consensus: Option<consensus::P2PConfig>,
-=======
     pub consensus: Option<consensus::Config>,
->>>>>>> 0adab9ea
 }
 
 impl ExternalNodeConfig {
