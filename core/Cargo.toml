--- conflicted
+++ resolved
@@ -239,19 +239,12 @@
 pbjson-types = "0.6.0"
 
 # Eigen
-rust-eigenda-client = "0.1.3"
+rust-eigenda-client = "=0.1.3"
 
 # Here and below:
 # We *always* pin the latest version of protocol to disallow accidental changes in the execution logic.
 # However, for the historical version of protocol crates, we have lax requirements. Otherwise,
 # Bumping a crypto dependency like `boojum` would require us to republish all the historical packages.
-<<<<<<< HEAD
-circuit_encodings = { git = "https://github.com/matter-labs/zksync-protocol", branch = "debug-compilation-error" }
-circuit_sequencer_api = { git = "https://github.com/matter-labs/zksync-protocol", branch = "debug-compilation-error" }
-circuit_definitions = { git = "https://github.com/matter-labs/zksync-protocol", branch = "debug-compilation-error" }
-crypto_codegen = { package = "zksync_solidity_vk_codegen", git = "https://github.com/matter-labs/zksync-crypto", branch = "main" }
-kzg = { package = "zksync_kzg", git = "https://github.com/matter-labs/zksync-protocol", branch = "debug-compilation-error" }
-=======
 
 circuit_encodings = "=0.152.2"
 circuit_sequencer_api = "=0.152.2"
@@ -260,15 +253,18 @@
 
 kzg = { package = "zksync_kzg", version = "=0.152.2" }
 
->>>>>>> d27390e1
 zk_evm_1_3_1 = { package = "zk_evm", version = "0.131.0-rc.2" }
 zk_evm_1_3_3 = { package = "zk_evm", version = "0.133" }
 zk_evm_1_4_0 = { package = "zk_evm", version = "0.140" }
 zk_evm_1_4_1 = { package = "zk_evm", version = "0.141" }
-<<<<<<< HEAD
-zk_evm_1_5_0 = { package = "zk_evm", git = "https://github.com/matter-labs/zksync-protocol", branch = "debug-compilation-error" }
-fflonk = { package = "fflonk", git = "https://github.com/matter-labs/zksync-crypto", branch = "main" }
-bellman = { package = "zksync_bellman", git = "https://github.com/matter-labs/zksync-crypto", branch = "main" }
+zk_evm_1_5_0 = { package = "zk_evm", version = "=0.151.5" }
+zk_evm_1_5_2 = { package = "zk_evm", version = "=0.152.2" }
+
+fflonk = "=0.32.1"
+#fflonk = { package = "fflonk", git = "https://github.com/matter-labs/zksync-crypto", branch = "main" }
+
+#bellman = { package = "zksync_bellman", git = "https://github.com/matter-labs/zksync-crypto", branch = "main" }
+bellman = { package = "zksync_bellman", version = "=0.32.1" }
 
 zk_os_forward_system = { package = "forward_system", git = "https://github.com/matter-labs/zk_ee", branch = "main", features = ["no_print"] }
 zk_ee = { package = "zk_ee", git = "https://github.com/matter-labs/zk_ee", branch = "main" }
@@ -278,14 +274,7 @@
 #zk_ee = { package = "zk_ee", path = "../../zk_ee/zk_ee" }
 #zk_os_basic_system = { package = "basic_system", path = "../../zk_ee/basic_system" }
 #zk_os_evm_interpreter = { package = "evm_interpreter", path = "../../zk_ee/evm_interpreter", features = ["evm-compatibility"] }
-=======
-zk_evm_1_5_0 = { package = "zk_evm", version = "=0.151.5" }
-zk_evm_1_5_2 = { package = "zk_evm", version = "=0.152.2" }
->>>>>>> d27390e1
-
-fflonk = "=0.32.1"
-
-bellman = { package = "zksync_bellman", version = "=0.32.1" }
+
 
 # New VM
 zksync_vm2 = "=0.4.0"
@@ -303,89 +292,6 @@
 zksync_protobuf_build = "=0.10.0"
 
 # "Local" dependencies
-<<<<<<< HEAD
-zksync_multivm = { version = "27.4.0-non-semver-compat", path = "lib/multivm" }
-zksync_vlog = { version = "27.4.0-non-semver-compat", path = "lib/vlog" }
-zksync_vm_interface = { version = "27.4.0-non-semver-compat", path = "lib/vm_interface" }
-zksync_vm_executor = { version = "27.4.0-non-semver-compat", path = "lib/vm_executor" }
-zksync_basic_types = { version = "27.4.0-non-semver-compat", path = "lib/basic_types" }
-zksync_circuit_breaker = { version = "27.4.0-non-semver-compat", path = "lib/circuit_breaker" }
-zksync_config = { version = "27.4.0-non-semver-compat", path = "lib/config" }
-zksync_contract_verifier_lib = { version = "27.4.0-non-semver-compat", path = "lib/contract_verifier" }
-zksync_contracts = { version = "27.4.0-non-semver-compat", path = "lib/contracts" }
-zksync_core_leftovers = { version = "27.4.0-non-semver-compat", path = "lib/zksync_core_leftovers" }
-zksync_dal = { version = "27.4.0-non-semver-compat", path = "lib/dal" }
-zksync_db_connection = { version = "27.4.0-non-semver-compat", path = "lib/db_connection" }
-zksync_env_config = { version = "27.4.0-non-semver-compat", path = "lib/env_config" }
-zksync_eth_client = { version = "27.4.0-non-semver-compat", path = "lib/eth_client" }
-zksync_da_client = { version = "27.4.0-non-semver-compat", path = "lib/da_client" }
-zksync_eth_signer = { version = "27.4.0-non-semver-compat", path = "lib/eth_signer" }
-zksync_health_check = { version = "27.4.0-non-semver-compat", path = "lib/health_check" }
-zksync_l1_contract_interface = { version = "27.4.0-non-semver-compat", path = "lib/l1_contract_interface" }
-zksync_mempool = { version = "27.4.0-non-semver-compat", path = "lib/mempool" }
-zksync_merkle_tree = { version = "27.4.0-non-semver-compat", path = "lib/merkle_tree" }
-zksync_mini_merkle_tree = { version = "27.4.0-non-semver-compat", path = "lib/mini_merkle_tree" }
-zksync_object_store = { version = "27.4.0-non-semver-compat", path = "lib/object_store" }
-zksync_protobuf_config = { version = "27.4.0-non-semver-compat", path = "lib/protobuf_config" }
-zksync_prover_interface = { version = "27.4.0-non-semver-compat", path = "lib/prover_interface" }
-zksync_queued_job_processor = { version = "27.4.0-non-semver-compat", path = "lib/queued_job_processor" }
-zksync_snapshots_applier = { version = "27.4.0-non-semver-compat", path = "lib/snapshots_applier" }
-zksync_state = { version = "27.4.0-non-semver-compat", path = "lib/state" }
-zksync_storage = { version = "27.4.0-non-semver-compat", path = "lib/storage" }
-zksync_system_constants = { version = "27.4.0-non-semver-compat", path = "lib/constants" }
-zksync_tee_verifier = { version = "27.4.0-non-semver-compat", path = "lib/tee_verifier" }
-zksync_test_contracts = { version = "27.4.0-non-semver-compat", path = "lib/test_contracts" }
-zksync_types = { version = "27.4.0-non-semver-compat", path = "lib/types" }
-zksync_utils = { version = "27.4.0-non-semver-compat", path = "lib/utils" }
-zksync_web3_decl = { version = "27.4.0-non-semver-compat", path = "lib/web3_decl" }
-zksync_crypto_primitives = { version = "27.4.0-non-semver-compat", path = "lib/crypto_primitives" }
-zksync_external_price_api = { version = "27.4.0-non-semver-compat", path = "lib/external_price_api" }
-zksync_task_management = { version = "27.4.0-non-semver-compat", path = "lib/task_management" }
-zksync_zk_os_merkle_tree = { version = "27.4.0-non-semver-compat", path = "lib/zk_os_merkle_tree" }
-
-# Framework and components
-zksync_node_framework = { version = "27.4.0-non-semver-compat", path = "node/node_framework" }
-zksync_node_framework_derive = { version = "27.4.0-non-semver-compat", path = "lib/node_framework_derive" }
-zksync_eth_watch = { version = "27.4.0-non-semver-compat", path = "node/eth_watch" }
-zksync_shared_metrics = { version = "27.4.0-non-semver-compat", path = "node/shared_metrics" }
-zksync_proof_data_handler = { version = "27.4.0-non-semver-compat", path = "node/proof_data_handler" }
-zksync_block_reverter = { version = "27.4.0-non-semver-compat", path = "node/block_reverter" }
-zksync_commitment_generator = { version = "27.4.0-non-semver-compat", path = "node/commitment_generator" }
-zksync_house_keeper = { version = "27.4.0-non-semver-compat", path = "node/house_keeper" }
-zksync_node_genesis = { version = "27.4.0-non-semver-compat", path = "node/genesis" }
-zksync_da_dispatcher = { version = "27.4.0-non-semver-compat", path = "node/da_dispatcher" }
-zksync_da_clients = { version = "27.4.0-non-semver-compat", path = "node/da_clients" }
-zksync_eth_sender = { version = "27.4.0-non-semver-compat", path = "node/eth_sender" }
-zksync_node_db_pruner = { version = "27.4.0-non-semver-compat", path = "node/db_pruner" }
-zksync_node_fee_model = { version = "27.4.0-non-semver-compat", path = "node/fee_model" }
-zksync_vm_runner = { version = "27.4.0-non-semver-compat", path = "node/vm_runner" }
-zksync_external_proof_integration_api = { version = "27.4.0-non-semver-compat", path = "node/external_proof_integration_api" }
-zksync_node_test_utils = { version = "27.4.0-non-semver-compat", path = "node/test_utils" }
-zksync_state_keeper = { version = "27.4.0-non-semver-compat", path = "node/state_keeper" }
-zksync_reorg_detector = { version = "27.4.0-non-semver-compat", path = "node/reorg_detector" }
-zksync_consistency_checker = { version = "27.4.0-non-semver-compat", path = "node/consistency_checker" }
-zksync_metadata_calculator = { version = "27.4.0-non-semver-compat", path = "node/metadata_calculator" }
-zksync_node_sync = { version = "27.4.0-non-semver-compat", path = "node/node_sync" }
-zksync_node_storage_init = { version = "27.4.0-non-semver-compat", path = "node/node_storage_init" }
-zksync_node_consensus = { version = "27.4.0-non-semver-compat", path = "node/consensus" }
-zksync_contract_verification_server = { version = "27.4.0-non-semver-compat", path = "node/contract_verification_server" }
-zksync_node_api_server = { version = "27.4.0-non-semver-compat", path = "node/api_server" }
-zksync_base_token_adjuster = { version = "27.4.0-non-semver-compat", path = "node/base_token_adjuster" }
-zksync_logs_bloom_backfill = { version = "27.4.0-non-semver-compat", path = "node/logs_bloom_backfill" }
-zksync_gateway_migrator = { version = "27.4.0-non-semver-compat", path = "node/gateway_migrator" }
-zksync_zkos_state_keeper = { version = "27.4.0-non-semver-compat", path = "node/zkos_state_keeper" }
-zksync_zkos_vm_runner = { version = "27.4.0-non-semver-compat", path = "node/zkos_vm_runner" }
-zksync_zk_os_tree_manager = { version = "27.4.0-non-semver-compat", path = "node/zk_os_tree_manager" }
-
-[patch.crates-io]
-ark-ff = { git = "https://github.com/arkworks-rs/algebra.git" }
-ark-ec = { git = "https://github.com/arkworks-rs/algebra.git" }
-ark-serialize = { git = "https://github.com/arkworks-rs/algebra.git" }
-ark-bn254 = { git = "https://github.com/arkworks-rs/algebra.git" }
-ark-std = { git = "https://github.com/arkworks-rs/std/" }
-vise = { git = "https://github.com/matter-labs/vise.git", rev = "51669f42f60c50b3a521662a4ecd71212a303299" }
-vise-exporter = { git = "https://github.com/matter-labs/vise.git", rev = "51669f42f60c50b3a521662a4ecd71212a303299" }
-=======
 zksync_multivm = { version = "28.1.0-non-semver-compat", path = "lib/multivm" }
 zksync_vlog = { version = "28.1.0-non-semver-compat", path = "lib/vlog" }
 zksync_vm_interface = { version = "28.1.0-non-semver-compat", path = "lib/vm_interface" }
@@ -424,7 +330,8 @@
 zksync_crypto_primitives = { version = "28.1.0-non-semver-compat", path = "lib/crypto_primitives" }
 zksync_external_price_api = { version = "28.1.0-non-semver-compat", path = "lib/external_price_api" }
 zksync_task_management = { version = "28.1.0-non-semver-compat", path = "lib/task_management" }
-zk_os_merkle_tree = { version = "28.1.0-non-semver-compat", path = "lib/zk_os_merkle_tree" }
+#zk_os_merkle_tree = { version = "28.1.0-non-semver-compat", path = "lib/zk_os_merkle_tree" }
+zksync_zk_os_merkle_tree = { version = "28.1.0-non-semver-compat", path = "lib/zk_os_merkle_tree" }
 
 # Framework and components
 zksync_node_framework = { version = "28.1.0-non-semver-compat", path = "node/node_framework" }
@@ -457,4 +364,15 @@
 zksync_base_token_adjuster = { version = "28.1.0-non-semver-compat", path = "node/base_token_adjuster" }
 zksync_logs_bloom_backfill = { version = "28.1.0-non-semver-compat", path = "node/logs_bloom_backfill" }
 zksync_gateway_migrator = { version = "28.1.0-non-semver-compat", path = "node/gateway_migrator" }
->>>>>>> d27390e1
+zksync_zkos_state_keeper = { version = "28.1.0-non-semver-compat", path = "node/zkos_state_keeper" }
+zksync_zkos_vm_runner = { version = "28.1.0-non-semver-compat", path = "node/zkos_vm_runner" }
+zksync_zk_os_tree_manager = { version = "28.1.0-non-semver-compat", path = "node/zk_os_tree_manager" }
+
+[patch.crates-io]
+ark-ff = { git = "https://github.com/arkworks-rs/algebra.git" }
+ark-ec = { git = "https://github.com/arkworks-rs/algebra.git" }
+ark-serialize = { git = "https://github.com/arkworks-rs/algebra.git" }
+ark-bn254 = { git = "https://github.com/arkworks-rs/algebra.git" }
+ark-std = { git = "https://github.com/arkworks-rs/std/" }
+vise = { git = "https://github.com/matter-labs/vise.git", rev = "51669f42f60c50b3a521662a4ecd71212a303299" }
+vise-exporter = { git = "https://github.com/matter-labs/vise.git", rev = "51669f42f60c50b3a521662a4ecd71212a303299" }