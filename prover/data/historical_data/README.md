# Historical keys and hashes

This directory contains historical verification keys and hashes. The name of the subdirectory should match the protocol
version.

<<<<<<< HEAD
| Version | Description                          | Circuit version | Other              |
| ------- | ------------------------------------ | --------------- | ------------------ |
| 18      | boojum - 1.4.0                       | 1.4.0           |                    |
| 19      | boojum fix                           |                 |                    |
| 20      | fee model - 1.4.1                    | 1.4.1           |                    |
| 21      | blobs - 1.4.2                        | 1.4.2           |                    |
| 22      | fix - 1.4.2                          |                 |                    |
| 23      | 16 blobs + AA hashes + shared bridge | 1.5.0           |                    |
| 24.0    | 23 + fixes                           |                 |                    |
| 24.1    | fixes                                |                 |                    |
| 25.0    | protocol defence                     |                 | no circuit changes |
| 26.0    | gateway & bridges                    |                 | no circuit changes |
| 28.0    | gateway precompiles                  |                 | added 4 circuits   |
=======
| Version | Description                          | Circuit version | Other                   |
| ------- | ------------------------------------ | --------------- | ----------------------- |
| 18      | boojum - 1.4.0                       | 1.4.0           |                         |
| 19      | boojum fix                           |                 |                         |
| 20      | fee model - 1.4.1                    | 1.4.1           |                         |
| 21      | blobs - 1.4.2                        | 1.4.2           |                         |
| 22      | fix - 1.4.2                          |                 |                         |
| 23      | 16 blobs + AA hashes + shared bridge | 1.5.0           |                         |
| 24.0    | 23 + fixes                           |                 |                         |
| 24.1    | fixes                                |                 |                         |
| 25.0    | protocol defence                     |                 | no circuit changes      |
| 26.0    | gateway & bridges                    |                 | no circuit changes      |
| 27.0    | EVM emulator & FFLONK                | 1.5.1           | compressor keys changed |
>>>>>>> 0e8f1dac

And from version 24, we switched to semver (so 0.24.0, 0.24.1 etc).<|MERGE_RESOLUTION|>--- conflicted
+++ resolved
@@ -3,23 +3,8 @@
 This directory contains historical verification keys and hashes. The name of the subdirectory should match the protocol
 version.
 
-<<<<<<< HEAD
-| Version | Description                          | Circuit version | Other              |
-| ------- | ------------------------------------ | --------------- | ------------------ |
-| 18      | boojum - 1.4.0                       | 1.4.0           |                    |
-| 19      | boojum fix                           |                 |                    |
-| 20      | fee model - 1.4.1                    | 1.4.1           |                    |
-| 21      | blobs - 1.4.2                        | 1.4.2           |                    |
-| 22      | fix - 1.4.2                          |                 |                    |
-| 23      | 16 blobs + AA hashes + shared bridge | 1.5.0           |                    |
-| 24.0    | 23 + fixes                           |                 |                    |
-| 24.1    | fixes                                |                 |                    |
-| 25.0    | protocol defence                     |                 | no circuit changes |
-| 26.0    | gateway & bridges                    |                 | no circuit changes |
-| 28.0    | gateway precompiles                  |                 | added 4 circuits   |
-=======
 | Version | Description                          | Circuit version | Other                   |
-| ------- | ------------------------------------ | --------------- | ----------------------- |
+| ------- | ------------------------------------ | --------------- | ------------------------|
 | 18      | boojum - 1.4.0                       | 1.4.0           |                         |
 | 19      | boojum fix                           |                 |                         |
 | 20      | fee model - 1.4.1                    | 1.4.1           |                         |
@@ -31,6 +16,6 @@
 | 25.0    | protocol defence                     |                 | no circuit changes      |
 | 26.0    | gateway & bridges                    |                 | no circuit changes      |
 | 27.0    | EVM emulator & FFLONK                | 1.5.1           | compressor keys changed |
->>>>>>> 0e8f1dac
+| 28.0    | gateway precompiles                  |                 | added 4 circuits        |
 
 And from version 24, we switched to semver (so 0.24.0, 0.24.1 etc).