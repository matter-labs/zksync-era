use rand::{distributions::Distribution, Rng};
use zksync_basic_types::{
    basic_fri_types::CircuitIdRoundTuple, network::Network, L1ChainId, L2ChainId,
};
use zksync_consensus_utils::EncodeDist;

use crate::configs::{self, eth_sender::PubdataSendingMode, genesis::SharedBridge};

trait Sample {
    fn sample(rng: &mut (impl Rng + ?Sized)) -> Self;
}

impl Sample for Network {
    fn sample(rng: &mut (impl Rng + ?Sized)) -> Network {
        type T = Network;
        match rng.gen_range(0..8) {
            0 => T::Mainnet,
            1 => T::Rinkeby,
            2 => T::Ropsten,
            3 => T::Goerli,
            4 => T::Sepolia,
            5 => T::Localhost,
            6 => T::Unknown,
            _ => T::Test,
        }
    }
}

impl Distribution<configs::chain::FeeModelVersion> for EncodeDist {
    fn sample<R: Rng + ?Sized>(&self, rng: &mut R) -> configs::chain::FeeModelVersion {
        type T = configs::chain::FeeModelVersion;
        match rng.gen_range(0..2) {
            0 => T::V1,
            _ => T::V2,
        }
    }
}

impl Distribution<configs::AlertsConfig> for EncodeDist {
    fn sample<R: Rng + ?Sized>(&self, rng: &mut R) -> configs::AlertsConfig {
        configs::AlertsConfig {
            sporadic_crypto_errors_substrs: self.sample_collect(rng),
        }
    }
}

impl Distribution<configs::ApiConfig> for EncodeDist {
    fn sample<R: Rng + ?Sized>(&self, rng: &mut R) -> configs::ApiConfig {
        configs::ApiConfig {
            web3_json_rpc: self.sample(rng),
            contract_verification: self.sample(rng),
            prometheus: self.sample(rng),
            healthcheck: self.sample(rng),
            merkle_tree: self.sample(rng),
        }
    }
}

impl Distribution<configs::api::Web3JsonRpcConfig> for EncodeDist {
    fn sample<R: Rng + ?Sized>(&self, rng: &mut R) -> configs::api::Web3JsonRpcConfig {
        configs::api::Web3JsonRpcConfig {
            http_port: self.sample(rng),
            http_url: self.sample(rng),
            ws_port: self.sample(rng),
            ws_url: self.sample(rng),
            req_entities_limit: self.sample(rng),
            filters_disabled: self.sample(rng),
            filters_limit: self.sample(rng),
            subscriptions_limit: self.sample(rng),
            pubsub_polling_interval: self.sample(rng),
            max_nonce_ahead: self.sample(rng),
            gas_price_scale_factor: self.sample(rng),
            request_timeout: self.sample_opt(|| self.sample(rng)),
            account_pks: self.sample_opt(|| self.sample_range(rng).map(|_| rng.gen()).collect()),
            estimate_gas_scale_factor: self.sample(rng),
            estimate_gas_acceptable_overestimation: self.sample(rng),
            l1_to_l2_transactions_compatibility_mode: self.sample(rng),
            max_tx_size: self.sample(rng),
            vm_execution_cache_misses_limit: self.sample(rng),
            vm_concurrency_limit: self.sample(rng),
            factory_deps_cache_size_mb: self.sample(rng),
            initial_writes_cache_size_mb: self.sample(rng),
            latest_values_cache_size_mb: self.sample(rng),
            fee_history_limit: self.sample(rng),
            max_batch_request_size: self.sample(rng),
            max_response_body_size_mb: self.sample(rng),
            websocket_requests_per_minute_limit: self.sample(rng),
            tree_api_url: self.sample(rng),
            mempool_cache_update_interval: self.sample(rng),
            mempool_cache_size: self.sample(rng),
        }
    }
}

<<<<<<< HEAD
impl RandomConfig for configs::ApiConfig {
    fn sample(g: &mut Gen<impl Rng>) -> Self {
        Self {
            web3_json_rpc: g.gen(),
            prometheus: g.gen(),
            healthcheck: g.gen(),
            merkle_tree: g.gen(),
=======
impl Distribution<configs::api::HealthCheckConfig> for EncodeDist {
    fn sample<R: Rng + ?Sized>(&self, rng: &mut R) -> configs::api::HealthCheckConfig {
        configs::api::HealthCheckConfig {
            port: self.sample(rng),
            slow_time_limit_ms: self.sample(rng),
            hard_time_limit_ms: self.sample(rng),
        }
    }
}

impl Distribution<configs::api::ContractVerificationApiConfig> for EncodeDist {
    fn sample<R: Rng + ?Sized>(&self, rng: &mut R) -> configs::api::ContractVerificationApiConfig {
        configs::api::ContractVerificationApiConfig {
            port: self.sample(rng),
            url: self.sample(rng),
>>>>>>> 132a1691
        }
    }
}

impl Distribution<configs::api::MerkleTreeApiConfig> for EncodeDist {
    fn sample<R: Rng + ?Sized>(&self, rng: &mut R) -> configs::api::MerkleTreeApiConfig {
        configs::api::MerkleTreeApiConfig {
            port: self.sample(rng),
        }
    }
}

impl Distribution<configs::PrometheusConfig> for EncodeDist {
    fn sample<R: Rng + ?Sized>(&self, rng: &mut R) -> configs::PrometheusConfig {
        configs::PrometheusConfig {
            listener_port: self.sample(rng),
            pushgateway_url: self.sample(rng),
            push_interval_ms: self.sample(rng),
        }
    }
}

impl Distribution<configs::chain::NetworkConfig> for EncodeDist {
    fn sample<R: Rng + ?Sized>(&self, rng: &mut R) -> configs::chain::NetworkConfig {
        configs::chain::NetworkConfig {
            network: Sample::sample(rng),
            zksync_network: self.sample(rng),
            zksync_network_id: L2ChainId::max(),
        }
    }
}

<<<<<<< HEAD
impl RandomConfig for configs::chain::StateKeeperConfig {
    fn sample(g: &mut Gen<impl Rng>) -> Self {
        #[allow(deprecated)]
        Self {
            transaction_slots: g.gen(),
            block_commit_deadline_ms: g.gen(),
            miniblock_commit_deadline_ms: g.gen(),
            miniblock_seal_queue_capacity: g.gen(),
            max_single_tx_gas: g.gen(),
            max_allowed_l2_tx_gas_limit: g.gen(),
            reject_tx_at_geometry_percentage: g.gen(),
            reject_tx_at_eth_params_percentage: g.gen(),
            reject_tx_at_gas_percentage: g.gen(),
            close_block_at_geometry_percentage: g.gen(),
            close_block_at_eth_params_percentage: g.gen(),
            close_block_at_gas_percentage: g.gen(),
            minimal_l2_gas_price: g.gen(),
            compute_overhead_part: g.gen(),
            pubdata_overhead_part: g.gen(),
            batch_overhead_l1_gas: g.gen(),
            max_gas_per_batch: g.gen(),
            max_pubdata_per_batch: g.gen(),
            fee_model_version: g.gen(),
            validation_computational_gas_limit: g.gen(),
            save_call_traces: g.gen(),
            virtual_blocks_interval: g.gen(),
            virtual_blocks_per_miniblock: g.gen(),
            upload_witness_inputs_to_gcs: g.gen(),
            enum_index_migration_chunk_size: g.gen(),
            bootloader_hash: g.gen(),
            default_aa_hash: g.gen(),
            fee_account_addr: g.gen(),
        }
    }
}

impl RandomConfig for configs::chain::OperationsManagerConfig {
    fn sample(g: &mut Gen<impl Rng>) -> Self {
        Self {
            delay_interval: g.gen(),
        }
    }
}

impl RandomConfig for configs::chain::CircuitBreakerConfig {
    fn sample(g: &mut Gen<impl Rng>) -> Self {
        Self {
            sync_interval_ms: g.gen(),
            http_req_max_retry_number: g.gen(),
            http_req_retry_interval_sec: g.gen(),
            replication_lag_limit_sec: g.gen(),
        }
    }
}

impl RandomConfig for configs::chain::MempoolConfig {
    fn sample(g: &mut Gen<impl Rng>) -> Self {
        Self {
            sync_interval_ms: g.gen(),
            sync_batch_size: g.gen(),
            capacity: g.gen(),
            stuck_tx_timeout: g.gen(),
            remove_stuck_txs: g.gen(),
            delay_interval: g.gen(),
        }
    }
}

impl RandomConfig for configs::ContractVerifierConfig {
    fn sample(g: &mut Gen<impl Rng>) -> Self {
        Self {
            compilation_timeout: g.gen(),
            polling_interval: g.gen(),
            prometheus_port: g.gen(),
            threads_per_server: g.gen(),
            port: g.gen(),
            url: g.gen(),
        }
    }
}

impl RandomConfig for configs::ContractsConfig {
    fn sample(g: &mut Gen<impl Rng>) -> Self {
        Self {
            governance_addr: g.gen(),
            verifier_addr: g.gen(),
            default_upgrade_addr: g.gen(),
            diamond_proxy_addr: g.gen(),
            validator_timelock_addr: g.gen(),
            l1_erc20_bridge_proxy_addr: g.gen(),
            l2_erc20_bridge_addr: g.gen(),
            l1_weth_bridge_proxy_addr: g.gen(),
            l2_weth_bridge_addr: g.gen(),
            l2_testnet_paymaster_addr: g.gen(),
            l1_multicall3_addr: g.gen(),
=======
impl Distribution<configs::chain::L1BatchCommitDataGeneratorMode> for EncodeDist {
    fn sample<R: Rng + ?Sized>(
        &self,
        rng: &mut R,
    ) -> configs::chain::L1BatchCommitDataGeneratorMode {
        type T = configs::chain::L1BatchCommitDataGeneratorMode;
        match rng.gen_range(0..2) {
            0 => T::Rollup,
            _ => T::Validium,
        }
    }
}

impl Distribution<configs::chain::StateKeeperConfig> for EncodeDist {
    fn sample<R: Rng + ?Sized>(&self, rng: &mut R) -> configs::chain::StateKeeperConfig {
        configs::chain::StateKeeperConfig {
            transaction_slots: self.sample(rng),
            block_commit_deadline_ms: self.sample(rng),
            miniblock_commit_deadline_ms: self.sample(rng),
            miniblock_seal_queue_capacity: self.sample(rng),
            max_single_tx_gas: self.sample(rng),
            max_allowed_l2_tx_gas_limit: self.sample(rng),
            reject_tx_at_geometry_percentage: self.sample(rng),
            reject_tx_at_eth_params_percentage: self.sample(rng),
            reject_tx_at_gas_percentage: self.sample(rng),
            close_block_at_geometry_percentage: self.sample(rng),
            close_block_at_eth_params_percentage: self.sample(rng),
            close_block_at_gas_percentage: self.sample(rng),
            fee_account_addr: rng.gen(),
            minimal_l2_gas_price: self.sample(rng),
            compute_overhead_part: self.sample(rng),
            pubdata_overhead_part: self.sample(rng),
            batch_overhead_l1_gas: self.sample(rng),
            max_gas_per_batch: self.sample(rng),
            max_pubdata_per_batch: self.sample(rng),
            fee_model_version: self.sample(rng),
            validation_computational_gas_limit: self.sample(rng),
            save_call_traces: self.sample(rng),
            virtual_blocks_interval: self.sample(rng),
            virtual_blocks_per_miniblock: self.sample(rng),
            enum_index_migration_chunk_size: self.sample(rng),
            bootloader_hash: rng.gen(),
            default_aa_hash: rng.gen(),
            l1_batch_commit_data_generator_mode: self.sample(rng),
        }
    }
}

impl Distribution<configs::chain::OperationsManagerConfig> for EncodeDist {
    fn sample<R: Rng + ?Sized>(&self, rng: &mut R) -> configs::chain::OperationsManagerConfig {
        configs::chain::OperationsManagerConfig {
            delay_interval: self.sample(rng),
        }
    }
}

impl Distribution<configs::chain::CircuitBreakerConfig> for EncodeDist {
    fn sample<R: Rng + ?Sized>(&self, rng: &mut R) -> configs::chain::CircuitBreakerConfig {
        configs::chain::CircuitBreakerConfig {
            sync_interval_ms: self.sample(rng),
            http_req_max_retry_number: self.sample(rng),
            http_req_retry_interval_sec: self.sample(rng),
            replication_lag_limit_sec: self.sample(rng),
        }
    }
}

impl Distribution<configs::chain::MempoolConfig> for EncodeDist {
    fn sample<R: Rng + ?Sized>(&self, rng: &mut R) -> configs::chain::MempoolConfig {
        configs::chain::MempoolConfig {
            sync_interval_ms: self.sample(rng),
            sync_batch_size: self.sample(rng),
            capacity: self.sample(rng),
            stuck_tx_timeout: self.sample(rng),
            remove_stuck_txs: self.sample(rng),
            delay_interval: self.sample(rng),
>>>>>>> 132a1691
        }
    }
}

impl Distribution<configs::ContractVerifierConfig> for EncodeDist {
    fn sample<R: Rng + ?Sized>(&self, rng: &mut R) -> configs::ContractVerifierConfig {
        configs::ContractVerifierConfig {
            compilation_timeout: self.sample(rng),
            polling_interval: self.sample(rng),
            prometheus_port: self.sample(rng),
        }
    }
}

impl Distribution<configs::ContractsConfig> for EncodeDist {
    fn sample<R: Rng + ?Sized>(&self, rng: &mut R) -> configs::ContractsConfig {
        configs::ContractsConfig {
            governance_addr: rng.gen(),
            mailbox_facet_addr: rng.gen(),
            executor_facet_addr: rng.gen(),
            admin_facet_addr: rng.gen(),
            getters_facet_addr: rng.gen(),
            verifier_addr: rng.gen(),
            diamond_init_addr: rng.gen(),
            diamond_upgrade_init_addr: rng.gen(),
            diamond_proxy_addr: rng.gen(),
            validator_timelock_addr: rng.gen(),
            genesis_tx_hash: rng.gen(),
            l1_erc20_bridge_proxy_addr: rng.gen(),
            l1_erc20_bridge_impl_addr: rng.gen(),
            l2_erc20_bridge_addr: rng.gen(),
            l1_weth_bridge_proxy_addr: rng.gen(),
            l2_weth_bridge_addr: rng.gen(),
            l1_allow_list_addr: rng.gen(),
            l2_testnet_paymaster_addr: rng.gen(),
            recursion_scheduler_level_vk_hash: rng.gen(),
            recursion_node_level_vk_hash: rng.gen(),
            recursion_leaf_level_vk_hash: rng.gen(),
            recursion_circuits_set_vks_hash: rng.gen(),
            l1_multicall3_addr: rng.gen(),
            fri_recursion_scheduler_level_vk_hash: rng.gen(),
            fri_recursion_node_level_vk_hash: rng.gen(),
            fri_recursion_leaf_level_vk_hash: rng.gen(),
            snark_wrapper_vk_hash: rng.gen(),
            bridgehub_impl_addr: rng.gen(),
            bridgehub_proxy_addr: rng.gen(),
            state_transition_proxy_addr: rng.gen(),
            state_transition_impl_addr: rng.gen(),
            transparent_proxy_admin_addr: rng.gen(),
            genesis_batch_commitment: rng.gen(),
            genesis_rollup_leaf_index: self.sample(rng),
            genesis_root: rng.gen(),
            genesis_protocol_version: self.sample(rng),
        }
    }
}

impl Distribution<configs::database::MerkleTreeMode> for EncodeDist {
    fn sample<R: Rng + ?Sized>(&self, rng: &mut R) -> configs::database::MerkleTreeMode {
        type T = configs::database::MerkleTreeMode;
        match rng.gen_range(0..2) {
            0 => T::Full,
            _ => T::Lightweight,
        }
    }
}

<<<<<<< HEAD
impl RandomConfig for configs::database::PostgresConfig {
    fn sample(g: &mut Gen<impl Rng>) -> Self {
        Self {
            master_url: g.gen(),
            replica_url: g.gen(),
            prover_url: g.gen(),
            max_connections: g.gen(),
            max_connections_master: g.gen(),
            acquire_timeout_sec: g.gen(),
            statement_timeout_sec: g.gen(),
            long_connection_threshold_ms: g.gen(),
            slow_query_threshold_ms: g.gen(),
            test_server_url: g.gen(),
            test_prover_url: g.gen(),
        }
    }
}

impl RandomConfig for configs::ETHConfig {
    fn sample(g: &mut Gen<impl Rng>) -> Self {
        Self {
            sender: g.gen(),
            gas_adjuster: g.gen(),
            watcher: g.gen(),
            web3_url: g.gen(),
=======
impl Distribution<configs::database::MerkleTreeConfig> for EncodeDist {
    fn sample<R: Rng + ?Sized>(&self, rng: &mut R) -> configs::database::MerkleTreeConfig {
        configs::database::MerkleTreeConfig {
            path: self.sample(rng),
            mode: self.sample(rng),
            multi_get_chunk_size: self.sample(rng),
            block_cache_size_mb: self.sample(rng),
            memtable_capacity_mb: self.sample(rng),
            stalled_writes_timeout_sec: self.sample(rng),
            max_l1_batches_per_iter: self.sample(rng),
        }
    }
}

impl Distribution<configs::database::DBConfig> for EncodeDist {
    fn sample<R: Rng + ?Sized>(&self, rng: &mut R) -> configs::database::DBConfig {
        configs::database::DBConfig {
            state_keeper_db_path: self.sample(rng),
            merkle_tree: self.sample(rng),
        }
    }
}

impl Distribution<configs::database::PostgresConfig> for EncodeDist {
    fn sample<R: Rng + ?Sized>(&self, rng: &mut R) -> configs::database::PostgresConfig {
        configs::database::PostgresConfig {
            master_url: self.sample(rng),
            replica_url: self.sample(rng),
            prover_url: self.sample(rng),
            max_connections: self.sample(rng),
            max_connections_master: self.sample(rng),
            acquire_timeout_sec: self.sample(rng),
            statement_timeout_sec: self.sample(rng),
            long_connection_threshold_ms: self.sample(rng),
            slow_query_threshold_ms: self.sample(rng),
>>>>>>> 132a1691
        }
    }
}

impl Distribution<configs::ETHClientConfig> for EncodeDist {
    fn sample<R: Rng + ?Sized>(&self, rng: &mut R) -> configs::ETHClientConfig {
        configs::ETHClientConfig {
            chain_id: self.sample(rng),
            web3_url: self.sample(rng),
        }
    }
}

impl Distribution<configs::ETHSenderConfig> for EncodeDist {
    fn sample<R: Rng + ?Sized>(&self, rng: &mut R) -> configs::ETHSenderConfig {
        configs::ETHSenderConfig {
            sender: self.sample(rng),
            gas_adjuster: self.sample(rng),
        }
    }
}

impl Distribution<configs::eth_sender::ProofSendingMode> for EncodeDist {
    fn sample<R: Rng + ?Sized>(&self, rng: &mut R) -> configs::eth_sender::ProofSendingMode {
        type T = configs::eth_sender::ProofSendingMode;
        match rng.gen_range(0..3) {
            0 => T::OnlyRealProofs,
            1 => T::OnlySampledProofs,
            _ => T::SkipEveryProof,
        }
    }
}

impl Distribution<configs::eth_sender::ProofLoadingMode> for EncodeDist {
    fn sample<R: Rng + ?Sized>(&self, rng: &mut R) -> configs::eth_sender::ProofLoadingMode {
        type T = configs::eth_sender::ProofLoadingMode;
        match rng.gen_range(0..2) {
            0 => T::OldProofFromDb,
            _ => T::FriProofFromGcs,
        }
    }
}

impl Distribution<configs::eth_sender::PubdataSendingMode> for EncodeDist {
    fn sample<R: Rng + ?Sized>(&self, rng: &mut R) -> configs::eth_sender::PubdataSendingMode {
        type T = configs::eth_sender::PubdataSendingMode;
        match rng.gen_range(0..2) {
            0 => T::Calldata,
            _ => T::Blobs,
        }
    }
}

<<<<<<< HEAD
impl RandomConfig for configs::ETHWatchConfig {
    fn sample(g: &mut Gen<impl Rng>) -> Self {
        Self {
            confirmations_for_eth_event: g.gen(),
            eth_node_poll_interval: g.gen(),
        }
    }
}

impl RandomConfig for configs::FriProofCompressorConfig {
    fn sample(g: &mut Gen<impl Rng>) -> Self {
        Self {
            compression_mode: g.gen(),
            prometheus_listener_port: g.gen(),
            prometheus_pushgateway_url: g.gen(),
            prometheus_push_interval_ms: g.gen(),
            generation_timeout_in_secs: g.gen(),
            max_attempts: g.gen(),
            universal_setup_path: g.gen(),
            universal_setup_download_url: g.gen(),
            verify_wrapper_proof: g.gen(),
        }
    }
}

impl RandomConfig for configs::fri_prover::SetupLoadMode {
    fn sample(g: &mut Gen<impl Rng>) -> Self {
        match g.rng.gen_range(0..2) {
            0 => Self::FromDisk,
            _ => Self::FromMemory,
        }
    }
}

impl RandomConfig for configs::FriProverConfig {
    fn sample(g: &mut Gen<impl Rng>) -> Self {
        Self {
            setup_data_path: g.gen(),
            prometheus_port: g.gen(),
            max_attempts: g.gen(),
            generation_timeout_in_secs: g.gen(),
            base_layer_circuit_ids_to_be_verified: g.gen(),
            recursive_layer_circuit_ids_to_be_verified: g.gen(),
            setup_load_mode: g.gen(),
            specialized_group_id: g.gen(),
            witness_vector_generator_thread_count: g.gen(),
            queue_capacity: g.gen(),
            witness_vector_receiver_port: g.gen(),
            zone_read_url: g.gen(),
            shall_save_to_public_bucket: g.gen(),
            object_store: g.gen(),
        }
    }
}

impl RandomConfig for configs::FriProverGatewayConfig {
    fn sample(g: &mut Gen<impl Rng>) -> Self {
        Self {
            api_url: g.gen(),
            api_poll_duration_secs: g.gen(),
            prometheus_listener_port: g.gen(),
            prometheus_pushgateway_url: g.gen(),
            prometheus_push_interval_ms: g.gen(),
        }
    }
}

impl RandomConfig for CircuitIdRoundTuple {
    fn sample(g: &mut Gen<impl Rng>) -> Self {
        Self {
            circuit_id: g.gen(),
            aggregation_round: g.gen(),
        }
    }
}

impl RandomConfig for configs::fri_prover_group::FriProverGroupConfig {
    fn sample(g: &mut Gen<impl Rng>) -> Self {
        Self {
            group_0: g.gen(),
            group_1: g.gen(),
            group_2: g.gen(),
            group_3: g.gen(),
            group_4: g.gen(),
            group_5: g.gen(),
            group_6: g.gen(),
            group_7: g.gen(),
            group_8: g.gen(),
            group_9: g.gen(),
            group_10: g.gen(),
            group_11: g.gen(),
            group_12: g.gen(),
        }
    }
}

impl RandomConfig for configs::FriWitnessGeneratorConfig {
    fn sample(g: &mut Gen<impl Rng>) -> Self {
        Self {
            generation_timeout_in_secs: g.gen(),
            basic_generation_timeout_in_secs: g.gen(),
            leaf_generation_timeout_in_secs: g.gen(),
            node_generation_timeout_in_secs: g.gen(),
            scheduler_generation_timeout_in_secs: g.gen(),
            max_attempts: g.gen(),
            blocks_proving_percentage: g.gen(),
            dump_arguments_for_blocks: g.gen(),
            last_l1_batch_to_process: g.gen(),
            force_process_block: g.gen(),
            shall_save_to_public_bucket: g.gen(),
=======
impl Distribution<configs::eth_sender::SenderConfig> for EncodeDist {
    fn sample<R: Rng + ?Sized>(&self, rng: &mut R) -> configs::eth_sender::SenderConfig {
        configs::eth_sender::SenderConfig {
            aggregated_proof_sizes: self.sample_collect(rng),
            wait_confirmations: self.sample(rng),
            tx_poll_period: self.sample(rng),
            aggregate_tx_poll_period: self.sample(rng),
            max_txs_in_flight: self.sample(rng),
            proof_sending_mode: self.sample(rng),
            max_aggregated_tx_gas: self.sample(rng),
            max_eth_tx_data_size: self.sample(rng),
            max_aggregated_blocks_to_commit: self.sample(rng),
            max_aggregated_blocks_to_execute: self.sample(rng),
            aggregated_block_commit_deadline: self.sample(rng),
            aggregated_block_prove_deadline: self.sample(rng),
            aggregated_block_execute_deadline: self.sample(rng),
            timestamp_criteria_max_allowed_lag: self.sample(rng),
            l1_batch_min_age_before_execute_seconds: self.sample(rng),
            max_acceptable_priority_fee_in_gwei: self.sample(rng),
            proof_loading_mode: self.sample(rng),
            pubdata_sending_mode: PubdataSendingMode::Calldata,
>>>>>>> 132a1691
        }
    }
}

impl Distribution<configs::eth_sender::GasAdjusterConfig> for EncodeDist {
    fn sample<R: Rng + ?Sized>(&self, rng: &mut R) -> configs::eth_sender::GasAdjusterConfig {
        configs::eth_sender::GasAdjusterConfig {
            default_priority_fee_per_gas: self.sample(rng),
            max_base_fee_samples: self.sample(rng),
            pricing_formula_parameter_a: self.sample(rng),
            pricing_formula_parameter_b: self.sample(rng),
            internal_l1_pricing_multiplier: self.sample(rng),
            internal_enforced_l1_gas_price: self.sample(rng),
            poll_period: self.sample(rng),
            max_l1_gas_price: self.sample(rng),
            num_samples_for_blob_base_fee_estimate: self.sample(rng),
            internal_pubdata_pricing_multiplier: self.sample(rng),
            max_blob_base_fee: self.sample(rng),
        }
    }
}

<<<<<<< HEAD
impl RandomConfig for configs::house_keeper::HouseKeeperConfig {
    fn sample(g: &mut Gen<impl Rng>) -> Self {
        Self {
            l1_batch_metrics_reporting_interval_ms: g.gen(),
            gpu_prover_queue_reporting_interval_ms: g.gen(),
            prover_job_retrying_interval_ms: g.gen(),
            prover_stats_reporting_interval_ms: g.gen(),
            witness_job_moving_interval_ms: g.gen(),
            witness_generator_stats_reporting_interval_ms: g.gen(),
            witness_generator_job_retrying_interval_ms: g.gen(),
            prover_db_pool_size: g.gen(),
            proof_compressor_job_retrying_interval_ms: g.gen(),
            proof_compressor_stats_reporting_interval_ms: g.gen(),
=======
impl Distribution<configs::ETHWatchConfig> for EncodeDist {
    fn sample<R: Rng + ?Sized>(&self, rng: &mut R) -> configs::ETHWatchConfig {
        configs::ETHWatchConfig {
            confirmations_for_eth_event: self.sample(rng),
            eth_node_poll_interval: self.sample(rng),
>>>>>>> 132a1691
        }
    }
}

impl Distribution<configs::FriProofCompressorConfig> for EncodeDist {
    fn sample<R: Rng + ?Sized>(&self, rng: &mut R) -> configs::FriProofCompressorConfig {
        configs::FriProofCompressorConfig {
            compression_mode: self.sample(rng),
            prometheus_listener_port: self.sample(rng),
            prometheus_pushgateway_url: self.sample(rng),
            prometheus_push_interval_ms: self.sample(rng),
            generation_timeout_in_secs: self.sample(rng),
            max_attempts: self.sample(rng),
            universal_setup_path: self.sample(rng),
            universal_setup_download_url: self.sample(rng),
            verify_wrapper_proof: self.sample(rng),
        }
    }
}

impl Distribution<configs::fri_prover::SetupLoadMode> for EncodeDist {
    fn sample<R: Rng + ?Sized>(&self, rng: &mut R) -> configs::fri_prover::SetupLoadMode {
        type T = configs::fri_prover::SetupLoadMode;
        match rng.gen_range(0..2) {
            0 => T::FromDisk,
            _ => T::FromMemory,
        }
    }
}

impl Distribution<configs::FriProverConfig> for EncodeDist {
    fn sample<R: Rng + ?Sized>(&self, rng: &mut R) -> configs::FriProverConfig {
        configs::FriProverConfig {
            setup_data_path: self.sample(rng),
            prometheus_port: self.sample(rng),
            max_attempts: self.sample(rng),
            generation_timeout_in_secs: self.sample(rng),
            base_layer_circuit_ids_to_be_verified: self.sample_collect(rng),
            recursive_layer_circuit_ids_to_be_verified: self.sample_collect(rng),
            setup_load_mode: self.sample(rng),
            specialized_group_id: self.sample(rng),
            witness_vector_generator_thread_count: self.sample(rng),
            queue_capacity: self.sample(rng),
            witness_vector_receiver_port: self.sample(rng),
            zone_read_url: self.sample(rng),
            shall_save_to_public_bucket: self.sample(rng),
        }
    }
}

impl Distribution<configs::FriProverGatewayConfig> for EncodeDist {
    fn sample<R: Rng + ?Sized>(&self, rng: &mut R) -> configs::FriProverGatewayConfig {
        configs::FriProverGatewayConfig {
            api_url: self.sample(rng),
            api_poll_duration_secs: self.sample(rng),
            prometheus_listener_port: self.sample(rng),
            prometheus_pushgateway_url: self.sample(rng),
            prometheus_push_interval_ms: self.sample(rng),
        }
    }
}

impl Sample for CircuitIdRoundTuple {
    fn sample(rng: &mut (impl Rng + ?Sized)) -> CircuitIdRoundTuple {
        CircuitIdRoundTuple {
            circuit_id: rng.gen(),
            aggregation_round: rng.gen(),
        }
    }
}

impl Distribution<configs::fri_prover_group::FriProverGroupConfig> for EncodeDist {
    fn sample<R: Rng + ?Sized>(
        &self,
        rng: &mut R,
    ) -> configs::fri_prover_group::FriProverGroupConfig {
        configs::fri_prover_group::FriProverGroupConfig {
            group_0: self
                .sample_range(rng)
                .map(|_| Sample::sample(rng))
                .collect(),
            group_1: self
                .sample_range(rng)
                .map(|_| Sample::sample(rng))
                .collect(),
            group_2: self
                .sample_range(rng)
                .map(|_| Sample::sample(rng))
                .collect(),
            group_3: self
                .sample_range(rng)
                .map(|_| Sample::sample(rng))
                .collect(),
            group_4: self
                .sample_range(rng)
                .map(|_| Sample::sample(rng))
                .collect(),
            group_5: self
                .sample_range(rng)
                .map(|_| Sample::sample(rng))
                .collect(),
            group_6: self
                .sample_range(rng)
                .map(|_| Sample::sample(rng))
                .collect(),
            group_7: self
                .sample_range(rng)
                .map(|_| Sample::sample(rng))
                .collect(),
            group_8: self
                .sample_range(rng)
                .map(|_| Sample::sample(rng))
                .collect(),
            group_9: self
                .sample_range(rng)
                .map(|_| Sample::sample(rng))
                .collect(),
            group_10: self
                .sample_range(rng)
                .map(|_| Sample::sample(rng))
                .collect(),
            group_11: self
                .sample_range(rng)
                .map(|_| Sample::sample(rng))
                .collect(),
            group_12: self
                .sample_range(rng)
                .map(|_| Sample::sample(rng))
                .collect(),
        }
    }
}

impl Distribution<configs::FriWitnessGeneratorConfig> for EncodeDist {
    fn sample<R: Rng + ?Sized>(&self, rng: &mut R) -> configs::FriWitnessGeneratorConfig {
        configs::FriWitnessGeneratorConfig {
            generation_timeout_in_secs: self.sample(rng),
            basic_generation_timeout_in_secs: self.sample(rng),
            leaf_generation_timeout_in_secs: self.sample(rng),
            node_generation_timeout_in_secs: self.sample(rng),
            scheduler_generation_timeout_in_secs: self.sample(rng),
            max_attempts: self.sample(rng),
            blocks_proving_percentage: self.sample(rng),
            dump_arguments_for_blocks: self.sample_collect(rng),
            last_l1_batch_to_process: self.sample(rng),
            force_process_block: self.sample(rng),
            shall_save_to_public_bucket: self.sample(rng),
        }
    }
}

impl Distribution<configs::FriWitnessVectorGeneratorConfig> for EncodeDist {
    fn sample<R: Rng + ?Sized>(&self, rng: &mut R) -> configs::FriWitnessVectorGeneratorConfig {
        configs::FriWitnessVectorGeneratorConfig {
            max_prover_reservation_duration_in_secs: self.sample(rng),
            prover_instance_wait_timeout_in_secs: self.sample(rng),
            prover_instance_poll_time_in_milli_secs: self.sample(rng),
            prometheus_listener_port: self.sample(rng),
            prometheus_pushgateway_url: self.sample(rng),
            prometheus_push_interval_ms: self.sample(rng),
            specialized_group_id: self.sample(rng),
        }
    }
}

impl Distribution<configs::house_keeper::HouseKeeperConfig> for EncodeDist {
    fn sample<R: Rng + ?Sized>(&self, rng: &mut R) -> configs::house_keeper::HouseKeeperConfig {
        configs::house_keeper::HouseKeeperConfig {
            l1_batch_metrics_reporting_interval_ms: self.sample(rng),
            gpu_prover_queue_reporting_interval_ms: self.sample(rng),
            prover_job_retrying_interval_ms: self.sample(rng),
            prover_stats_reporting_interval_ms: self.sample(rng),
            witness_job_moving_interval_ms: self.sample(rng),
            witness_generator_stats_reporting_interval_ms: self.sample(rng),
            fri_witness_job_moving_interval_ms: self.sample(rng),
            fri_prover_job_retrying_interval_ms: self.sample(rng),
            fri_witness_generator_job_retrying_interval_ms: self.sample(rng),
            prover_db_pool_size: self.sample(rng),
            fri_prover_stats_reporting_interval_ms: self.sample(rng),
            fri_proof_compressor_job_retrying_interval_ms: self.sample(rng),
            fri_proof_compressor_stats_reporting_interval_ms: self.sample(rng),
        }
    }
}

impl Distribution<configs::object_store::ObjectStoreMode> for EncodeDist {
    fn sample<R: Rng + ?Sized>(&self, rng: &mut R) -> configs::object_store::ObjectStoreMode {
        type T = configs::object_store::ObjectStoreMode;
        match rng.gen_range(0..4) {
            0 => T::GCS {
                bucket_base_url: self.sample(rng),
            },
            1 => T::GCSWithCredentialFile {
                bucket_base_url: self.sample(rng),
                gcs_credential_file_path: self.sample(rng),
            },
            2 => T::FileBacked {
                file_backed_base_path: self.sample(rng),
            },
            _ => T::GCSAnonymousReadOnly {
                bucket_base_url: self.sample(rng),
            },
        }
    }
}

impl Distribution<configs::ObjectStoreConfig> for EncodeDist {
    fn sample<R: Rng + ?Sized>(&self, rng: &mut R) -> configs::ObjectStoreConfig {
        configs::ObjectStoreConfig {
            mode: self.sample(rng),
            max_retries: self.sample(rng),
        }
    }
}

impl Distribution<configs::ProofDataHandlerConfig> for EncodeDist {
    fn sample<R: Rng + ?Sized>(&self, rng: &mut R) -> configs::ProofDataHandlerConfig {
        configs::ProofDataHandlerConfig {
            http_port: self.sample(rng),
            proof_generation_timeout_in_secs: self.sample(rng),
        }
    }
}

<<<<<<< HEAD
impl RandomConfig for configs::SnapshotsCreatorConfig {
    fn sample(g: &mut Gen<impl Rng>) -> Self {
        Self {
            storage_logs_chunk_size: g.gen(),
            concurrent_queries_count: g.gen(),
            object_store: g.gen(),
=======
impl Distribution<configs::SnapshotsCreatorConfig> for EncodeDist {
    fn sample<R: Rng + ?Sized>(&self, rng: &mut R) -> configs::SnapshotsCreatorConfig {
        configs::SnapshotsCreatorConfig {
            storage_logs_chunk_size: self.sample(rng),
            concurrent_queries_count: self.sample(rng),
>>>>>>> 132a1691
        }
    }
}

impl Distribution<configs::witness_generator::BasicWitnessGeneratorDataSource> for EncodeDist {
    fn sample<R: Rng + ?Sized>(
        &self,
        rng: &mut R,
    ) -> configs::witness_generator::BasicWitnessGeneratorDataSource {
        type T = configs::witness_generator::BasicWitnessGeneratorDataSource;
        match rng.gen_range(0..2) {
            0 => T::FromPostgres,
            1 => T::FromPostgresShadowBlob,
            _ => T::FromBlob,
        }
    }
}

impl Distribution<configs::WitnessGeneratorConfig> for EncodeDist {
    fn sample<R: Rng + ?Sized>(&self, rng: &mut R) -> configs::WitnessGeneratorConfig {
        configs::WitnessGeneratorConfig {
            generation_timeout_in_secs: self.sample(rng),
            initial_setup_key_path: self.sample(rng),
            key_download_url: self.sample(rng),
            max_attempts: self.sample(rng),
            blocks_proving_percentage: self.sample(rng),
            dump_arguments_for_blocks: self.sample_collect(rng),
            last_l1_batch_to_process: self.sample(rng),
            data_source: self.sample(rng),
        }
    }
}

<<<<<<< HEAD
impl RandomConfig for configs::ObservabilityConfig {
    fn sample(g: &mut Gen<impl Rng>) -> Self {
        Self {
            sentry_url: g.gen(),
            sentry_environment: g.gen(),
            log_format: g.gen(),
            opentelemetry: g.gen(),
            sporadic_crypto_errors_substrs: g.gen(),
=======
impl Distribution<configs::ObservabilityConfig> for EncodeDist {
    fn sample<R: Rng + ?Sized>(&self, rng: &mut R) -> configs::ObservabilityConfig {
        configs::ObservabilityConfig {
            sentry_url: self.sample(rng),
            sentry_environment: self.sample(rng),
            log_format: self.sample(rng),
            opentelemetry: self.sample(rng),
>>>>>>> 132a1691
        }
    }
}

impl Distribution<configs::OpentelemetryConfig> for EncodeDist {
    fn sample<R: Rng + ?Sized>(&self, rng: &mut R) -> configs::OpentelemetryConfig {
        configs::OpentelemetryConfig {
            level: self.sample(rng),
            endpoint: self.sample(rng),
        }
    }
}

<<<<<<< HEAD
impl RandomConfig for configs::GenesisConfig {
    fn sample(g: &mut Gen<impl Rng>) -> Self {
        Self {
            protocol_version: g.gen(),
            genesis_root_hash: g.gen(),
            rollup_last_leaf_index: g.gen(),
            genesis_commitment: g.gen(),
            bootloader_hash: g.gen(),
            default_aa_hash: g.gen(),
            l1_chain_id: L1ChainId(g.gen()),
            l2_chain_id: L2ChainId::default(),
            recursion_node_level_vk_hash: g.gen(),
            recursion_leaf_level_vk_hash: g.gen(),
            recursion_circuits_set_vks_hash: g.gen(),
            recursion_scheduler_level_vk_hash: g.gen(),
            fee_account: g.gen(),
            shared_bridge: g.gen(),
            dummy_prover: g.gen(),
        }
    }
}

impl RandomConfig for SharedBridge {
    fn sample(g: &mut Gen<impl Rng>) -> Self {
        Self {
            bridgehub_proxy_addr: g.gen(),
            state_transition_proxy_addr: g.gen(),
            transparent_proxy_admin_addr: g.gen(),
=======
impl Distribution<configs::GenesisConfig> for EncodeDist {
    fn sample<R: Rng + ?Sized>(&self, rng: &mut R) -> configs::GenesisConfig {
        configs::GenesisConfig {
            protocol_version: self.sample(rng),
            genesis_root_hash: rng.gen(),
            rollup_last_leaf_index: self.sample(rng),
            genesis_commitment: rng.gen(),
            bootloader_hash: rng.gen(),
            default_aa_hash: rng.gen(),
            fee_account: rng.gen(),
            l1_chain_id: L1ChainId(self.sample(rng)),
            l2_chain_id: L2ChainId::default(),
            recursion_node_level_vk_hash: rng.gen(),
            recursion_leaf_level_vk_hash: rng.gen(),
            recursion_scheduler_level_vk_hash: rng.gen(),
>>>>>>> 132a1691
        }
    }
}<|MERGE_RESOLUTION|>--- conflicted
+++ resolved
@@ -4,7 +4,7 @@
 };
 use zksync_consensus_utils::EncodeDist;
 
-use crate::configs::{self, eth_sender::PubdataSendingMode, genesis::SharedBridge};
+use crate::configs::{self, eth_sender::PubdataSendingMode};
 
 trait Sample {
     fn sample(rng: &mut (impl Rng + ?Sized)) -> Self;
@@ -36,19 +36,10 @@
     }
 }
 
-impl Distribution<configs::AlertsConfig> for EncodeDist {
-    fn sample<R: Rng + ?Sized>(&self, rng: &mut R) -> configs::AlertsConfig {
-        configs::AlertsConfig {
-            sporadic_crypto_errors_substrs: self.sample_collect(rng),
-        }
-    }
-}
-
 impl Distribution<configs::ApiConfig> for EncodeDist {
     fn sample<R: Rng + ?Sized>(&self, rng: &mut R) -> configs::ApiConfig {
         configs::ApiConfig {
             web3_json_rpc: self.sample(rng),
-            contract_verification: self.sample(rng),
             prometheus: self.sample(rng),
             healthcheck: self.sample(rng),
             merkle_tree: self.sample(rng),
@@ -92,15 +83,6 @@
     }
 }
 
-<<<<<<< HEAD
-impl RandomConfig for configs::ApiConfig {
-    fn sample(g: &mut Gen<impl Rng>) -> Self {
-        Self {
-            web3_json_rpc: g.gen(),
-            prometheus: g.gen(),
-            healthcheck: g.gen(),
-            merkle_tree: g.gen(),
-=======
 impl Distribution<configs::api::HealthCheckConfig> for EncodeDist {
     fn sample<R: Rng + ?Sized>(&self, rng: &mut R) -> configs::api::HealthCheckConfig {
         configs::api::HealthCheckConfig {
@@ -116,7 +98,6 @@
         configs::api::ContractVerificationApiConfig {
             port: self.sample(rng),
             url: self.sample(rng),
->>>>>>> 132a1691
         }
     }
 }
@@ -149,103 +130,6 @@
     }
 }
 
-<<<<<<< HEAD
-impl RandomConfig for configs::chain::StateKeeperConfig {
-    fn sample(g: &mut Gen<impl Rng>) -> Self {
-        #[allow(deprecated)]
-        Self {
-            transaction_slots: g.gen(),
-            block_commit_deadline_ms: g.gen(),
-            miniblock_commit_deadline_ms: g.gen(),
-            miniblock_seal_queue_capacity: g.gen(),
-            max_single_tx_gas: g.gen(),
-            max_allowed_l2_tx_gas_limit: g.gen(),
-            reject_tx_at_geometry_percentage: g.gen(),
-            reject_tx_at_eth_params_percentage: g.gen(),
-            reject_tx_at_gas_percentage: g.gen(),
-            close_block_at_geometry_percentage: g.gen(),
-            close_block_at_eth_params_percentage: g.gen(),
-            close_block_at_gas_percentage: g.gen(),
-            minimal_l2_gas_price: g.gen(),
-            compute_overhead_part: g.gen(),
-            pubdata_overhead_part: g.gen(),
-            batch_overhead_l1_gas: g.gen(),
-            max_gas_per_batch: g.gen(),
-            max_pubdata_per_batch: g.gen(),
-            fee_model_version: g.gen(),
-            validation_computational_gas_limit: g.gen(),
-            save_call_traces: g.gen(),
-            virtual_blocks_interval: g.gen(),
-            virtual_blocks_per_miniblock: g.gen(),
-            upload_witness_inputs_to_gcs: g.gen(),
-            enum_index_migration_chunk_size: g.gen(),
-            bootloader_hash: g.gen(),
-            default_aa_hash: g.gen(),
-            fee_account_addr: g.gen(),
-        }
-    }
-}
-
-impl RandomConfig for configs::chain::OperationsManagerConfig {
-    fn sample(g: &mut Gen<impl Rng>) -> Self {
-        Self {
-            delay_interval: g.gen(),
-        }
-    }
-}
-
-impl RandomConfig for configs::chain::CircuitBreakerConfig {
-    fn sample(g: &mut Gen<impl Rng>) -> Self {
-        Self {
-            sync_interval_ms: g.gen(),
-            http_req_max_retry_number: g.gen(),
-            http_req_retry_interval_sec: g.gen(),
-            replication_lag_limit_sec: g.gen(),
-        }
-    }
-}
-
-impl RandomConfig for configs::chain::MempoolConfig {
-    fn sample(g: &mut Gen<impl Rng>) -> Self {
-        Self {
-            sync_interval_ms: g.gen(),
-            sync_batch_size: g.gen(),
-            capacity: g.gen(),
-            stuck_tx_timeout: g.gen(),
-            remove_stuck_txs: g.gen(),
-            delay_interval: g.gen(),
-        }
-    }
-}
-
-impl RandomConfig for configs::ContractVerifierConfig {
-    fn sample(g: &mut Gen<impl Rng>) -> Self {
-        Self {
-            compilation_timeout: g.gen(),
-            polling_interval: g.gen(),
-            prometheus_port: g.gen(),
-            threads_per_server: g.gen(),
-            port: g.gen(),
-            url: g.gen(),
-        }
-    }
-}
-
-impl RandomConfig for configs::ContractsConfig {
-    fn sample(g: &mut Gen<impl Rng>) -> Self {
-        Self {
-            governance_addr: g.gen(),
-            verifier_addr: g.gen(),
-            default_upgrade_addr: g.gen(),
-            diamond_proxy_addr: g.gen(),
-            validator_timelock_addr: g.gen(),
-            l1_erc20_bridge_proxy_addr: g.gen(),
-            l2_erc20_bridge_addr: g.gen(),
-            l1_weth_bridge_proxy_addr: g.gen(),
-            l2_weth_bridge_addr: g.gen(),
-            l2_testnet_paymaster_addr: g.gen(),
-            l1_multicall3_addr: g.gen(),
-=======
 impl Distribution<configs::chain::L1BatchCommitDataGeneratorMode> for EncodeDist {
     fn sample<R: Rng + ?Sized>(
         &self,
@@ -260,6 +144,7 @@
 }
 
 impl Distribution<configs::chain::StateKeeperConfig> for EncodeDist {
+    #[allow(deprecated)]
     fn sample<R: Rng + ?Sized>(&self, rng: &mut R) -> configs::chain::StateKeeperConfig {
         configs::chain::StateKeeperConfig {
             transaction_slots: self.sample(rng),
@@ -322,7 +207,6 @@
             stuck_tx_timeout: self.sample(rng),
             remove_stuck_txs: self.sample(rng),
             delay_interval: self.sample(rng),
->>>>>>> 132a1691
         }
     }
 }
@@ -333,49 +217,27 @@
             compilation_timeout: self.sample(rng),
             polling_interval: self.sample(rng),
             prometheus_port: self.sample(rng),
+            threads_per_server: self.sample(rng),
+            port: self.sample(rng),
+            url: self.sample(rng),
         }
     }
 }
 
 impl Distribution<configs::ContractsConfig> for EncodeDist {
-    fn sample<R: Rng + ?Sized>(&self, rng: &mut R) -> configs::ContractsConfig {
+    fn sample<R: Rng + ?Sized>(&self, g: &mut R) -> configs::ContractsConfig {
         configs::ContractsConfig {
-            governance_addr: rng.gen(),
-            mailbox_facet_addr: rng.gen(),
-            executor_facet_addr: rng.gen(),
-            admin_facet_addr: rng.gen(),
-            getters_facet_addr: rng.gen(),
-            verifier_addr: rng.gen(),
-            diamond_init_addr: rng.gen(),
-            diamond_upgrade_init_addr: rng.gen(),
-            diamond_proxy_addr: rng.gen(),
-            validator_timelock_addr: rng.gen(),
-            genesis_tx_hash: rng.gen(),
-            l1_erc20_bridge_proxy_addr: rng.gen(),
-            l1_erc20_bridge_impl_addr: rng.gen(),
-            l2_erc20_bridge_addr: rng.gen(),
-            l1_weth_bridge_proxy_addr: rng.gen(),
-            l2_weth_bridge_addr: rng.gen(),
-            l1_allow_list_addr: rng.gen(),
-            l2_testnet_paymaster_addr: rng.gen(),
-            recursion_scheduler_level_vk_hash: rng.gen(),
-            recursion_node_level_vk_hash: rng.gen(),
-            recursion_leaf_level_vk_hash: rng.gen(),
-            recursion_circuits_set_vks_hash: rng.gen(),
-            l1_multicall3_addr: rng.gen(),
-            fri_recursion_scheduler_level_vk_hash: rng.gen(),
-            fri_recursion_node_level_vk_hash: rng.gen(),
-            fri_recursion_leaf_level_vk_hash: rng.gen(),
-            snark_wrapper_vk_hash: rng.gen(),
-            bridgehub_impl_addr: rng.gen(),
-            bridgehub_proxy_addr: rng.gen(),
-            state_transition_proxy_addr: rng.gen(),
-            state_transition_impl_addr: rng.gen(),
-            transparent_proxy_admin_addr: rng.gen(),
-            genesis_batch_commitment: rng.gen(),
-            genesis_rollup_leaf_index: self.sample(rng),
-            genesis_root: rng.gen(),
-            genesis_protocol_version: self.sample(rng),
+            governance_addr: g.gen(),
+            verifier_addr: g.gen(),
+            default_upgrade_addr: g.gen(),
+            diamond_proxy_addr: g.gen(),
+            validator_timelock_addr: g.gen(),
+            l1_erc20_bridge_proxy_addr: g.gen(),
+            l2_erc20_bridge_addr: g.gen(),
+            l1_weth_bridge_proxy_addr: g.gen(),
+            l2_weth_bridge_addr: g.gen(),
+            l2_testnet_paymaster_addr: g.gen(),
+            l1_multicall3_addr: g.gen(),
         }
     }
 }
@@ -390,33 +252,6 @@
     }
 }
 
-<<<<<<< HEAD
-impl RandomConfig for configs::database::PostgresConfig {
-    fn sample(g: &mut Gen<impl Rng>) -> Self {
-        Self {
-            master_url: g.gen(),
-            replica_url: g.gen(),
-            prover_url: g.gen(),
-            max_connections: g.gen(),
-            max_connections_master: g.gen(),
-            acquire_timeout_sec: g.gen(),
-            statement_timeout_sec: g.gen(),
-            long_connection_threshold_ms: g.gen(),
-            slow_query_threshold_ms: g.gen(),
-            test_server_url: g.gen(),
-            test_prover_url: g.gen(),
-        }
-    }
-}
-
-impl RandomConfig for configs::ETHConfig {
-    fn sample(g: &mut Gen<impl Rng>) -> Self {
-        Self {
-            sender: g.gen(),
-            gas_adjuster: g.gen(),
-            watcher: g.gen(),
-            web3_url: g.gen(),
-=======
 impl Distribution<configs::database::MerkleTreeConfig> for EncodeDist {
     fn sample<R: Rng + ?Sized>(&self, rng: &mut R) -> configs::database::MerkleTreeConfig {
         configs::database::MerkleTreeConfig {
@@ -452,25 +287,19 @@
             statement_timeout_sec: self.sample(rng),
             long_connection_threshold_ms: self.sample(rng),
             slow_query_threshold_ms: self.sample(rng),
->>>>>>> 132a1691
-        }
-    }
-}
-
-impl Distribution<configs::ETHClientConfig> for EncodeDist {
-    fn sample<R: Rng + ?Sized>(&self, rng: &mut R) -> configs::ETHClientConfig {
-        configs::ETHClientConfig {
-            chain_id: self.sample(rng),
-            web3_url: self.sample(rng),
-        }
-    }
-}
-
-impl Distribution<configs::ETHSenderConfig> for EncodeDist {
-    fn sample<R: Rng + ?Sized>(&self, rng: &mut R) -> configs::ETHSenderConfig {
-        configs::ETHSenderConfig {
+            test_server_url: self.sample(rng),
+            test_prover_url: self.sample(rng),
+        }
+    }
+}
+
+impl Distribution<configs::ETHConfig> for EncodeDist {
+    fn sample<R: Rng + ?Sized>(&self, rng: &mut R) -> configs::ETHConfig {
+        configs::ETHConfig {
             sender: self.sample(rng),
             gas_adjuster: self.sample(rng),
+            watcher: self.sample(rng),
+            web3_url: self.sample(rng),
         }
     }
 }
@@ -506,118 +335,6 @@
     }
 }
 
-<<<<<<< HEAD
-impl RandomConfig for configs::ETHWatchConfig {
-    fn sample(g: &mut Gen<impl Rng>) -> Self {
-        Self {
-            confirmations_for_eth_event: g.gen(),
-            eth_node_poll_interval: g.gen(),
-        }
-    }
-}
-
-impl RandomConfig for configs::FriProofCompressorConfig {
-    fn sample(g: &mut Gen<impl Rng>) -> Self {
-        Self {
-            compression_mode: g.gen(),
-            prometheus_listener_port: g.gen(),
-            prometheus_pushgateway_url: g.gen(),
-            prometheus_push_interval_ms: g.gen(),
-            generation_timeout_in_secs: g.gen(),
-            max_attempts: g.gen(),
-            universal_setup_path: g.gen(),
-            universal_setup_download_url: g.gen(),
-            verify_wrapper_proof: g.gen(),
-        }
-    }
-}
-
-impl RandomConfig for configs::fri_prover::SetupLoadMode {
-    fn sample(g: &mut Gen<impl Rng>) -> Self {
-        match g.rng.gen_range(0..2) {
-            0 => Self::FromDisk,
-            _ => Self::FromMemory,
-        }
-    }
-}
-
-impl RandomConfig for configs::FriProverConfig {
-    fn sample(g: &mut Gen<impl Rng>) -> Self {
-        Self {
-            setup_data_path: g.gen(),
-            prometheus_port: g.gen(),
-            max_attempts: g.gen(),
-            generation_timeout_in_secs: g.gen(),
-            base_layer_circuit_ids_to_be_verified: g.gen(),
-            recursive_layer_circuit_ids_to_be_verified: g.gen(),
-            setup_load_mode: g.gen(),
-            specialized_group_id: g.gen(),
-            witness_vector_generator_thread_count: g.gen(),
-            queue_capacity: g.gen(),
-            witness_vector_receiver_port: g.gen(),
-            zone_read_url: g.gen(),
-            shall_save_to_public_bucket: g.gen(),
-            object_store: g.gen(),
-        }
-    }
-}
-
-impl RandomConfig for configs::FriProverGatewayConfig {
-    fn sample(g: &mut Gen<impl Rng>) -> Self {
-        Self {
-            api_url: g.gen(),
-            api_poll_duration_secs: g.gen(),
-            prometheus_listener_port: g.gen(),
-            prometheus_pushgateway_url: g.gen(),
-            prometheus_push_interval_ms: g.gen(),
-        }
-    }
-}
-
-impl RandomConfig for CircuitIdRoundTuple {
-    fn sample(g: &mut Gen<impl Rng>) -> Self {
-        Self {
-            circuit_id: g.gen(),
-            aggregation_round: g.gen(),
-        }
-    }
-}
-
-impl RandomConfig for configs::fri_prover_group::FriProverGroupConfig {
-    fn sample(g: &mut Gen<impl Rng>) -> Self {
-        Self {
-            group_0: g.gen(),
-            group_1: g.gen(),
-            group_2: g.gen(),
-            group_3: g.gen(),
-            group_4: g.gen(),
-            group_5: g.gen(),
-            group_6: g.gen(),
-            group_7: g.gen(),
-            group_8: g.gen(),
-            group_9: g.gen(),
-            group_10: g.gen(),
-            group_11: g.gen(),
-            group_12: g.gen(),
-        }
-    }
-}
-
-impl RandomConfig for configs::FriWitnessGeneratorConfig {
-    fn sample(g: &mut Gen<impl Rng>) -> Self {
-        Self {
-            generation_timeout_in_secs: g.gen(),
-            basic_generation_timeout_in_secs: g.gen(),
-            leaf_generation_timeout_in_secs: g.gen(),
-            node_generation_timeout_in_secs: g.gen(),
-            scheduler_generation_timeout_in_secs: g.gen(),
-            max_attempts: g.gen(),
-            blocks_proving_percentage: g.gen(),
-            dump_arguments_for_blocks: g.gen(),
-            last_l1_batch_to_process: g.gen(),
-            force_process_block: g.gen(),
-            shall_save_to_public_bucket: g.gen(),
-=======
 impl Distribution<configs::eth_sender::SenderConfig> for EncodeDist {
     fn sample<R: Rng + ?Sized>(&self, rng: &mut R) -> configs::eth_sender::SenderConfig {
         configs::eth_sender::SenderConfig {
@@ -639,7 +356,6 @@
             max_acceptable_priority_fee_in_gwei: self.sample(rng),
             proof_loading_mode: self.sample(rng),
             pubdata_sending_mode: PubdataSendingMode::Calldata,
->>>>>>> 132a1691
         }
     }
 }
@@ -662,27 +378,11 @@
     }
 }
 
-<<<<<<< HEAD
-impl RandomConfig for configs::house_keeper::HouseKeeperConfig {
-    fn sample(g: &mut Gen<impl Rng>) -> Self {
-        Self {
-            l1_batch_metrics_reporting_interval_ms: g.gen(),
-            gpu_prover_queue_reporting_interval_ms: g.gen(),
-            prover_job_retrying_interval_ms: g.gen(),
-            prover_stats_reporting_interval_ms: g.gen(),
-            witness_job_moving_interval_ms: g.gen(),
-            witness_generator_stats_reporting_interval_ms: g.gen(),
-            witness_generator_job_retrying_interval_ms: g.gen(),
-            prover_db_pool_size: g.gen(),
-            proof_compressor_job_retrying_interval_ms: g.gen(),
-            proof_compressor_stats_reporting_interval_ms: g.gen(),
-=======
 impl Distribution<configs::ETHWatchConfig> for EncodeDist {
     fn sample<R: Rng + ?Sized>(&self, rng: &mut R) -> configs::ETHWatchConfig {
         configs::ETHWatchConfig {
             confirmations_for_eth_event: self.sample(rng),
             eth_node_poll_interval: self.sample(rng),
->>>>>>> 132a1691
         }
     }
 }
@@ -729,6 +429,7 @@
             witness_vector_receiver_port: self.sample(rng),
             zone_read_url: self.sample(rng),
             shall_save_to_public_bucket: self.sample(rng),
+            object_store: self.sample(rng),
         }
     }
 }
@@ -857,13 +558,10 @@
             prover_stats_reporting_interval_ms: self.sample(rng),
             witness_job_moving_interval_ms: self.sample(rng),
             witness_generator_stats_reporting_interval_ms: self.sample(rng),
-            fri_witness_job_moving_interval_ms: self.sample(rng),
-            fri_prover_job_retrying_interval_ms: self.sample(rng),
-            fri_witness_generator_job_retrying_interval_ms: self.sample(rng),
             prover_db_pool_size: self.sample(rng),
-            fri_prover_stats_reporting_interval_ms: self.sample(rng),
-            fri_proof_compressor_job_retrying_interval_ms: self.sample(rng),
-            fri_proof_compressor_stats_reporting_interval_ms: self.sample(rng),
+            witness_generator_job_retrying_interval_ms: self.sample(rng),
+            proof_compressor_job_retrying_interval_ms: self.sample(rng),
+            proof_compressor_stats_reporting_interval_ms: self.sample(rng),
         }
     }
 }
@@ -907,20 +605,12 @@
     }
 }
 
-<<<<<<< HEAD
-impl RandomConfig for configs::SnapshotsCreatorConfig {
-    fn sample(g: &mut Gen<impl Rng>) -> Self {
-        Self {
-            storage_logs_chunk_size: g.gen(),
-            concurrent_queries_count: g.gen(),
-            object_store: g.gen(),
-=======
 impl Distribution<configs::SnapshotsCreatorConfig> for EncodeDist {
     fn sample<R: Rng + ?Sized>(&self, rng: &mut R) -> configs::SnapshotsCreatorConfig {
         configs::SnapshotsCreatorConfig {
             storage_logs_chunk_size: self.sample(rng),
             concurrent_queries_count: self.sample(rng),
->>>>>>> 132a1691
+            object_store: self.sample(rng),
         }
     }
 }
@@ -954,16 +644,6 @@
     }
 }
 
-<<<<<<< HEAD
-impl RandomConfig for configs::ObservabilityConfig {
-    fn sample(g: &mut Gen<impl Rng>) -> Self {
-        Self {
-            sentry_url: g.gen(),
-            sentry_environment: g.gen(),
-            log_format: g.gen(),
-            opentelemetry: g.gen(),
-            sporadic_crypto_errors_substrs: g.gen(),
-=======
 impl Distribution<configs::ObservabilityConfig> for EncodeDist {
     fn sample<R: Rng + ?Sized>(&self, rng: &mut R) -> configs::ObservabilityConfig {
         configs::ObservabilityConfig {
@@ -971,7 +651,7 @@
             sentry_environment: self.sample(rng),
             log_format: self.sample(rng),
             opentelemetry: self.sample(rng),
->>>>>>> 132a1691
+            sporadic_crypto_errors_substrs: vec![self.sample(rng)],
         }
     }
 }
@@ -985,36 +665,6 @@
     }
 }
 
-<<<<<<< HEAD
-impl RandomConfig for configs::GenesisConfig {
-    fn sample(g: &mut Gen<impl Rng>) -> Self {
-        Self {
-            protocol_version: g.gen(),
-            genesis_root_hash: g.gen(),
-            rollup_last_leaf_index: g.gen(),
-            genesis_commitment: g.gen(),
-            bootloader_hash: g.gen(),
-            default_aa_hash: g.gen(),
-            l1_chain_id: L1ChainId(g.gen()),
-            l2_chain_id: L2ChainId::default(),
-            recursion_node_level_vk_hash: g.gen(),
-            recursion_leaf_level_vk_hash: g.gen(),
-            recursion_circuits_set_vks_hash: g.gen(),
-            recursion_scheduler_level_vk_hash: g.gen(),
-            fee_account: g.gen(),
-            shared_bridge: g.gen(),
-            dummy_prover: g.gen(),
-        }
-    }
-}
-
-impl RandomConfig for SharedBridge {
-    fn sample(g: &mut Gen<impl Rng>) -> Self {
-        Self {
-            bridgehub_proxy_addr: g.gen(),
-            state_transition_proxy_addr: g.gen(),
-            transparent_proxy_admin_addr: g.gen(),
-=======
 impl Distribution<configs::GenesisConfig> for EncodeDist {
     fn sample<R: Rng + ?Sized>(&self, rng: &mut R) -> configs::GenesisConfig {
         configs::GenesisConfig {
@@ -1030,7 +680,19 @@
             recursion_node_level_vk_hash: rng.gen(),
             recursion_leaf_level_vk_hash: rng.gen(),
             recursion_scheduler_level_vk_hash: rng.gen(),
->>>>>>> 132a1691
+            recursion_circuits_set_vks_hash: rng.gen(),
+            shared_bridge: self.sample(rng),
+            dummy_prover: rng.gen(),
+        }
+    }
+}
+
+impl Distribution<configs::SharedBridge> for EncodeDist {
+    fn sample<R: Rng + ?Sized>(&self, rng: &mut R) -> configs::SharedBridge {
+        configs::SharedBridge {
+            bridgehub_proxy_addr: rng.gen(),
+            state_transition_proxy_addr: rng.gen(),
+            transparent_proxy_admin_addr: rng.gen(),
         }
     }
 }