//! This module provides a "builder" for the main node,
//! as well as an interface to run the node with the specified components.

use anyhow::Context;
use zksync_config::{
    configs::{eth_sender::PubdataSendingMode, wallets::Wallets, GeneralConfig, Secrets},
    ContractsConfig, GenesisConfig,
};
use zksync_core_leftovers::Component;
use zksync_default_da_clients::{
    no_da::wiring_layer::NoDAClientWiringLayer,
    object_store::{config::DAObjectStoreConfig, wiring_layer::ObjectStorageClientWiringLayer},
};
use zksync_metadata_calculator::MetadataCalculatorConfig;
use zksync_node_api_server::{
    tx_sender::{ApiContracts, TxSenderConfig},
    web3::{state::InternalApiConfig, Namespace},
};
use zksync_node_framework::{
    implementations::layers::{
        base_token::{
            base_token_ratio_persister::BaseTokenRatioPersisterLayer,
            base_token_ratio_provider::BaseTokenRatioProviderLayer,
            coingecko_client::CoingeckoClientLayer, forced_price_client::ForcedPriceClientLayer,
            no_op_external_price_api_client::NoOpExternalPriceApiClientLayer,
        },
        circuit_breaker_checker::CircuitBreakerCheckerLayer,
        commitment_generator::CommitmentGeneratorLayer,
        consensus::MainNodeConsensusLayer,
        contract_verification_api::ContractVerificationApiLayer,
        da_dispatcher::DataAvailabilityDispatcherLayer,
        eth_sender::{EthTxAggregatorLayer, EthTxManagerLayer},
        eth_watch::EthWatchLayer,
<<<<<<< HEAD
        external_proof_integration_api::ExternalProofIntegrationApiLayer,
=======
        gas_adjuster::GasAdjusterLayer,
>>>>>>> aff7b653
        healtcheck_server::HealthCheckLayer,
        house_keeper::HouseKeeperLayer,
        l1_batch_commitment_mode_validation::L1BatchCommitmentModeValidationLayer,
        l1_gas::L1GasLayer,
        metadata_calculator::MetadataCalculatorLayer,
        node_storage_init::{
            main_node_strategy::MainNodeInitStrategyLayer, NodeStorageInitializerLayer,
        },
        object_store::ObjectStoreLayer,
        pk_signing_eth_client::PKSigningEthClientLayer,
        pools_layer::PoolsLayerBuilder,
        postgres_metrics::PostgresMetricsLayer,
        prometheus_exporter::PrometheusExporterLayer,
        proof_data_handler::ProofDataHandlerLayer,
        query_eth_client::QueryEthClientLayer,
        sigint::SigintHandlerLayer,
        state_keeper::{
            main_batch_executor::MainBatchExecutorLayer, mempool_io::MempoolIOLayer,
            output_handler::OutputHandlerLayer, RocksdbStorageOptions, StateKeeperLayer,
        },
        tee_verifier_input_producer::TeeVerifierInputProducerLayer,
        vm_runner::{
            bwip::BasicWitnessInputProducerLayer, protective_reads::ProtectiveReadsWriterLayer,
        },
        web3_api::{
            caches::MempoolCacheLayer,
            server::{Web3ServerLayer, Web3ServerOptionalConfig},
            tree_api_client::TreeApiClientLayer,
            tx_sender::{PostgresStorageCachesConfig, TxSenderLayer},
            tx_sink::MasterPoolSinkLayer,
        },
    },
    service::{ZkStackService, ZkStackServiceBuilder},
};
use zksync_types::SHARED_BRIDGE_ETHER_TOKEN_ADDRESS;
use zksync_vlog::prometheus::PrometheusExporterConfig;

/// Macro that looks into a path to fetch an optional config,
/// and clones it into a variable.
macro_rules! try_load_config {
    ($path:expr) => {
        $path.as_ref().context(stringify!($path))?.clone()
    };
}

pub struct MainNodeBuilder {
    node: ZkStackServiceBuilder,
    configs: GeneralConfig,
    wallets: Wallets,
    genesis_config: GenesisConfig,
    contracts_config: ContractsConfig,
    secrets: Secrets,
}

impl MainNodeBuilder {
    pub fn new(
        configs: GeneralConfig,
        wallets: Wallets,
        genesis_config: GenesisConfig,
        contracts_config: ContractsConfig,
        secrets: Secrets,
    ) -> anyhow::Result<Self> {
        Ok(Self {
            node: ZkStackServiceBuilder::new().context("Cannot create ZkStackServiceBuilder")?,
            configs,
            wallets,
            genesis_config,
            contracts_config,
            secrets,
        })
    }

    pub fn runtime_handle(&self) -> tokio::runtime::Handle {
        self.node.runtime_handle()
    }

    fn add_sigint_handler_layer(mut self) -> anyhow::Result<Self> {
        self.node.add_layer(SigintHandlerLayer);
        Ok(self)
    }

    fn add_pools_layer(mut self) -> anyhow::Result<Self> {
        let config = try_load_config!(self.configs.postgres_config);
        let secrets = try_load_config!(self.secrets.database);
        let pools_layer = PoolsLayerBuilder::empty(config, secrets)
            .with_master(true)
            .with_replica(true)
            .with_prover(true) // Used by house keeper.
            .build();
        self.node.add_layer(pools_layer);
        Ok(self)
    }

    fn add_prometheus_exporter_layer(mut self) -> anyhow::Result<Self> {
        let prom_config = try_load_config!(self.configs.prometheus_config);
        let prom_config = PrometheusExporterConfig::pull(prom_config.listener_port);
        self.node.add_layer(PrometheusExporterLayer(prom_config));
        Ok(self)
    }

    fn add_postgres_metrics_layer(mut self) -> anyhow::Result<Self> {
        self.node.add_layer(PostgresMetricsLayer);
        Ok(self)
    }

    fn add_pk_signing_client_layer(mut self) -> anyhow::Result<Self> {
        let eth_config = try_load_config!(self.configs.eth);
        let wallets = try_load_config!(self.wallets.eth_sender);
        self.node.add_layer(PKSigningEthClientLayer::new(
            eth_config,
            self.contracts_config.clone(),
            self.genesis_config.settlement_layer_id(),
            wallets,
        ));
        Ok(self)
    }

    fn add_query_eth_client_layer(mut self) -> anyhow::Result<Self> {
        let genesis = self.genesis_config.clone();
        let eth_config = try_load_config!(self.secrets.l1);
        let query_eth_client_layer =
            QueryEthClientLayer::new(genesis.settlement_layer_id(), eth_config.l1_rpc_url);
        self.node.add_layer(query_eth_client_layer);
        Ok(self)
    }

    fn add_gas_adjuster_layer(mut self) -> anyhow::Result<Self> {
        let gas_adjuster_config = try_load_config!(self.configs.eth)
            .gas_adjuster
            .context("Gas adjuster")?;
        let eth_sender_config = try_load_config!(self.configs.eth);
        let gas_adjuster_layer = GasAdjusterLayer::new(
            gas_adjuster_config,
            self.genesis_config.clone(),
            try_load_config!(eth_sender_config.sender).pubdata_sending_mode,
        );
        self.node.add_layer(gas_adjuster_layer);
        Ok(self)
    }

    fn add_l1_gas_layer(mut self) -> anyhow::Result<Self> {
        // Ensure the BaseTokenRatioProviderResource is inserted if the base token is not ETH.
        if self.contracts_config.base_token_addr != Some(SHARED_BRIDGE_ETHER_TOKEN_ADDRESS) {
            let base_token_adjuster_config = try_load_config!(self.configs.base_token_adjuster);
            self.node
                .add_layer(BaseTokenRatioProviderLayer::new(base_token_adjuster_config));
        }
        let state_keeper_config = try_load_config!(self.configs.state_keeper_config);
        let l1_gas_layer = L1GasLayer::new(state_keeper_config);
        self.node.add_layer(l1_gas_layer);
        Ok(self)
    }

    fn add_object_store_layer(mut self) -> anyhow::Result<Self> {
        let object_store_config = try_load_config!(self.configs.core_object_store);
        self.node
            .add_layer(ObjectStoreLayer::new(object_store_config));
        Ok(self)
    }

    fn add_l1_batch_commitment_mode_validation_layer(mut self) -> anyhow::Result<Self> {
        let layer = L1BatchCommitmentModeValidationLayer::new(
            self.contracts_config.diamond_proxy_addr,
            self.genesis_config.l1_batch_commit_data_generator_mode,
        );
        self.node.add_layer(layer);
        Ok(self)
    }

    fn add_metadata_calculator_layer(mut self, with_tree_api: bool) -> anyhow::Result<Self> {
        let merkle_tree_env_config = try_load_config!(self.configs.db_config).merkle_tree;
        let operations_manager_env_config =
            try_load_config!(self.configs.operations_manager_config);
        let state_keeper_env_config = try_load_config!(self.configs.state_keeper_config);
        let metadata_calculator_config = MetadataCalculatorConfig::for_main_node(
            &merkle_tree_env_config,
            &operations_manager_env_config,
            &state_keeper_env_config,
        );
        let mut layer = MetadataCalculatorLayer::new(metadata_calculator_config);
        if with_tree_api {
            let merkle_tree_api_config = try_load_config!(self.configs.api_config).merkle_tree;
            layer = layer.with_tree_api_config(merkle_tree_api_config);
        }
        self.node.add_layer(layer);
        Ok(self)
    }

    fn add_state_keeper_layer(mut self) -> anyhow::Result<Self> {
        // Bytecode compression is currently mandatory for the transactions processed by the sequencer.
        const OPTIONAL_BYTECODE_COMPRESSION: bool = false;

        let wallets = self.wallets.clone();
        let sk_config = try_load_config!(self.configs.state_keeper_config);
        let persistence_layer = OutputHandlerLayer::new(
            self.contracts_config
                .l2_shared_bridge_addr
                .context("L2 shared bridge address")?,
            sk_config.l2_block_seal_queue_capacity,
        )
        .with_protective_reads_persistence_enabled(sk_config.protective_reads_persistence_enabled);
        let mempool_io_layer = MempoolIOLayer::new(
            self.genesis_config.l2_chain_id,
            sk_config.clone(),
            try_load_config!(self.configs.mempool_config),
            try_load_config!(wallets.state_keeper),
        );
        let db_config = try_load_config!(self.configs.db_config);
        let main_node_batch_executor_builder_layer =
            MainBatchExecutorLayer::new(sk_config.save_call_traces, OPTIONAL_BYTECODE_COMPRESSION);

        let rocksdb_options = RocksdbStorageOptions {
            block_cache_capacity: db_config
                .experimental
                .state_keeper_db_block_cache_capacity(),
            max_open_files: db_config.experimental.state_keeper_db_max_open_files,
        };
        let state_keeper_layer =
            StateKeeperLayer::new(db_config.state_keeper_db_path, rocksdb_options);
        self.node
            .add_layer(persistence_layer)
            .add_layer(mempool_io_layer)
            .add_layer(main_node_batch_executor_builder_layer)
            .add_layer(state_keeper_layer);
        Ok(self)
    }

    fn add_eth_watch_layer(mut self) -> anyhow::Result<Self> {
        let eth_config = try_load_config!(self.configs.eth);
        self.node.add_layer(EthWatchLayer::new(
            try_load_config!(eth_config.watcher),
            self.contracts_config.clone(),
        ));
        Ok(self)
    }

    fn add_proof_data_handler_layer(mut self) -> anyhow::Result<Self> {
        self.node.add_layer(ProofDataHandlerLayer::new(
            try_load_config!(self.configs.proof_data_handler_config),
            self.genesis_config.l1_batch_commit_data_generator_mode,
        ));
        Ok(self)
    }

    fn add_healthcheck_layer(mut self) -> anyhow::Result<Self> {
        let healthcheck_config = try_load_config!(self.configs.api_config).healthcheck;
        self.node.add_layer(HealthCheckLayer(healthcheck_config));
        Ok(self)
    }

    fn add_tx_sender_layer(mut self) -> anyhow::Result<Self> {
        let sk_config = try_load_config!(self.configs.state_keeper_config);
        let rpc_config = try_load_config!(self.configs.api_config).web3_json_rpc;
        let postgres_storage_caches_config = PostgresStorageCachesConfig {
            factory_deps_cache_size: rpc_config.factory_deps_cache_size() as u64,
            initial_writes_cache_size: rpc_config.initial_writes_cache_size() as u64,
            latest_values_cache_size: rpc_config.latest_values_cache_size() as u64,
        };

        // On main node we always use master pool sink.
        self.node.add_layer(MasterPoolSinkLayer);
        self.node.add_layer(TxSenderLayer::new(
            TxSenderConfig::new(
                &sk_config,
                &rpc_config,
                try_load_config!(self.wallets.state_keeper)
                    .fee_account
                    .address(),
                self.genesis_config.l2_chain_id,
            ),
            postgres_storage_caches_config,
            rpc_config.vm_concurrency_limit(),
            ApiContracts::load_from_disk_blocking(), // TODO (BFT-138): Allow to dynamically reload API contracts
        ));
        Ok(self)
    }

    fn add_api_caches_layer(mut self) -> anyhow::Result<Self> {
        let rpc_config = try_load_config!(self.configs.api_config).web3_json_rpc;
        self.node.add_layer(MempoolCacheLayer::new(
            rpc_config.mempool_cache_size(),
            rpc_config.mempool_cache_update_interval(),
        ));
        Ok(self)
    }

    fn add_tree_api_client_layer(mut self) -> anyhow::Result<Self> {
        let rpc_config = try_load_config!(self.configs.api_config).web3_json_rpc;
        self.node
            .add_layer(TreeApiClientLayer::http(rpc_config.tree_api_url));
        Ok(self)
    }

    fn add_http_web3_api_layer(mut self) -> anyhow::Result<Self> {
        let rpc_config = try_load_config!(self.configs.api_config).web3_json_rpc;
        let state_keeper_config = try_load_config!(self.configs.state_keeper_config);
        let with_debug_namespace = state_keeper_config.save_call_traces;

        let mut namespaces = if let Some(namespaces) = &rpc_config.api_namespaces {
            namespaces
                .iter()
                .map(|a| a.parse())
                .collect::<Result<_, _>>()?
        } else {
            Namespace::DEFAULT.to_vec()
        };
        if with_debug_namespace {
            namespaces.push(Namespace::Debug)
        }
        namespaces.push(Namespace::Snapshots);

        let optional_config = Web3ServerOptionalConfig {
            namespaces: Some(namespaces),
            filters_limit: Some(rpc_config.filters_limit()),
            subscriptions_limit: Some(rpc_config.subscriptions_limit()),
            batch_request_size_limit: Some(rpc_config.max_batch_request_size()),
            response_body_size_limit: Some(rpc_config.max_response_body_size()),
            ..Default::default()
        };
        self.node.add_layer(Web3ServerLayer::http(
            rpc_config.http_port,
            InternalApiConfig::new(&rpc_config, &self.contracts_config, &self.genesis_config),
            optional_config,
        ));

        Ok(self)
    }

    fn add_ws_web3_api_layer(mut self) -> anyhow::Result<Self> {
        let rpc_config = try_load_config!(self.configs.api_config).web3_json_rpc;
        let state_keeper_config = try_load_config!(self.configs.state_keeper_config);
        let circuit_breaker_config = try_load_config!(self.configs.circuit_breaker_config);
        let with_debug_namespace = state_keeper_config.save_call_traces;

        let mut namespaces = if let Some(namespaces) = &rpc_config.api_namespaces {
            namespaces
                .iter()
                .map(|a| a.parse())
                .collect::<Result<_, _>>()?
        } else {
            Namespace::DEFAULT.to_vec()
        };
        if with_debug_namespace {
            namespaces.push(Namespace::Debug)
        }
        namespaces.push(Namespace::Snapshots);

        let optional_config = Web3ServerOptionalConfig {
            namespaces: Some(namespaces),
            filters_limit: Some(rpc_config.filters_limit()),
            subscriptions_limit: Some(rpc_config.subscriptions_limit()),
            batch_request_size_limit: Some(rpc_config.max_batch_request_size()),
            response_body_size_limit: Some(rpc_config.max_response_body_size()),
            websocket_requests_per_minute_limit: Some(
                rpc_config.websocket_requests_per_minute_limit(),
            ),
            replication_lag_limit: circuit_breaker_config.replication_lag_limit(),
            with_extended_tracing: rpc_config.extended_api_tracing,
            ..Default::default()
        };
        self.node.add_layer(Web3ServerLayer::ws(
            rpc_config.ws_port,
            InternalApiConfig::new(&rpc_config, &self.contracts_config, &self.genesis_config),
            optional_config,
        ));

        Ok(self)
    }

    fn add_eth_tx_manager_layer(mut self) -> anyhow::Result<Self> {
        let eth_sender_config = try_load_config!(self.configs.eth);

        self.node
            .add_layer(EthTxManagerLayer::new(eth_sender_config));

        Ok(self)
    }

    fn add_eth_tx_aggregator_layer(mut self) -> anyhow::Result<Self> {
        let eth_sender_config = try_load_config!(self.configs.eth);

        self.node.add_layer(EthTxAggregatorLayer::new(
            eth_sender_config,
            self.contracts_config.clone(),
            self.genesis_config.l2_chain_id,
            self.genesis_config.l1_batch_commit_data_generator_mode,
        ));

        Ok(self)
    }

    fn add_house_keeper_layer(mut self) -> anyhow::Result<Self> {
        let house_keeper_config = try_load_config!(self.configs.house_keeper_config);
        let fri_prover_config = try_load_config!(self.configs.prover_config);
        let fri_witness_generator_config = try_load_config!(self.configs.witness_generator);
        let fri_prover_group_config = try_load_config!(self.configs.prover_group_config);
        let fri_proof_compressor_config = try_load_config!(self.configs.proof_compressor_config);

        self.node.add_layer(HouseKeeperLayer::new(
            house_keeper_config,
            fri_prover_config,
            fri_witness_generator_config,
            fri_prover_group_config,
            fri_proof_compressor_config,
        ));

        Ok(self)
    }

    fn add_commitment_generator_layer(mut self) -> anyhow::Result<Self> {
        self.node.add_layer(CommitmentGeneratorLayer::new(
            self.genesis_config.l1_batch_commit_data_generator_mode,
        ));

        Ok(self)
    }

    fn add_circuit_breaker_checker_layer(mut self) -> anyhow::Result<Self> {
        let circuit_breaker_config = try_load_config!(self.configs.circuit_breaker_config);
        self.node
            .add_layer(CircuitBreakerCheckerLayer(circuit_breaker_config));

        Ok(self)
    }

    fn add_contract_verification_api_layer(mut self) -> anyhow::Result<Self> {
        let config = try_load_config!(self.configs.contract_verifier);
        self.node.add_layer(ContractVerificationApiLayer(config));
        Ok(self)
    }

    fn add_consensus_layer(mut self) -> anyhow::Result<Self> {
        self.node.add_layer(MainNodeConsensusLayer {
            config: self
                .configs
                .consensus_config
                .clone()
                .context("Consensus config has to be provided")?,
            secrets: self
                .secrets
                .consensus
                .clone()
                .context("Consensus secrets have to be provided")?,
        });

        Ok(self)
    }

    fn add_tee_verifier_input_producer_layer(mut self) -> anyhow::Result<Self> {
        self.node.add_layer(TeeVerifierInputProducerLayer::new(
            self.genesis_config.l2_chain_id,
        ));

        Ok(self)
    }

    fn add_no_da_client_layer(mut self) -> anyhow::Result<Self> {
        self.node.add_layer(NoDAClientWiringLayer);
        Ok(self)
    }

    #[allow(dead_code)]
    fn add_object_storage_da_client_layer(mut self) -> anyhow::Result<Self> {
        let object_store_config = DAObjectStoreConfig::from_env()?;
        self.node
            .add_layer(ObjectStorageClientWiringLayer::new(object_store_config.0));
        Ok(self)
    }

    fn add_da_dispatcher_layer(mut self) -> anyhow::Result<Self> {
        let eth_sender_config = try_load_config!(self.configs.eth);
        if let Some(sender_config) = eth_sender_config.sender {
            if sender_config.pubdata_sending_mode != PubdataSendingMode::Custom {
                tracing::warn!("DA dispatcher is enabled, but the pubdata sending mode is not `Custom`. DA dispatcher will not be started.");
                return Ok(self);
            }
        }

        let state_keeper_config = try_load_config!(self.configs.state_keeper_config);
        let da_config = try_load_config!(self.configs.da_dispatcher_config);
        self.node.add_layer(DataAvailabilityDispatcherLayer::new(
            state_keeper_config,
            da_config,
        ));

        Ok(self)
    }

    fn add_vm_runner_protective_reads_layer(mut self) -> anyhow::Result<Self> {
        let protective_reads_writer_config =
            try_load_config!(self.configs.protective_reads_writer_config);
        self.node.add_layer(ProtectiveReadsWriterLayer::new(
            protective_reads_writer_config,
            self.genesis_config.l2_chain_id,
        ));

        Ok(self)
    }

    fn add_external_api_client_layer(mut self) -> anyhow::Result<Self> {
        let config = try_load_config!(self.configs.external_price_api_client_config);
        match config.source.as_str() {
            CoingeckoClientLayer::CLIENT_NAME => {
                self.node.add_layer(CoingeckoClientLayer::new(config));
            }
            NoOpExternalPriceApiClientLayer::CLIENT_NAME => {
                self.node.add_layer(NoOpExternalPriceApiClientLayer);
            }
            ForcedPriceClientLayer::CLIENT_NAME => {
                self.node.add_layer(ForcedPriceClientLayer::new(config));
            }
            _ => {
                anyhow::bail!(
                    "Unknown external price API client source: {}",
                    config.source
                );
            }
        }

        Ok(self)
    }

    fn add_vm_runner_bwip_layer(mut self) -> anyhow::Result<Self> {
        let basic_witness_input_producer_config =
            try_load_config!(self.configs.basic_witness_input_producer_config);
        self.node.add_layer(BasicWitnessInputProducerLayer::new(
            basic_witness_input_producer_config,
            self.genesis_config.l2_chain_id,
        ));

        Ok(self)
    }

    fn add_base_token_ratio_persister_layer(mut self) -> anyhow::Result<Self> {
        let config = try_load_config!(self.configs.base_token_adjuster);
        let contracts_config = self.contracts_config.clone();
        self.node
            .add_layer(BaseTokenRatioPersisterLayer::new(config, contracts_config));

        Ok(self)
    }

    fn add_external_proof_integration_api_layer(mut self) -> anyhow::Result<Self> {
        let config = try_load_config!(self.configs.external_proof_integration_api_config);
        self.node.add_layer(ExternalProofIntegrationApiLayer::new(
            config,
            self.genesis_config.l1_batch_commit_data_generator_mode,
        ));

        Ok(self)
    }

    /// This layer will make sure that the database is initialized correctly,
    /// e.g. genesis will be performed if it's required.
    ///
    /// Depending on the `kind` provided, either a task or a precondition will be added.
    ///
    /// *Important*: the task should be added by at most one component, because
    /// it assumes unique control over the database. Multiple components adding this
    /// layer in a distributed mode may result in the database corruption.
    ///
    /// This task works in pair with precondition, which must be present in every component:
    /// the precondition will prevent node from starting until the database is initialized.
    fn add_storage_initialization_layer(mut self, kind: LayerKind) -> anyhow::Result<Self> {
        self.node.add_layer(MainNodeInitStrategyLayer {
            genesis: self.genesis_config.clone(),
            contracts: self.contracts_config.clone(),
        });
        let mut layer = NodeStorageInitializerLayer::new();
        if matches!(kind, LayerKind::Precondition) {
            layer = layer.as_precondition();
        }
        self.node.add_layer(layer);
        Ok(self)
    }

    /// Builds the node with the genesis initialization task only.
    pub fn only_genesis(mut self) -> anyhow::Result<ZkStackService> {
        self = self
            .add_pools_layer()?
            .add_query_eth_client_layer()?
            .add_storage_initialization_layer(LayerKind::Task)?;

        Ok(self.node.build())
    }

    /// Builds the node with the specified components.
    pub fn build(mut self, mut components: Vec<Component>) -> anyhow::Result<ZkStackService> {
        // Add "base" layers (resources and helper tasks).
        self = self
            .add_sigint_handler_layer()?
            .add_pools_layer()?
            .add_object_store_layer()?
            .add_circuit_breaker_checker_layer()?
            .add_healthcheck_layer()?
            .add_prometheus_exporter_layer()?
            .add_query_eth_client_layer()?
            .add_gas_adjuster_layer()?;

        // Add preconditions for all the components.
        self = self
            .add_l1_batch_commitment_mode_validation_layer()?
            .add_storage_initialization_layer(LayerKind::Precondition)?;

        // Sort the components, so that the components they may depend on each other are added in the correct order.
        components.sort_unstable_by_key(|component| match component {
            // API consumes the resources provided by other layers (multiple ones), so it has to come the last.
            Component::HttpApi | Component::WsApi => 1,
            // Default priority.
            _ => 0,
        });

        // Add "component-specific" layers.
        // Note that the layers are added only once, so it's fine to add the same layer multiple times.
        for component in &components {
            match component {
                Component::StateKeeper => {
                    // State keeper is the core component of the sequencer,
                    // which is why we consider it to be responsible for the storage initialization.
                    self = self
                        .add_l1_gas_layer()?
                        .add_storage_initialization_layer(LayerKind::Task)?
                        .add_state_keeper_layer()?;
                }
                Component::HttpApi => {
                    self = self
                        .add_l1_gas_layer()?
                        .add_tx_sender_layer()?
                        .add_tree_api_client_layer()?
                        .add_api_caches_layer()?
                        .add_http_web3_api_layer()?;
                }
                Component::WsApi => {
                    self = self
                        .add_l1_gas_layer()?
                        .add_tx_sender_layer()?
                        .add_tree_api_client_layer()?
                        .add_api_caches_layer()?
                        .add_ws_web3_api_layer()?;
                }
                Component::ContractVerificationApi => {
                    self = self.add_contract_verification_api_layer()?;
                }
                Component::Tree => {
                    let with_tree_api = components.contains(&Component::TreeApi);
                    self = self.add_metadata_calculator_layer(with_tree_api)?;
                }
                Component::TreeApi => {
                    anyhow::ensure!(
                        components.contains(&Component::Tree),
                        "Merkle tree API cannot be started without a tree component"
                    );
                    // Do nothing, will be handled by the `Tree` component.
                }
                Component::EthWatcher => {
                    self = self.add_eth_watch_layer()?;
                }
                Component::EthTxAggregator => {
                    self = self
                        .add_pk_signing_client_layer()?
                        .add_eth_tx_aggregator_layer()?;
                }
                Component::EthTxManager => {
                    self = self.add_eth_tx_manager_layer()?;
                }
                Component::TeeVerifierInputProducer => {
                    self = self.add_tee_verifier_input_producer_layer()?;
                }
                Component::Housekeeper => {
                    self = self
                        .add_house_keeper_layer()?
                        .add_postgres_metrics_layer()?;
                }
                Component::ProofDataHandler => {
                    self = self.add_proof_data_handler_layer()?;
                }
                Component::Consensus => {
                    self = self.add_consensus_layer()?;
                }
                Component::CommitmentGenerator => {
                    self = self.add_commitment_generator_layer()?;
                }
                Component::DADispatcher => {
                    self = self.add_no_da_client_layer()?.add_da_dispatcher_layer()?;
                }
                Component::VmRunnerProtectiveReads => {
                    self = self.add_vm_runner_protective_reads_layer()?;
                }
                Component::BaseTokenRatioPersister => {
                    self = self
                        .add_external_api_client_layer()?
                        .add_base_token_ratio_persister_layer()?;
                }
                Component::VmRunnerBwip => {
                    self = self.add_vm_runner_bwip_layer()?;
                }
                Component::ExternalProofIntegrationApi => {
                    self = self.add_external_proof_integration_api_layer()?;
                }
            }
        }
        Ok(self.node.build())
    }
}

/// Marker for layers that can add either a task or a precondition.
#[derive(Debug)]
enum LayerKind {
    Task,
    Precondition,
}<|MERGE_RESOLUTION|>--- conflicted
+++ resolved
@@ -31,11 +31,8 @@
         da_dispatcher::DataAvailabilityDispatcherLayer,
         eth_sender::{EthTxAggregatorLayer, EthTxManagerLayer},
         eth_watch::EthWatchLayer,
-<<<<<<< HEAD
         external_proof_integration_api::ExternalProofIntegrationApiLayer,
-=======
         gas_adjuster::GasAdjusterLayer,
->>>>>>> aff7b653
         healtcheck_server::HealthCheckLayer,
         house_keeper::HouseKeeperLayer,
         l1_batch_commitment_mode_validation::L1BatchCommitmentModeValidationLayer,
