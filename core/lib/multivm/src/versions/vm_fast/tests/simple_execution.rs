--- conflicted
+++ resolved
@@ -1,10 +1,7 @@
 use crate::{
     versions::testonly::simple_execution::{
-<<<<<<< HEAD
-        test_estimate_fee, test_simple_execute, test_transfer_to_self_with_low_gas_limit,
-=======
         test_create2_deployment_address, test_estimate_fee, test_simple_execute,
->>>>>>> e32fee04
+        test_transfer_to_self_with_low_gas_limit,
     },
     vm_fast::Vm,
 };
@@ -20,11 +17,11 @@
 }
 
 #[test]
-<<<<<<< HEAD
+fn create2_deployment_address() {
+    test_create2_deployment_address::<Vm<_>>();
+}
+
+#[test]
 fn transfer_to_self_with_low_gas_limit() {
     test_transfer_to_self_with_low_gas_limit::<Vm<_>>();
-=======
-fn create2_deployment_address() {
-    test_create2_deployment_address::<Vm<_>>();
->>>>>>> e32fee04
 }