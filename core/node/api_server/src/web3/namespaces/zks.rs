--- conflicted
+++ resolved
@@ -346,10 +346,7 @@
         index_in_filtered_logs: usize,
         log_filter: impl Fn(&L2ToL1Log) -> bool,
         log_proof_target: Option<LogProofTarget>,
-<<<<<<< HEAD
         precommit_log_index: Option<usize>, //
-=======
->>>>>>> e26b1f97
     ) -> Result<Option<L2ToL1LogProof>, Web3Error> {
         let all_l1_logs_in_batch = storage
             .blocks_web3_dal()
@@ -506,11 +503,7 @@
 
         let tx = storage
             .eth_sender_dal()
-<<<<<<< HEAD
-            .get_last_sent_eth_storage_tx(eth_tx_id.unwrap())
-=======
             .get_last_sent_and_confirmed_eth_storage_tx(eth_tx_id.unwrap())
->>>>>>> e26b1f97
             .await
             .map_err(|err| anyhow::anyhow!("Execute tx not found: {}", err))?;
 
@@ -527,10 +520,7 @@
         tx_hash: H256,
         index: Option<usize>,
         log_proof_target: Option<LogProofTarget>,
-<<<<<<< HEAD
         precommit_log_index: Option<usize>, //
-=======
->>>>>>> e26b1f97
     ) -> Result<Option<L2ToL1LogProof>, Web3Error> {
         if let Some(handler) = &self.state.l2_l1_log_proof_handler {
             if log_proof_target.is_some() {
@@ -571,10 +561,7 @@
                 index.unwrap_or(0),
                 |log| log.tx_number_in_block == l1_batch_tx_index,
                 log_proof_target,
-<<<<<<< HEAD
                 precommit_log_index,
-=======
->>>>>>> e26b1f97
             )
             .await?;
         Ok(log_proof)
