use anyhow::Context as _;
use zksync_config::{configs::EcosystemContracts, GenesisConfig};
use zksync_dal::{CoreDal, DalError};
use zksync_types::{api::en, tokens::TokenInfo, Address, L1BatchNumber, L2BlockNumber, H256};
use zksync_web3_decl::error::Web3Error;

use crate::api_server::web3::{backend_jsonrpsee::MethodTracer, state::RpcState};

/// Namespace for External Node unique methods.
/// Main use case for it is the EN synchronization.
#[derive(Debug)]
pub(crate) struct EnNamespace {
    state: RpcState,
}

impl EnNamespace {
    pub fn new(state: RpcState) -> Self {
        Self { state }
    }

    pub async fn consensus_genesis_impl(&self) -> Result<Option<en::ConsensusGenesis>, Web3Error> {
        let mut storage = self.state.acquire_connection().await?;
        let Some(genesis) = storage
            .consensus_dal()
            .genesis()
            .await
            .map_err(DalError::generalize)?
        else {
            return Ok(None);
        };
        Ok(Some(en::ConsensusGenesis(
            zksync_protobuf::serde::serialize(&genesis, serde_json::value::Serializer).unwrap(),
        )))
    }

    pub(crate) fn current_method(&self) -> &MethodTracer {
        &self.state.current_method
    }

    pub async fn sync_l2_block_impl(
        &self,
        block_number: L2BlockNumber,
        include_transactions: bool,
    ) -> Result<Option<en::SyncBlock>, Web3Error> {
        let mut storage = self.state.acquire_connection().await?;
        Ok(storage
            .sync_dal()
            .sync_block(block_number, include_transactions)
            .await
            .map_err(DalError::generalize)?)
    }

    pub async fn sync_tokens_impl(
        &self,
        block_number: Option<L2BlockNumber>,
    ) -> Result<Vec<TokenInfo>, Web3Error> {
        let mut storage = self.state.acquire_connection().await?;
        Ok(storage
            .tokens_web3_dal()
            .get_all_tokens(block_number)
            .await
            .map_err(DalError::generalize)?)
    }

<<<<<<< HEAD
    #[tracing::instrument(skip(self))]
    pub async fn get_ecosystem_contracts_impl(&self) -> Result<EcosystemContracts, Web3Error> {
        Ok(self
            .state
            .api_config
            .bridgehub_proxy_addr
            .map(|bridgehub_proxy_addr| EcosystemContracts {
                bridgehub_proxy_addr,
                state_transition_proxy_addr: self
                    .state
                    .api_config
                    .state_transition_proxy_addr
                    .unwrap(),
                transparent_proxy_admin_addr: self
                    .state
                    .api_config
                    .transparent_proxy_admin_addr
                    .unwrap(),
            })
            .context("Shared bridge doesn't supported")?)
    }

    #[tracing::instrument(skip(self))]
=======
>>>>>>> a11fa861
    pub async fn genesis_config_impl(&self) -> Result<GenesisConfig, Web3Error> {
        // If this method will cause some load, we can cache everything in memory
        let mut storage = self.state.acquire_connection().await?;
        let genesis_batch = storage
            .blocks_dal()
            .get_storage_l1_batch(L1BatchNumber(0))
            .await
            .map_err(DalError::generalize)?
            .context("Genesis batch doesn't exist")?;

        let protocol_version = genesis_batch
            .protocol_version
            .context("Genesis is not finished")? as u16;
        let verifier_config = storage
            .protocol_versions_dal()
            .l1_verifier_config_for_version(protocol_version.try_into().unwrap())
            .await
            .context("Genesis is not finished")?;
        let fee_account = storage
            .blocks_dal()
            .get_fee_address_for_l2_block(L2BlockNumber(0))
            .await
            .map_err(DalError::generalize)?
            .context("Genesis not finished")?;

        let config = GenesisConfig {
            protocol_version: Some(protocol_version),
            genesis_root_hash: Some(H256::from_slice(
                &genesis_batch.hash.context("Genesis is not finished")?,
            )),
            rollup_last_leaf_index: Some(
                genesis_batch
                    .rollup_last_leaf_index
                    .context("Genesis is not finished")? as u64,
            ),
            genesis_commitment: Some(H256::from_slice(
                &genesis_batch
                    .commitment
                    .context("Genesis is not finished")?,
            )),
            bootloader_hash: Some(H256::from_slice(
                &genesis_batch
                    .bootloader_code_hash
                    .context("Genesis is not finished")?,
            )),
            default_aa_hash: Some(H256::from_slice(
                &genesis_batch
                    .default_aa_code_hash
                    .context("Genesis is not finished")?,
            )),
            l1_chain_id: self.state.api_config.l1_chain_id,

            l2_chain_id: self.state.api_config.l2_chain_id,
            recursion_node_level_vk_hash: verifier_config.params.recursion_node_level_vk_hash,
            recursion_leaf_level_vk_hash: verifier_config.params.recursion_leaf_level_vk_hash,
            recursion_circuits_set_vks_hash: Default::default(),
            recursion_scheduler_level_vk_hash: verifier_config.recursion_scheduler_level_vk_hash,
            fee_account,
            dummy_verifier: self.state.api_config.dummy_verifier,
            l1_batch_commit_data_generator_mode: self
                .state
                .api_config
                .l1_batch_commit_data_generator_mode,
        };
        Ok(config)
    }

    pub async fn whitelisted_tokens_for_aa_impl(&self) -> Result<Vec<Address>, Web3Error> {
        Ok(self
            .state
            .tx_sender
            .read_whitelisted_tokens_for_aa_cache()
            .await)
    }
}<|MERGE_RESOLUTION|>--- conflicted
+++ resolved
@@ -62,7 +62,6 @@
             .map_err(DalError::generalize)?)
     }
 
-<<<<<<< HEAD
     #[tracing::instrument(skip(self))]
     pub async fn get_ecosystem_contracts_impl(&self) -> Result<EcosystemContracts, Web3Error> {
         Ok(self
@@ -86,8 +85,6 @@
     }
 
     #[tracing::instrument(skip(self))]
-=======
->>>>>>> a11fa861
     pub async fn genesis_config_impl(&self) -> Result<GenesisConfig, Web3Error> {
         // If this method will cause some load, we can cache everything in memory
         let mut storage = self.state.acquire_connection().await?;
