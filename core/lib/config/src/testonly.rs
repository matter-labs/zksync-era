use std::num::NonZeroUsize;

use rand::{distributions::Distribution, Rng};
use zksync_basic_types::{
    basic_fri_types::CircuitIdRoundTuple,
    commitment::L1BatchCommitmentMode,
    network::Network,
    protocol_version::{ProtocolSemanticVersion, ProtocolVersionId, VersionPatch},
    pubdata_da::PubdataSendingMode,
    secrets::{APIKey, SeedPhrase},
    vm::FastVmMode,
    L1BatchNumber, L1ChainId, L2ChainId, SLChainId,
};
use zksync_consensus_utils::EncodeDist;
use zksync_crypto_primitives::K256PrivateKey;

use crate::{
    configs::{
        self,
        chain::TimestampAsserterConfig,
        da_client::{
            avail::{AvailClientConfig, AvailDefaultConfig},
            DAClientConfig::Avail,
        },
        external_price_api_client::ForcedPriceClientConfig,
    },
    AvailConfig,
};

trait Sample {
    fn sample(rng: &mut (impl Rng + ?Sized)) -> Self;
}

impl Sample for Network {
    fn sample(rng: &mut (impl Rng + ?Sized)) -> Network {
        type T = Network;
        match rng.gen_range(0..8) {
            0 => T::Mainnet,
            1 => T::Rinkeby,
            2 => T::Ropsten,
            3 => T::Goerli,
            4 => T::Sepolia,
            5 => T::Localhost,
            6 => T::Unknown,
            _ => T::Test,
        }
    }
}

impl Distribution<configs::chain::FeeModelVersion> for EncodeDist {
    fn sample<R: Rng + ?Sized>(&self, rng: &mut R) -> configs::chain::FeeModelVersion {
        type T = configs::chain::FeeModelVersion;
        match rng.gen_range(0..2) {
            0 => T::V1,
            _ => T::V2,
        }
    }
}

impl Distribution<configs::ApiConfig> for EncodeDist {
    fn sample<R: Rng + ?Sized>(&self, rng: &mut R) -> configs::ApiConfig {
        configs::ApiConfig {
            web3_json_rpc: self.sample(rng),
            prometheus: self.sample(rng),
            healthcheck: self.sample(rng),
            merkle_tree: self.sample(rng),
        }
    }
}

impl Distribution<configs::api::Web3JsonRpcConfig> for EncodeDist {
    fn sample<R: Rng + ?Sized>(&self, rng: &mut R) -> configs::api::Web3JsonRpcConfig {
        configs::api::Web3JsonRpcConfig {
            http_port: self.sample(rng),
            http_url: self.sample(rng),
            ws_port: self.sample(rng),
            ws_url: self.sample(rng),
            req_entities_limit: self.sample(rng),
            filters_disabled: self.sample(rng),
            filters_limit: self.sample(rng),
            subscriptions_limit: self.sample(rng),
            pubsub_polling_interval: self.sample(rng),
            max_nonce_ahead: self.sample(rng),
            gas_price_scale_factor: self.sample(rng),
            estimate_gas_scale_factor: self.sample(rng),
            estimate_gas_acceptable_overestimation: self.sample(rng),
            estimate_gas_optimize_search: self.sample(rng),
            max_tx_size: self.sample(rng),
            vm_execution_cache_misses_limit: self.sample(rng),
            vm_concurrency_limit: self.sample(rng),
            factory_deps_cache_size_mb: self.sample(rng),
            initial_writes_cache_size_mb: self.sample(rng),
            latest_values_cache_size_mb: self.sample(rng),
            latest_values_max_block_lag: self.sample(rng),
            fee_history_limit: self.sample(rng),
            max_batch_request_size: self.sample(rng),
            max_response_body_size_mb: self.sample(rng),
            max_response_body_size_overrides_mb: [
                (
                    "eth_call",
                    NonZeroUsize::new(self.sample(rng)).unwrap_or(NonZeroUsize::MAX),
                ),
                (
                    "zks_getProof",
                    NonZeroUsize::new(self.sample(rng)).unwrap_or(NonZeroUsize::MAX),
                ),
            ]
            .into_iter()
            .collect(),
            websocket_requests_per_minute_limit: self.sample(rng),
            tree_api_url: self.sample(rng),
            mempool_cache_update_interval: self.sample(rng),
            mempool_cache_size: self.sample(rng),
            whitelisted_tokens_for_aa: self.sample_range(rng).map(|_| rng.gen()).collect(),
            api_namespaces: self
                .sample_opt(|| self.sample_range(rng).map(|_| self.sample(rng)).collect()),
            extended_api_tracing: self.sample(rng),
        }
    }
}

impl Distribution<configs::api::HealthCheckConfig> for EncodeDist {
    fn sample<R: Rng + ?Sized>(&self, rng: &mut R) -> configs::api::HealthCheckConfig {
        configs::api::HealthCheckConfig {
            port: self.sample(rng),
            slow_time_limit_ms: self.sample(rng),
            hard_time_limit_ms: self.sample(rng),
        }
    }
}

impl Distribution<configs::api::ContractVerificationApiConfig> for EncodeDist {
    fn sample<R: Rng + ?Sized>(&self, rng: &mut R) -> configs::api::ContractVerificationApiConfig {
        configs::api::ContractVerificationApiConfig {
            port: self.sample(rng),
            url: self.sample(rng),
        }
    }
}

impl Distribution<configs::api::MerkleTreeApiConfig> for EncodeDist {
    fn sample<R: Rng + ?Sized>(&self, rng: &mut R) -> configs::api::MerkleTreeApiConfig {
        configs::api::MerkleTreeApiConfig {
            port: self.sample(rng),
        }
    }
}

impl Distribution<configs::PrometheusConfig> for EncodeDist {
    fn sample<R: Rng + ?Sized>(&self, rng: &mut R) -> configs::PrometheusConfig {
        configs::PrometheusConfig {
            listener_port: self.sample(rng),
            pushgateway_url: self.sample(rng),
            push_interval_ms: self.sample(rng),
        }
    }
}

impl Distribution<configs::chain::NetworkConfig> for EncodeDist {
    fn sample<R: Rng + ?Sized>(&self, rng: &mut R) -> configs::chain::NetworkConfig {
        configs::chain::NetworkConfig {
            network: Sample::sample(rng),
            zksync_network: self.sample(rng),
            zksync_network_id: L2ChainId::max(),
        }
    }
}

impl Distribution<configs::chain::StateKeeperConfig> for EncodeDist {
    #[allow(deprecated)]
    fn sample<R: Rng + ?Sized>(&self, rng: &mut R) -> configs::chain::StateKeeperConfig {
        configs::chain::StateKeeperConfig {
            transaction_slots: self.sample(rng),
            block_commit_deadline_ms: self.sample(rng),
            l2_block_commit_deadline_ms: self.sample(rng),
            l2_block_seal_queue_capacity: self.sample(rng),
            l2_block_max_payload_size: self.sample(rng),
            max_single_tx_gas: self.sample(rng),
            max_allowed_l2_tx_gas_limit: self.sample(rng),
            reject_tx_at_geometry_percentage: self.sample(rng),
            reject_tx_at_eth_params_percentage: self.sample(rng),
            reject_tx_at_gas_percentage: self.sample(rng),
            close_block_at_geometry_percentage: self.sample(rng),
            close_block_at_eth_params_percentage: self.sample(rng),
            close_block_at_gas_percentage: self.sample(rng),
            minimal_l2_gas_price: self.sample(rng),
            compute_overhead_part: self.sample(rng),
            pubdata_overhead_part: self.sample(rng),
            batch_overhead_l1_gas: self.sample(rng),
            max_gas_per_batch: self.sample(rng),
            max_pubdata_per_batch: self.sample(rng),
            fee_model_version: self.sample(rng),
            validation_computational_gas_limit: self.sample(rng),
            save_call_traces: self.sample(rng),
            max_circuits_per_batch: self.sample(rng),
            protective_reads_persistence_enabled: self.sample(rng),
            // These values are not involved into files serialization skip them
            fee_account_addr: None,
            bootloader_hash: None,
            default_aa_hash: None,
            evm_emulator_hash: None,
            l1_batch_commit_data_generator_mode: Default::default(),
        }
    }
}

impl Distribution<configs::chain::OperationsManagerConfig> for EncodeDist {
    fn sample<R: Rng + ?Sized>(&self, rng: &mut R) -> configs::chain::OperationsManagerConfig {
        configs::chain::OperationsManagerConfig {
            delay_interval: self.sample(rng),
        }
    }
}

impl Distribution<configs::chain::CircuitBreakerConfig> for EncodeDist {
    fn sample<R: Rng + ?Sized>(&self, rng: &mut R) -> configs::chain::CircuitBreakerConfig {
        configs::chain::CircuitBreakerConfig {
            sync_interval_ms: self.sample(rng),
            http_req_max_retry_number: self.sample(rng),
            http_req_retry_interval_sec: self.sample(rng),
            replication_lag_limit_sec: self.sample(rng),
        }
    }
}

impl Distribution<configs::chain::MempoolConfig> for EncodeDist {
    fn sample<R: Rng + ?Sized>(&self, rng: &mut R) -> configs::chain::MempoolConfig {
        configs::chain::MempoolConfig {
            sync_interval_ms: self.sample(rng),
            sync_batch_size: self.sample(rng),
            capacity: self.sample(rng),
            stuck_tx_timeout: self.sample(rng),
            remove_stuck_txs: self.sample(rng),
            delay_interval: self.sample(rng),
            skip_unsafe_deposit_checks: self.sample(rng),
            l1_to_l2_txs_paused: self.sample(rng),
        }
    }
}

impl Distribution<configs::ContractVerifierConfig> for EncodeDist {
    fn sample<R: Rng + ?Sized>(&self, rng: &mut R) -> configs::ContractVerifierConfig {
        configs::ContractVerifierConfig {
            compilation_timeout: self.sample(rng),
            prometheus_port: self.sample(rng),
            port: self.sample(rng),
            etherscan_api_url: self.sample(rng),
        }
    }
}

impl Distribution<configs::ContractsConfig> for EncodeDist {
    fn sample<R: Rng + ?Sized>(&self, rng: &mut R) -> configs::ContractsConfig {
        configs::ContractsConfig {
            governance_addr: rng.gen(),
            verifier_addr: rng.gen(),
            default_upgrade_addr: rng.gen(),
            diamond_proxy_addr: rng.gen(),
            validator_timelock_addr: rng.gen(),
            l1_erc20_bridge_proxy_addr: self.sample_opt(|| rng.gen()),
            l2_erc20_bridge_addr: self.sample_opt(|| rng.gen()),
            l1_shared_bridge_proxy_addr: self.sample_opt(|| rng.gen()),
            l2_shared_bridge_addr: self.sample_opt(|| rng.gen()),
            l2_legacy_shared_bridge_addr: self.sample_opt(|| rng.gen()),
            l1_weth_bridge_proxy_addr: self.sample_opt(|| rng.gen()),
            l2_weth_bridge_addr: self.sample_opt(|| rng.gen()),
            l2_testnet_paymaster_addr: self.sample_opt(|| rng.gen()),
            l2_timestamp_asserter_addr: self.sample_opt(|| rng.gen()),
            l1_multicall3_addr: rng.gen(),
            ecosystem_contracts: self.sample(rng),
            base_token_addr: self.sample_opt(|| rng.gen()),
            l1_base_token_asset_id: self.sample_opt(|| rng.gen()),
            chain_admin_addr: self.sample_opt(|| rng.gen()),
            l2_da_validator_addr: self.sample_opt(|| rng.gen()),
            no_da_validium_l1_validator_addr: self.sample_opt(|| rng.gen()),
        }
    }
}

impl Distribution<configs::database::MerkleTreeMode> for EncodeDist {
    fn sample<R: Rng + ?Sized>(&self, rng: &mut R) -> configs::database::MerkleTreeMode {
        type T = configs::database::MerkleTreeMode;
        match rng.gen_range(0..2) {
            0 => T::Full,
            _ => T::Lightweight,
        }
    }
}

impl Distribution<configs::database::MerkleTreeConfig> for EncodeDist {
    fn sample<R: Rng + ?Sized>(&self, rng: &mut R) -> configs::database::MerkleTreeConfig {
        configs::database::MerkleTreeConfig {
            path: self.sample(rng),
            mode: self.sample(rng),
            multi_get_chunk_size: self.sample(rng),
            block_cache_size_mb: self.sample(rng),
            memtable_capacity_mb: self.sample(rng),
            stalled_writes_timeout_sec: self.sample(rng),
            max_l1_batches_per_iter: self.sample(rng),
        }
    }
}

impl Distribution<configs::ExperimentalDBConfig> for EncodeDist {
    fn sample<R: Rng + ?Sized>(&self, rng: &mut R) -> configs::ExperimentalDBConfig {
        configs::ExperimentalDBConfig {
            state_keeper_db_block_cache_capacity_mb: self.sample(rng),
            state_keeper_db_max_open_files: self.sample(rng),
            protective_reads_persistence_enabled: self.sample(rng),
            processing_delay_ms: self.sample(rng),
            include_indices_and_filters_in_block_cache: self.sample(rng),
            merkle_tree_repair_stale_keys: self.sample(rng),
        }
    }
}

impl Distribution<configs::ExperimentalVmPlaygroundConfig> for EncodeDist {
    fn sample<R: Rng + ?Sized>(&self, rng: &mut R) -> configs::ExperimentalVmPlaygroundConfig {
        configs::ExperimentalVmPlaygroundConfig {
            fast_vm_mode: gen_fast_vm_mode(rng),
            db_path: self.sample(rng),
            first_processed_batch: L1BatchNumber(rng.gen()),
            window_size: rng.gen(),
            reset: self.sample(rng),
        }
    }
}

fn gen_fast_vm_mode<R: Rng + ?Sized>(rng: &mut R) -> FastVmMode {
    match rng.gen_range(0..3) {
        0 => FastVmMode::Old,
        1 => FastVmMode::New,
        _ => FastVmMode::Shadow,
    }
}

impl Distribution<configs::ExperimentalVmConfig> for EncodeDist {
    fn sample<R: Rng + ?Sized>(&self, rng: &mut R) -> configs::ExperimentalVmConfig {
        configs::ExperimentalVmConfig {
            playground: self.sample(rng),
            state_keeper_fast_vm_mode: gen_fast_vm_mode(rng),
            api_fast_vm_mode: gen_fast_vm_mode(rng),
        }
    }
}

impl Distribution<configs::database::DBConfig> for EncodeDist {
    fn sample<R: Rng + ?Sized>(&self, rng: &mut R) -> configs::database::DBConfig {
        configs::database::DBConfig {
            state_keeper_db_path: self.sample(rng),
            merkle_tree: self.sample(rng),
            experimental: self.sample(rng),
        }
    }
}

impl Distribution<configs::database::PostgresConfig> for EncodeDist {
    fn sample<R: Rng + ?Sized>(&self, rng: &mut R) -> configs::database::PostgresConfig {
        configs::database::PostgresConfig {
            max_connections: self.sample(rng),
            max_connections_master: self.sample(rng),
            acquire_timeout_sec: self.sample(rng),
            statement_timeout_sec: self.sample(rng),
            long_connection_threshold_ms: self.sample(rng),
            slow_query_threshold_ms: self.sample(rng),
            test_server_url: self.sample(rng),
            test_prover_url: self.sample(rng),
        }
    }
}

impl Distribution<configs::EthConfig> for EncodeDist {
    fn sample<R: Rng + ?Sized>(&self, rng: &mut R) -> configs::EthConfig {
        configs::EthConfig {
            sender: self.sample(rng),
            gas_adjuster: self.sample(rng),
            watcher: self.sample(rng),
        }
    }
}

impl Distribution<configs::eth_sender::ProofSendingMode> for EncodeDist {
    fn sample<R: Rng + ?Sized>(&self, rng: &mut R) -> configs::eth_sender::ProofSendingMode {
        type T = configs::eth_sender::ProofSendingMode;
        match rng.gen_range(0..3) {
            0 => T::OnlyRealProofs,
            1 => T::OnlySampledProofs,
            _ => T::SkipEveryProof,
        }
    }
}

impl Distribution<configs::eth_sender::ProofLoadingMode> for EncodeDist {
    fn sample<R: Rng + ?Sized>(&self, rng: &mut R) -> configs::eth_sender::ProofLoadingMode {
        type T = configs::eth_sender::ProofLoadingMode;
        match rng.gen_range(0..2) {
            0 => T::OldProofFromDb,
            _ => T::FriProofFromGcs,
        }
    }
}

impl Distribution<configs::eth_sender::SenderConfig> for EncodeDist {
    fn sample<R: Rng + ?Sized>(&self, rng: &mut R) -> configs::eth_sender::SenderConfig {
        configs::eth_sender::SenderConfig {
            wait_confirmations: self.sample(rng),
            tx_poll_period: self.sample(rng),
            aggregate_tx_poll_period: self.sample(rng),
            max_txs_in_flight: self.sample(rng),
            proof_sending_mode: self.sample(rng),
            max_aggregated_tx_gas: self.sample(rng),
            max_eth_tx_data_size: self.sample(rng),
            max_aggregated_blocks_to_commit: self.sample(rng),
            max_aggregated_blocks_to_execute: self.sample(rng),
            aggregated_block_commit_deadline: self.sample(rng),
            aggregated_block_prove_deadline: self.sample(rng),
            aggregated_block_execute_deadline: self.sample(rng),
            timestamp_criteria_max_allowed_lag: self.sample(rng),
            l1_batch_min_age_before_execute_seconds: self.sample(rng),
            max_acceptable_priority_fee_in_gwei: self.sample(rng),
            pubdata_sending_mode: PubdataSendingMode::Calldata,
            tx_aggregation_paused: false,
            tx_aggregation_only_prove_and_execute: false,
            time_in_mempool_in_l1_blocks_cap: self.sample(rng),
            is_verifier_pre_fflonk: self.sample(rng),
        }
    }
}

impl Distribution<configs::eth_sender::GasAdjusterConfig> for EncodeDist {
    fn sample<R: Rng + ?Sized>(&self, rng: &mut R) -> configs::eth_sender::GasAdjusterConfig {
        configs::eth_sender::GasAdjusterConfig {
            default_priority_fee_per_gas: self.sample(rng),
            max_base_fee_samples: self.sample(rng),
            pricing_formula_parameter_a: self.sample(rng),
            pricing_formula_parameter_b: self.sample(rng),
            internal_l1_pricing_multiplier: self.sample(rng),
            internal_enforced_l1_gas_price: self.sample(rng),
            internal_enforced_pubdata_price: self.sample(rng),
            poll_period: self.sample(rng),
            max_l1_gas_price: self.sample(rng),
            num_samples_for_blob_base_fee_estimate: self.sample(rng),
            internal_pubdata_pricing_multiplier: self.sample(rng),
            max_blob_base_fee: self.sample(rng),
            // TODO(EVM-676): generate it randomly once this value is used
            settlement_mode: Default::default(),
        }
    }
}

impl Distribution<configs::EthWatchConfig> for EncodeDist {
    fn sample<R: Rng + ?Sized>(&self, rng: &mut R) -> configs::EthWatchConfig {
        configs::EthWatchConfig {
            confirmations_for_eth_event: self.sample(rng),
            eth_node_poll_interval: self.sample(rng),
        }
    }
}

impl Distribution<configs::FriProofCompressorConfig> for EncodeDist {
    fn sample<R: Rng + ?Sized>(&self, rng: &mut R) -> configs::FriProofCompressorConfig {
        configs::FriProofCompressorConfig {
            compression_mode: self.sample(rng),
            prometheus_listener_port: self.sample(rng),
            prometheus_pushgateway_url: self.sample(rng),
            prometheus_push_interval_ms: self.sample(rng),
            generation_timeout_in_secs: self.sample(rng),
            max_attempts: self.sample(rng),
            universal_setup_path: self.sample(rng),
            universal_setup_download_url: self.sample(rng),
            verify_wrapper_proof: self.sample(rng),
        }
    }
}

impl Distribution<configs::FriProverConfig> for EncodeDist {
    fn sample<R: Rng + ?Sized>(&self, rng: &mut R) -> configs::FriProverConfig {
        configs::FriProverConfig {
            setup_data_path: self.sample(rng),
            prometheus_port: self.sample(rng),
            max_attempts: self.sample(rng),
            generation_timeout_in_secs: self.sample(rng),
            prover_object_store: self.sample(rng),
        }
    }
}

impl Distribution<configs::FriProverGatewayConfig> for EncodeDist {
    fn sample<R: Rng + ?Sized>(&self, rng: &mut R) -> configs::FriProverGatewayConfig {
        configs::FriProverGatewayConfig {
            api_url: self.sample(rng),
            api_poll_duration_secs: self.sample(rng),
            ws_port: self.sample(rng),
            prometheus_listener_port: self.sample(rng),
            prometheus_pushgateway_url: self.sample(rng),
            prometheus_push_interval_ms: self.sample(rng),
        }
    }
}

impl Sample for CircuitIdRoundTuple {
    fn sample(rng: &mut (impl Rng + ?Sized)) -> CircuitIdRoundTuple {
        CircuitIdRoundTuple {
            circuit_id: rng.gen(),
            aggregation_round: rng.gen(),
        }
    }
}

impl Distribution<configs::FriWitnessGeneratorConfig> for EncodeDist {
    fn sample<R: Rng + ?Sized>(&self, rng: &mut R) -> configs::FriWitnessGeneratorConfig {
        configs::FriWitnessGeneratorConfig {
            generation_timeout_in_secs: self.sample(rng),
            basic_generation_timeout_in_secs: self.sample(rng),
            leaf_generation_timeout_in_secs: self.sample(rng),
            node_generation_timeout_in_secs: self.sample(rng),
            recursion_tip_generation_timeout_in_secs: self.sample(rng),
            scheduler_generation_timeout_in_secs: self.sample(rng),
            max_attempts: self.sample(rng),
            last_l1_batch_to_process: self.sample(rng),
            prometheus_listener_port: self.sample(rng),
            max_circuits_in_flight: self.sample(rng),
        }
    }
}

impl Distribution<configs::house_keeper::HouseKeeperConfig> for EncodeDist {
    fn sample<R: Rng + ?Sized>(&self, rng: &mut R) -> configs::house_keeper::HouseKeeperConfig {
        configs::house_keeper::HouseKeeperConfig {
            l1_batch_metrics_reporting_interval_ms: self.sample(rng),
        }
    }
}

impl Distribution<configs::object_store::ObjectStoreMode> for EncodeDist {
    fn sample<R: Rng + ?Sized>(&self, rng: &mut R) -> configs::object_store::ObjectStoreMode {
        type T = configs::object_store::ObjectStoreMode;
        match rng.gen_range(0..4) {
            0 => T::GCS {
                bucket_base_url: self.sample(rng),
            },
            1 => T::GCSWithCredentialFile {
                bucket_base_url: self.sample(rng),
                gcs_credential_file_path: self.sample(rng),
            },
            2 => T::FileBacked {
                file_backed_base_path: self.sample(rng),
            },
            _ => T::GCSAnonymousReadOnly {
                bucket_base_url: self.sample(rng),
            },
        }
    }
}

impl Distribution<configs::ObjectStoreConfig> for EncodeDist {
    fn sample<R: Rng + ?Sized>(&self, rng: &mut R) -> configs::ObjectStoreConfig {
        configs::ObjectStoreConfig {
            mode: self.sample(rng),
            max_retries: self.sample(rng),
            local_mirror_path: self.sample(rng),
        }
    }
}

impl Distribution<configs::ProofDataHandlerConfig> for EncodeDist {
    fn sample<R: Rng + ?Sized>(&self, rng: &mut R) -> configs::ProofDataHandlerConfig {
        configs::ProofDataHandlerConfig {
            http_port: self.sample(rng),
            api_url: self.sample(rng),
            batch_readiness_check_interval_in_secs: self.sample(rng),
            proof_generation_timeout_in_secs: self.sample(rng),
            retry_connection_interval_in_secs: self.sample(rng),
            tee_config: configs::TeeConfig {
                tee_support: self.sample(rng),
                first_tee_processed_batch: L1BatchNumber(rng.gen()),
                tee_proof_generation_timeout_in_secs: self.sample(rng),
                tee_batch_permanently_ignored_timeout_in_hours: self.sample(rng),
            },
        }
    }
}

impl Distribution<configs::SnapshotsCreatorConfig> for EncodeDist {
    fn sample<R: Rng + ?Sized>(&self, rng: &mut R) -> configs::SnapshotsCreatorConfig {
        configs::SnapshotsCreatorConfig {
            l1_batch_number: self.sample_opt(|| L1BatchNumber(rng.gen())),
            version: if rng.gen() { 0 } else { 1 },
            storage_logs_chunk_size: self.sample(rng),
            concurrent_queries_count: self.sample(rng),
            object_store: self.sample(rng),
        }
    }
}

impl Distribution<configs::ObservabilityConfig> for EncodeDist {
    fn sample<R: Rng + ?Sized>(&self, rng: &mut R) -> configs::ObservabilityConfig {
        configs::ObservabilityConfig {
            sentry_url: self.sample(rng),
            sentry_environment: self.sample(rng),
            log_format: self.sample(rng),
            opentelemetry: self.sample(rng),
            log_directives: self.sample(rng),
        }
    }
}

impl Distribution<configs::OpentelemetryConfig> for EncodeDist {
    fn sample<R: Rng + ?Sized>(&self, rng: &mut R) -> configs::OpentelemetryConfig {
        configs::OpentelemetryConfig {
            level: self.sample(rng),
            endpoint: self.sample(rng),
            logs_endpoint: self.sample(rng),
        }
    }
}

impl Distribution<configs::GenesisConfig> for EncodeDist {
    fn sample<R: Rng + ?Sized>(&self, rng: &mut R) -> configs::GenesisConfig {
        configs::GenesisConfig {
            protocol_version: Some(ProtocolSemanticVersion {
                minor: ProtocolVersionId::try_from(
                    rng.gen_range(0..(ProtocolVersionId::latest() as u16)),
                )
                .unwrap(),
                patch: VersionPatch(rng.gen()),
            }),
            genesis_root_hash: Some(rng.gen()),
            rollup_last_leaf_index: Some(self.sample(rng)),
            genesis_commitment: Some(rng.gen()),
            bootloader_hash: Some(rng.gen()),
            default_aa_hash: Some(rng.gen()),
            evm_emulator_hash: Some(rng.gen()),
            fee_account: rng.gen(),
            l1_chain_id: L1ChainId(self.sample(rng)),
            l2_chain_id: L2ChainId::default(),
            snark_wrapper_vk_hash: rng.gen(),
            fflonk_snark_wrapper_vk_hash: Some(rng.gen()),
            dummy_verifier: rng.gen(),
            l1_batch_commit_data_generator_mode: match rng.gen_range(0..2) {
                0 => L1BatchCommitmentMode::Rollup,
                _ => L1BatchCommitmentMode::Validium,
            },
            custom_genesis_state_path: None,
        }
    }
}

impl Distribution<configs::EcosystemContracts> for EncodeDist {
    fn sample<R: Rng + ?Sized>(&self, rng: &mut R) -> configs::EcosystemContracts {
        configs::EcosystemContracts {
            bridgehub_proxy_addr: rng.gen(),
            state_transition_proxy_addr: rng.gen(),
            transparent_proxy_admin_addr: rng.gen(),
            l1_bytecodes_supplier_addr: rng.gen(),
            l1_wrapped_base_token_store: rng.gen(),
            message_root_proxy_addr: rng.gen(),
        }
    }
}

impl Distribution<configs::consensus::WeightedValidator> for EncodeDist {
    fn sample<R: Rng + ?Sized>(&self, rng: &mut R) -> configs::consensus::WeightedValidator {
        use configs::consensus::{ValidatorPublicKey, WeightedValidator};
        WeightedValidator {
            key: ValidatorPublicKey(self.sample(rng)),
            weight: self.sample(rng),
        }
    }
}

impl Distribution<configs::consensus::WeightedAttester> for EncodeDist {
    fn sample<R: Rng + ?Sized>(&self, rng: &mut R) -> configs::consensus::WeightedAttester {
        use configs::consensus::{AttesterPublicKey, WeightedAttester};
        WeightedAttester {
            key: AttesterPublicKey(self.sample(rng)),
            weight: self.sample(rng),
        }
    }
}

impl Distribution<configs::consensus::GenesisSpec> for EncodeDist {
    fn sample<R: Rng + ?Sized>(&self, rng: &mut R) -> configs::consensus::GenesisSpec {
        use configs::consensus::{
            GenesisSpec, Host, NodePublicKey, ProtocolVersion, ValidatorPublicKey,
        };
        GenesisSpec {
            chain_id: L2ChainId::default(),
            protocol_version: ProtocolVersion(self.sample(rng)),
            validators: self.sample_collect(rng),
            attesters: self.sample_collect(rng),
            leader: ValidatorPublicKey(self.sample(rng)),
            registry_address: self.sample_opt(|| rng.gen()),
            seed_peers: self
                .sample_range(rng)
                .map(|_| (NodePublicKey(self.sample(rng)), Host(self.sample(rng))))
                .collect(),
        }
    }
}

impl Distribution<configs::consensus::ConsensusConfig> for EncodeDist {
    fn sample<R: Rng + ?Sized>(&self, rng: &mut R) -> configs::consensus::ConsensusConfig {
        use configs::consensus::{ConsensusConfig, Host, NodePublicKey};
        ConsensusConfig {
            port: self.sample(rng),
            server_addr: self.sample(rng),
            public_addr: Host(self.sample(rng)),
            max_payload_size: self.sample(rng),
            view_timeout: self.sample(rng),
            max_batch_size: self.sample(rng),
            gossip_dynamic_inbound_limit: self.sample(rng),
            gossip_static_inbound: self
                .sample_range(rng)
                .map(|_| NodePublicKey(self.sample(rng)))
                .collect(),
            gossip_static_outbound: self
                .sample_range(rng)
                .map(|_| (NodePublicKey(self.sample(rng)), Host(self.sample(rng))))
                .collect(),
            genesis_spec: self.sample(rng),
            rpc: self.sample(rng),
            debug_page_addr: self.sample(rng),
        }
    }
}

impl Distribution<configs::consensus::RpcConfig> for EncodeDist {
    fn sample<R: Rng + ?Sized>(&self, rng: &mut R) -> configs::consensus::RpcConfig {
        configs::consensus::RpcConfig {
            get_block_rate: self.sample(rng),
        }
    }
}

impl Distribution<configs::consensus::ConsensusSecrets> for EncodeDist {
    fn sample<R: Rng + ?Sized>(&self, rng: &mut R) -> configs::consensus::ConsensusSecrets {
        use configs::consensus::{
            AttesterSecretKey, ConsensusSecrets, NodeSecretKey, ValidatorSecretKey,
        };
        ConsensusSecrets {
            validator_key: self.sample_opt(|| ValidatorSecretKey(String::into(self.sample(rng)))),
            attester_key: self.sample_opt(|| AttesterSecretKey(String::into(self.sample(rng)))),
            node_key: self.sample_opt(|| NodeSecretKey(String::into(self.sample(rng)))),
        }
    }
}

impl Distribution<configs::secrets::L1Secrets> for EncodeDist {
    fn sample<R: Rng + ?Sized>(&self, rng: &mut R) -> configs::secrets::L1Secrets {
        use configs::secrets::L1Secrets;
        L1Secrets {
            l1_rpc_url: format!("localhost:{}", rng.gen::<u16>()).parse().unwrap(),
            gateway_rpc_url: Some(format!("localhost:{}", rng.gen::<u16>()).parse().unwrap()),
<<<<<<< HEAD
            dependency_chain_rpc_url: Some(
                format!("localhost:{}", rng.gen::<u16>()).parse().unwrap(),
            ),
            dependency_chain_id: Some(SLChainId(rng.gen())), //
=======
>>>>>>> cc6de3b1
        }
    }
}

impl Distribution<configs::secrets::DatabaseSecrets> for EncodeDist {
    fn sample<R: Rng + ?Sized>(&self, rng: &mut R) -> configs::secrets::DatabaseSecrets {
        use configs::secrets::DatabaseSecrets;
        DatabaseSecrets {
            server_url: Some(format!("localhost:{}", rng.gen::<u16>()).parse().unwrap()),
            server_replica_url: Some(format!("localhost:{}", rng.gen::<u16>()).parse().unwrap()),
            prover_url: Some(format!("localhost:{}", rng.gen::<u16>()).parse().unwrap()),
        }
    }
}

impl Distribution<configs::secrets::Secrets> for EncodeDist {
    fn sample<R: Rng + ?Sized>(&self, rng: &mut R) -> configs::secrets::Secrets {
        use configs::secrets::Secrets;
        Secrets {
            consensus: self.sample_opt(|| self.sample(rng)),
            database: self.sample_opt(|| self.sample(rng)),
            l1: self.sample_opt(|| self.sample(rng)),
            data_availability: self.sample_opt(|| self.sample(rng)),
            contract_verifier: self.sample_opt(|| self.sample(rng)),
        }
    }
}

impl Distribution<configs::wallets::Wallet> for EncodeDist {
    fn sample<R: Rng + ?Sized>(&self, rng: &mut R) -> configs::wallets::Wallet {
        configs::wallets::Wallet::new(K256PrivateKey::from_bytes(rng.gen()).unwrap())
    }
}

impl Distribution<configs::wallets::AddressWallet> for EncodeDist {
    fn sample<R: Rng + ?Sized>(&self, rng: &mut R) -> configs::wallets::AddressWallet {
        configs::wallets::AddressWallet::from_address(rng.gen())
    }
}

impl Distribution<configs::wallets::StateKeeper> for EncodeDist {
    fn sample<R: Rng + ?Sized>(&self, rng: &mut R) -> configs::wallets::StateKeeper {
        configs::wallets::StateKeeper {
            fee_account: self.sample(rng),
        }
    }
}

impl Distribution<configs::wallets::EthSender> for EncodeDist {
    fn sample<R: Rng + ?Sized>(&self, rng: &mut R) -> configs::wallets::EthSender {
        configs::wallets::EthSender {
            operator: self.sample(rng),
            blob_operator: self.sample_opt(|| self.sample(rng)),
        }
    }
}

impl Distribution<configs::wallets::TokenMultiplierSetter> for EncodeDist {
    fn sample<R: Rng + ?Sized>(&self, rng: &mut R) -> configs::wallets::TokenMultiplierSetter {
        configs::wallets::TokenMultiplierSetter {
            wallet: self.sample(rng),
        }
    }
}

impl Distribution<configs::wallets::Wallets> for EncodeDist {
    fn sample<R: Rng + ?Sized>(&self, rng: &mut R) -> configs::wallets::Wallets {
        configs::wallets::Wallets {
            state_keeper: self.sample_opt(|| self.sample(rng)),
            eth_sender: self.sample_opt(|| self.sample(rng)),
            token_multiplier_setter: self.sample_opt(|| self.sample(rng)),
        }
    }
}

impl Distribution<configs::en_config::ENConfig> for EncodeDist {
    fn sample<R: Rng + ?Sized>(&self, rng: &mut R) -> configs::en_config::ENConfig {
        configs::en_config::ENConfig {
            l2_chain_id: L2ChainId::default(),
            l1_chain_id: L1ChainId(rng.gen()),
            main_node_url: format!("localhost:{}", rng.gen::<u16>()).parse().unwrap(),
            l1_batch_commit_data_generator_mode: match rng.gen_range(0..2) {
                0 => L1BatchCommitmentMode::Rollup,
                _ => L1BatchCommitmentMode::Validium,
            },
            main_node_rate_limit_rps: self.sample_opt(|| rng.gen()),
            bridge_addresses_refresh_interval_sec: self.sample_opt(|| rng.gen()),
            gateway_chain_id: self.sample_opt(|| SLChainId(rng.gen())),
        }
    }
}

impl Distribution<configs::da_client::DAClientConfig> for EncodeDist {
    fn sample<R: Rng + ?Sized>(&self, rng: &mut R) -> configs::da_client::DAClientConfig {
        Avail(AvailConfig {
            bridge_api_url: self.sample(rng),
            timeout_ms: self.sample(rng),
            config: AvailClientConfig::FullClient(AvailDefaultConfig {
                api_node_url: self.sample(rng),
                app_id: self.sample(rng),
                finality_state: None,
            }),
        })
    }
}

impl Distribution<configs::secrets::DataAvailabilitySecrets> for EncodeDist {
    fn sample<R: Rng + ?Sized>(&self, rng: &mut R) -> configs::secrets::DataAvailabilitySecrets {
        configs::secrets::DataAvailabilitySecrets::Avail(configs::da_client::avail::AvailSecrets {
            seed_phrase: Some(<SeedPhrase as From<String>>::from(self.sample(rng))),
            gas_relay_api_key: Some(<APIKey as From<String>>::from(self.sample(rng))),
        })
    }
}

impl Distribution<configs::da_dispatcher::DADispatcherConfig> for EncodeDist {
    fn sample<R: Rng + ?Sized>(&self, rng: &mut R) -> configs::da_dispatcher::DADispatcherConfig {
        configs::da_dispatcher::DADispatcherConfig {
            polling_interval_ms: self.sample(rng),
            max_rows_to_dispatch: self.sample(rng),
            max_retries: self.sample(rng),
            use_dummy_inclusion_data: self.sample(rng),
            inclusion_verification_transition_enabled: self.sample(rng),
        }
    }
}

impl Distribution<configs::vm_runner::ProtectiveReadsWriterConfig> for EncodeDist {
    fn sample<R: Rng + ?Sized>(
        &self,
        rng: &mut R,
    ) -> configs::vm_runner::ProtectiveReadsWriterConfig {
        configs::vm_runner::ProtectiveReadsWriterConfig {
            db_path: self.sample(rng),
            window_size: self.sample(rng),
            first_processed_batch: L1BatchNumber(rng.gen()),
        }
    }
}

impl Distribution<configs::vm_runner::BasicWitnessInputProducerConfig> for EncodeDist {
    fn sample<R: Rng + ?Sized>(
        &self,
        rng: &mut R,
    ) -> configs::vm_runner::BasicWitnessInputProducerConfig {
        configs::vm_runner::BasicWitnessInputProducerConfig {
            db_path: self.sample(rng),
            window_size: self.sample(rng),
            first_processed_batch: L1BatchNumber(rng.gen()),
        }
    }
}

impl Distribution<configs::CommitmentGeneratorConfig> for EncodeDist {
    fn sample<R: Rng + ?Sized>(&self, rng: &mut R) -> configs::CommitmentGeneratorConfig {
        configs::CommitmentGeneratorConfig {
            max_parallelism: self.sample(rng),
        }
    }
}

impl Distribution<configs::snapshot_recovery::TreeRecoveryConfig> for EncodeDist {
    fn sample<R: Rng + ?Sized>(
        &self,
        rng: &mut R,
    ) -> configs::snapshot_recovery::TreeRecoveryConfig {
        configs::snapshot_recovery::TreeRecoveryConfig {
            chunk_size: self.sample(rng),
            parallel_persistence_buffer: self.sample_opt(|| rng.gen()),
        }
    }
}

impl Distribution<configs::snapshot_recovery::PostgresRecoveryConfig> for EncodeDist {
    fn sample<R: Rng + ?Sized>(
        &self,
        rng: &mut R,
    ) -> configs::snapshot_recovery::PostgresRecoveryConfig {
        configs::snapshot_recovery::PostgresRecoveryConfig {
            max_concurrency: self.sample_opt(|| rng.gen()),
        }
    }
}

impl Distribution<configs::snapshot_recovery::SnapshotRecoveryConfig> for EncodeDist {
    fn sample<R: Rng + ?Sized>(
        &self,
        rng: &mut R,
    ) -> configs::snapshot_recovery::SnapshotRecoveryConfig {
        use configs::snapshot_recovery::{SnapshotRecoveryConfig, TreeRecoveryConfig};
        let tree: TreeRecoveryConfig = self.sample(rng);
        SnapshotRecoveryConfig {
            enabled: self.sample(rng),
            l1_batch: self.sample_opt(|| L1BatchNumber(rng.gen())),
            drop_storage_key_preimages: (tree != TreeRecoveryConfig::default()) && self.sample(rng),
            tree,
            postgres: self.sample(rng),
            object_store: self.sample(rng),
        }
    }
}

impl Distribution<configs::pruning::PruningConfig> for EncodeDist {
    fn sample<R: Rng + ?Sized>(&self, rng: &mut R) -> configs::pruning::PruningConfig {
        configs::pruning::PruningConfig {
            enabled: self.sample(rng),
            chunk_size: self.sample(rng),
            removal_delay_sec: self.sample_opt(|| rng.gen()),
            data_retention_sec: self.sample(rng),
        }
    }
}

impl Distribution<configs::base_token_adjuster::BaseTokenAdjusterConfig> for EncodeDist {
    fn sample<R: Rng + ?Sized>(
        &self,
        rng: &mut R,
    ) -> configs::base_token_adjuster::BaseTokenAdjusterConfig {
        configs::base_token_adjuster::BaseTokenAdjusterConfig {
            price_polling_interval_ms: self.sample(rng),
            price_cache_update_interval_ms: self.sample(rng),
            max_tx_gas: self.sample(rng),
            default_priority_fee_per_gas: self.sample(rng),
            max_acceptable_priority_fee_in_gwei: self.sample(rng),
            l1_receipt_checking_max_attempts: self.sample(rng),
            l1_receipt_checking_sleep_ms: self.sample(rng),
            l1_tx_sending_max_attempts: self.sample(rng),
            l1_tx_sending_sleep_ms: self.sample(rng),
            l1_update_deviation_percentage: self.sample(rng),
            price_fetching_max_attempts: self.sample(rng),
            price_fetching_sleep_ms: self.sample(rng),
            halt_on_error: self.sample(rng),
        }
    }
}

impl Distribution<configs::external_proof_integration_api::ExternalProofIntegrationApiConfig>
    for EncodeDist
{
    fn sample<R: Rng + ?Sized>(
        &self,
        rng: &mut R,
    ) -> configs::external_proof_integration_api::ExternalProofIntegrationApiConfig {
        configs::external_proof_integration_api::ExternalProofIntegrationApiConfig {
            http_port: self.sample(rng),
        }
    }
}

impl Distribution<configs::external_price_api_client::ExternalPriceApiClientConfig> for EncodeDist {
    fn sample<R: Rng + ?Sized>(
        &self,
        rng: &mut R,
    ) -> configs::external_price_api_client::ExternalPriceApiClientConfig {
        configs::external_price_api_client::ExternalPriceApiClientConfig {
            source: self.sample(rng),
            base_url: self.sample(rng),
            api_key: self.sample(rng),
            client_timeout_ms: self.sample(rng),
            forced: Some(ForcedPriceClientConfig {
                numerator: self.sample(rng),
                denominator: self.sample(rng),
                fluctuation: self.sample(rng),
                next_value_fluctuation: self.sample(rng),
            }),
        }
    }
}

impl Distribution<configs::prover_job_monitor::ProverJobMonitorConfig> for EncodeDist {
    fn sample<R: Rng + ?Sized>(
        &self,
        rng: &mut R,
    ) -> configs::prover_job_monitor::ProverJobMonitorConfig {
        configs::prover_job_monitor::ProverJobMonitorConfig {
            prometheus_port: self.sample(rng),
            max_db_connections: self.sample(rng),
            graceful_shutdown_timeout_ms: self.sample(rng),
            gpu_prover_archiver_run_interval_ms: self.sample(rng),
            gpu_prover_archiver_archive_prover_after_ms: self.sample(rng),
            prover_jobs_archiver_run_interval_ms: self.sample(rng),
            prover_jobs_archiver_archive_jobs_after_ms: self.sample(rng),
            proof_compressor_job_requeuer_run_interval_ms: self.sample(rng),
            prover_job_requeuer_run_interval_ms: self.sample(rng),
            witness_generator_job_requeuer_run_interval_ms: self.sample(rng),
            proof_compressor_queue_reporter_run_interval_ms: self.sample(rng),
            prover_queue_reporter_run_interval_ms: self.sample(rng),
            witness_generator_queue_reporter_run_interval_ms: self.sample(rng),
            witness_job_queuer_run_interval_ms: self.sample(rng),
            http_port: self.sample(rng),
        }
    }
}

impl Distribution<configs::GeneralConfig> for EncodeDist {
    fn sample<R: Rng + ?Sized>(&self, rng: &mut R) -> configs::GeneralConfig {
        configs::GeneralConfig {
            postgres_config: self.sample(rng),
            api_config: self.sample(rng),
            contract_verifier: self.sample(rng),
            circuit_breaker_config: self.sample(rng),
            mempool_config: self.sample(rng),
            operations_manager_config: self.sample(rng),
            state_keeper_config: self.sample(rng),
            house_keeper_config: self.sample(rng),
            proof_compressor_config: self.sample(rng),
            prover_config: self.sample(rng),
            prover_gateway: self.sample(rng),
            witness_generator_config: self.sample(rng),
            prometheus_config: self.sample(rng),
            proof_data_handler_config: self.sample(rng),
            db_config: self.sample(rng),
            eth: self.sample(rng),
            snapshot_creator: self.sample(rng),
            observability: self.sample(rng),
            da_client_config: self.sample(rng),
            da_dispatcher_config: self.sample(rng),
            protective_reads_writer_config: self.sample(rng),
            basic_witness_input_producer_config: self.sample(rng),
            commitment_generator: self.sample(rng),
            snapshot_recovery: self.sample(rng),
            pruning: self.sample(rng),
            core_object_store: self.sample(rng),
            base_token_adjuster: self.sample(rng),
            external_price_api_client_config: self.sample(rng),
            consensus_config: self.sample(rng),
            external_proof_integration_api_config: self.sample(rng),
            experimental_vm_config: self.sample(rng),
            prover_job_monitor_config: self.sample(rng),
            timestamp_asserter_config: self.sample(rng),
        }
    }
}

impl Distribution<TimestampAsserterConfig> for EncodeDist {
    fn sample<R: Rng + ?Sized>(&self, rng: &mut R) -> TimestampAsserterConfig {
        TimestampAsserterConfig {
            min_time_till_end_sec: self.sample(rng),
        }
    }
}

impl Distribution<configs::secrets::ContractVerifierSecrets> for EncodeDist {
    fn sample<R: Rng + ?Sized>(&self, rng: &mut R) -> configs::secrets::ContractVerifierSecrets {
        configs::secrets::ContractVerifierSecrets {
            etherscan_api_key: Some(<APIKey as From<String>>::from(self.sample(rng))),
        }
    }
}<|MERGE_RESOLUTION|>--- conflicted
+++ resolved
@@ -752,13 +752,10 @@
         L1Secrets {
             l1_rpc_url: format!("localhost:{}", rng.gen::<u16>()).parse().unwrap(),
             gateway_rpc_url: Some(format!("localhost:{}", rng.gen::<u16>()).parse().unwrap()),
-<<<<<<< HEAD
             dependency_chain_rpc_url: Some(
                 format!("localhost:{}", rng.gen::<u16>()).parse().unwrap(),
             ),
-            dependency_chain_id: Some(SLChainId(rng.gen())), //
-=======
->>>>>>> cc6de3b1
+            dependency_chain_id: Some(SLChainId(rng.gen())),
         }
     }
 }
