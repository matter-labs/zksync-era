--- conflicted
+++ resolved
@@ -71,16 +71,12 @@
 static PRIVATE_KEY: Lazy<K256PrivateKey> =
     Lazy::new(|| K256PrivateKey::from_bytes(H256([42; 32])).expect("invalid key bytes"));
 
-<<<<<<< HEAD
-pub struct BenchmarkingVm(Vm<StorageView<&'static InMemoryStorage>>);
-=======
 /// VM label used to name `criterion` benchmarks.
 #[derive(Debug, Clone, Copy)]
 pub enum VmLabel {
     Fast,
     Legacy,
 }
->>>>>>> c6302f66
 
 impl VmLabel {
     /// Non-empty name for `criterion` benchmark naming.
@@ -197,12 +193,6 @@
         self.0.execute(VmExecutionMode::OneTx)
     }
 
-<<<<<<< HEAD
-    // pub fn instruction_count(&mut self, tx: &Transaction) -> usize {
-    //     self.0.push_transaction(tx.clone());
-
-    //     let count = Rc::new(RefCell::new(0));
-=======
     pub fn run_transaction_full(&mut self, tx: &Transaction) -> VmExecutionResultAndLogs {
         self.0.make_snapshot();
         let (compression_result, tx_result) = self.0.inspect_transaction_with_bytecode_compression(
@@ -227,7 +217,6 @@
         count.take()
     }
 }
->>>>>>> c6302f66
 
 impl BenchmarkingVm<Fast> {
     pub fn new() -> Self {
@@ -235,15 +224,10 @@
     }
 }
 
-<<<<<<< HEAD
-    //     count.take()
-    // }
-=======
 impl BenchmarkingVm<Legacy> {
     pub fn legacy() -> Self {
         Self::default()
     }
->>>>>>> c6302f66
 }
 
 pub fn get_deploy_tx(code: &[u8]) -> Transaction {
