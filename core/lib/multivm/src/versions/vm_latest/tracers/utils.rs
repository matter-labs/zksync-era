--- conflicted
+++ resolved
@@ -119,28 +119,7 @@
         vec![]
     };
 
-<<<<<<< HEAD
-    format!("0x{}", hex::encode(returndata))
-}
-
-/// Accepts a vm hook and, if it requires to output some debug log, outputs it.
-pub(crate) fn print_debug_if_needed<H: HistoryMode>(
-    hook: &VmHook,
-    state: &VmLocalStateData<'_>,
-    memory: &SimpleMemory<H>,
-    latest_returndata_ptr: Option<FatPointer>,
-    subversion: MultiVMSubversion,
-) {
-    let log = match hook {
-        VmHook::DebugLog => get_debug_log(state, memory, subversion),
-        VmHook::DebugReturnData => get_debug_returndata(memory, latest_returndata_ptr),
-        _ => return,
-    };
-    dbg!(&log);
-    tracing::trace!("{log}");
-=======
     tracing::trace!("0x{}", hex::encode(returndata));
->>>>>>> c916797d
 }
 
 pub(crate) fn computational_gas_price(
