--- conflicted
+++ resolved
@@ -33,10 +33,7 @@
         let config = r#"
             PROOF_DATA_HANDLER_PROOF_GENERATION_TIMEOUT_IN_SECS="18000"
             PROOF_DATA_HANDLER_HTTP_PORT="3320"
-<<<<<<< HEAD
-=======
             PROOF_DATA_HANDLER_FETCH_ZERO_CHAIN_ID_PROOFS="false"
->>>>>>> fe2fc539
         "#;
         let mut lock = MUTEX.lock();
         lock.set_env(config);
