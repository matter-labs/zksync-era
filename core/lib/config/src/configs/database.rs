--- conflicted
+++ resolved
@@ -97,19 +97,13 @@
     /// Maximum size of the connection pool to master DB.
     #[config(alias = "pool_size_master")]
     pub max_connections_master: Option<u32>,
-<<<<<<< HEAD
     /// Acquire timeout in seconds for a single connection attempt. There are multiple attempts (currently 3)
     /// before acquire methods will return an error.
     #[config(default_t = Duration::from_secs(30))]
     pub acquire_timeout: Duration,
-=======
-    /// Acquire timeout in seconds for a single connection attempt.
-    #[config(default_t = Duration::from_secs(30), with = TimeUnit::Seconds)]
-    pub acquire_timeout_sec: Duration,
     /// Number of retries to acquire a connection on a timeout. 0 corresponds to a single connection attempt etc.
     #[config(default_t = 2)]
     pub acquire_retries: usize,
->>>>>>> cb2a1daf
     /// Statement timeout in seconds for Postgres connections. Applies only to the replica
     /// connection pool used by the API servers.
     #[config(default_t = Duration::from_secs(10))]
@@ -250,18 +244,11 @@
     fn assert_postgres_config(config: &PostgresConfig) {
         assert_eq!(config.max_connections().unwrap(), 50);
         assert_eq!(config.max_connections_master, Some(20));
-<<<<<<< HEAD
         assert_eq!(config.statement_timeout, Duration::from_secs(300));
         assert_eq!(config.acquire_timeout, Duration::from_secs(15));
         assert_eq!(config.long_connection_threshold, Duration::from_secs(3));
         assert_eq!(config.slow_query_threshold, Duration::from_millis(150));
-=======
-        assert_eq!(config.statement_timeout_sec, Duration::from_secs(300));
-        assert_eq!(config.acquire_timeout_sec, Duration::from_secs(15));
-        assert_eq!(config.long_connection_threshold_ms, Duration::from_secs(3));
-        assert_eq!(config.slow_query_threshold_ms, Duration::from_millis(150));
         assert_eq!(config.acquire_retries, 5);
->>>>>>> cb2a1daf
     }
 
     #[test]
