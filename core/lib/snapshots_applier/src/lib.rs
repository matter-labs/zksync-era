--- conflicted
+++ resolved
@@ -202,17 +202,10 @@
         let miniblock = main_node_client
             .fetch_l2_block(miniblock_number)
             .await?
-<<<<<<< HEAD
-            .ok_or(SnapshotsApplierError::Fatal(anyhow::anyhow!(
-                "Miniblock {} is missing",
-                snapshot.miniblock_number
-            )))?;
-=======
             .with_context(|| format!("miniblock #{miniblock_number} is missing on main node"))?;
-        let miniblock_root_hash = miniblock
+        let miniblock_hash = miniblock
             .hash
             .context("snapshot miniblock fetched from main node doesn't have hash set")?;
->>>>>>> 90ea0fb3
 
         Ok(SnapshotRecoveryStatus {
             l1_batch_number,
@@ -220,7 +213,7 @@
             l1_batch_root_hash: snapshot.last_l1_batch_with_metadata.metadata.root_hash,
             miniblock_number: snapshot.miniblock_number,
             miniblock_timestamp: miniblock.timestamp,
-            miniblock_hash: miniblock.hash.unwrap(),
+            miniblock_hash,
             protocol_version: snapshot
                 .last_l1_batch_with_metadata
                 .header
