use std::sync::Arc;

use anyhow::Context as _;
use zksync_concurrency::{ctx, error::Wrap as _, scope, sync, time};
use zksync_consensus_bft::PayloadManager;
use zksync_consensus_roles::{attester, validator};
use zksync_consensus_storage::{self as storage, BatchStoreState};
use zksync_dal::consensus_dal::{self, Payload};
use zksync_node_sync::fetcher::{FetchedBlock, FetchedTransaction};
use zksync_types::L2BlockNumber;

use super::{Connection, PayloadQueue};
use crate::storage::{ConnectionPool, InsertCertificateError};

fn to_fetched_block(
    number: validator::BlockNumber,
    payload: &validator::Payload,
) -> anyhow::Result<FetchedBlock> {
    let number = L2BlockNumber(
        number
            .0
            .try_into()
            .context("Integer overflow converting block number")?,
    );
    let payload = Payload::decode(payload).context("Payload::decode()")?;
    Ok(FetchedBlock {
        number,
        l1_batch_number: payload.l1_batch_number,
        last_in_batch: payload.last_in_batch,
        protocol_version: payload.protocol_version,
        timestamp: payload.timestamp,
        reference_hash: Some(payload.hash),
        l1_gas_price: payload.l1_gas_price,
        l2_fair_gas_price: payload.l2_fair_gas_price,
        fair_pubdata_price: payload.fair_pubdata_price,
        virtual_blocks: payload.virtual_blocks,
        operator_address: payload.operator_address,
        transactions: payload
            .transactions
            .into_iter()
            .map(FetchedTransaction::new)
            .collect(),
    })
}

/// Wrapper of `ConnectionPool` implementing `ReplicaStore`, `PayloadManager`,
/// `PersistentBlockStore` and `PersistentBatchStore`.
///
/// Contains queues to save Quorum Certificates received over gossip to the store
/// as and when the payload they are over becomes available.
#[derive(Clone, Debug)]
pub(crate) struct Store {
    pub(super) pool: ConnectionPool,
    /// Action queue to fetch/store L2 block payloads
    block_payloads: Arc<sync::Mutex<Option<PayloadQueue>>>,
    /// L2 block QCs received from consensus
    block_certificates: ctx::channel::UnboundedSender<validator::CommitQC>,
    /// L1 batch QCs received from consensus
    batch_certificates: ctx::channel::UnboundedSender<attester::BatchQC>,
    /// Range of L2 blocks for which we have a QC persisted.
    blocks_persisted: sync::watch::Receiver<storage::BlockStoreState>,
    /// Range of L1 batches we have persisted.
    batches_persisted: sync::watch::Receiver<storage::BatchStoreState>,
}

struct PersistedBlockState(sync::watch::Sender<storage::BlockStoreState>);

/// Background task of the `Store`.
pub struct StoreRunner {
    pool: ConnectionPool,
    blocks_persisted: PersistedBlockState,
    batches_persisted: sync::watch::Sender<storage::BatchStoreState>,
    block_certificates: ctx::channel::UnboundedReceiver<validator::CommitQC>,
    batch_certificates: ctx::channel::UnboundedReceiver<attester::BatchQC>,
}

impl Store {
    pub(crate) async fn new(
        ctx: &ctx::Ctx,
        pool: ConnectionPool,
        payload_queue: Option<PayloadQueue>,
    ) -> ctx::Result<(Store, StoreRunner)> {
        let mut conn = pool.connection(ctx).await.wrap("connection()")?;

        // Initial state of persisted blocks
        let blocks_persisted = conn
            .block_certificates_range(ctx)
            .await
            .wrap("block_certificates_range()")?;

        // Initial state of persisted batches
        let batches_persisted = conn.batches_range(ctx).await.wrap("batches_range()")?;

        drop(conn);

        let blocks_persisted = sync::watch::channel(blocks_persisted).0;
        let batches_persisted = sync::watch::channel(batches_persisted).0;
        let (block_certs_send, block_certs_recv) = ctx::channel::unbounded();
        let (batch_certs_send, batch_certs_recv) = ctx::channel::unbounded();

        Ok((
            Store {
                pool: pool.clone(),
                block_certificates: block_certs_send,
                batch_certificates: batch_certs_send,
                block_payloads: Arc::new(sync::Mutex::new(payload_queue)),
                blocks_persisted: blocks_persisted.subscribe(),
                batches_persisted: batches_persisted.subscribe(),
            },
            StoreRunner {
                pool,
                blocks_persisted: PersistedBlockState(blocks_persisted),
                batches_persisted,
                block_certificates: block_certs_recv,
                batch_certificates: batch_certs_recv,
            },
        ))
    }

    /// Get a fresh connection from the pool.
    async fn conn(&self, ctx: &ctx::Ctx) -> ctx::Result<Connection> {
        self.pool.connection(ctx).await.wrap("connection")
    }
}

impl PersistedBlockState {
    /// Updates `persisted` to new.
    /// Ends of the range can only be moved forward.
    /// If `persisted.first` is moved forward, it means that blocks have been pruned.
    /// If `persisted.last` is moved forward, it means that new blocks with certificates have been
    /// persisted.
    fn update(&self, new: storage::BlockStoreState) {
        self.0.send_if_modified(|p| {
            if &new == p {
                return false;
            }
            p.first = p.first.max(new.first);
            if p.next() < new.next() {
                p.last = new.last;
            }
            true
        });
    }

    /// Checks if the given certificate is exactly the next one that should
    /// be persisted.
    fn should_be_persisted(&self, cert: &validator::CommitQC) -> bool {
        self.0.borrow().next() == cert.header().number
    }

    /// Appends the `cert` to `persisted` range.
    fn advance(&self, cert: validator::CommitQC) {
        self.0.send_if_modified(|p| {
            if p.next() != cert.header().number {
                return false;
            }
            p.last = Some(cert);
            true
        });
    }
}

impl StoreRunner {
    pub async fn run(self, ctx: &ctx::Ctx) -> anyhow::Result<()> {
        let StoreRunner {
            pool,
            blocks_persisted,
            batches_persisted,
            mut block_certificates,
            mut batch_certificates,
        } = self;

        let res = scope::run!(ctx, |ctx, s| async {
            s.spawn::<()>(async {
                // Loop updating `blocks_persisted` whenever blocks get pruned.
                const POLL_INTERVAL: time::Duration = time::Duration::seconds(1);
                loop {
                    let range = pool
                        .connection(ctx)
                        .await?
                        .block_certificates_range(ctx)
                        .await
                        .wrap("block_certificates_range()")?;
                    blocks_persisted.update(range);
                    ctx.sleep(POLL_INTERVAL).await?;
                }
            });

            // NOTE: Running this update loop will trigger the gossip of `SyncBatches` which is currently
            // pointless as there is no proof and we have to ignore them. We can disable it, but bear in
            // mind that any node which gossips the availability will cause pushes and pulls in the consensus.
            s.spawn::<()>(async {
                // Loop updating `batches_persisted` whenever a new L1 batch is available in the database.
                // We have to do this because the L1 batch is produced as L2 blocks are executed,
                // which can happen on a different machine or in a different process, so we can't rely on some
                // DAL method updating this memory construct. However I'm not sure that `BatchStoreState`
                // really has to contain the full blown last batch, or whether it could have for example
                // just the number of it. We can't just use the `attester::BatchQC`, which would make it
                // analogous to the `BlockStoreState`, because the `SyncBatch` mechanism is for catching
                // up with L1 batches from peers _without_ the QC, based on L1 inclusion proofs instead.
                // Nevertheless since the `SyncBatch` contains all transactions for all L2 blocks,
                // we can try to make it less frequent by querying just the last batch number first.
                const POLL_INTERVAL: time::Duration = time::Duration::seconds(1);
                let mut next_batch_number = { batches_persisted.borrow().next() };
                loop {
                    let mut conn = pool.connection(ctx).await?;
                    if let Some(last_batch_number) = conn
                        .get_last_batch_number(ctx)
                        .await
                        .wrap("last_batch_number()")?
                    {
                        if last_batch_number >= next_batch_number {
                            let range = conn.batches_range(ctx).await.wrap("batches_range()")?;
                            next_batch_number = last_batch_number.next();
                            batches_persisted.send_replace(range);
                        }
                    }
                    ctx.sleep(POLL_INTERVAL).await?;
                }
            });

            s.spawn::<()>(async {
                // Loop inserting batch certificates into storage
                const POLL_INTERVAL: time::Duration = time::Duration::milliseconds(50);
                loop {
                    let cert = batch_certificates.recv(ctx).await?;

                    loop {
                        use consensus_dal::InsertCertificateError as E;
                        // Try to insert the cert.
                        let res = pool
                            .connection(ctx)
                            .await?
                            .insert_batch_certificate(ctx, &cert)
                            .await;

                        match res {
                            Ok(()) => {
                                break;
                            }
                            Err(InsertCertificateError::Inner(E::MissingPayload)) => {
                                // The L1 batch isn't available yet.
                                // We can wait until it's produced/received, or we could modify gossip
                                // so that we don't even accept votes until we have the corresponding batch.
                                ctx.sleep(POLL_INTERVAL).await?;
                            }
                            Err(InsertCertificateError::Inner(err)) => {
                                return Err(ctx::Error::Internal(anyhow::Error::from(err)))
                            }
                            Err(InsertCertificateError::Canceled(err)) => {
                                return Err(ctx::Error::Canceled(err))
                            }
                        }
                    }
                }
            });

            // Loop inserting block certs to storage.
            const POLL_INTERVAL: time::Duration = time::Duration::milliseconds(50);
            loop {
                let cert = block_certificates.recv(ctx).await?;
                // Wait for the block to be persisted, so that we can attach a cert to it.
                // We may exit this loop without persisting the certificate in case the
                // corresponding block has been pruned in the meantime.
                while blocks_persisted.should_be_persisted(&cert) {
                    use consensus_dal::InsertCertificateError as E;
                    // Try to insert the cert.
                    let res = pool
                        .connection(ctx)
                        .await?
                        .insert_block_certificate(ctx, &cert)
                        .await;
                    match res {
                        Ok(()) => {
                            // Insertion succeeded: update persisted state
                            // and wait for the next cert.
                            blocks_persisted.advance(cert);
                            break;
                        }
                        Err(InsertCertificateError::Inner(E::MissingPayload)) => {
                            // the payload is not in storage, it's either not yet persisted
                            // or already pruned. We will retry after a delay.
                            ctx.sleep(POLL_INTERVAL).await?;
                        }
                        Err(InsertCertificateError::Canceled(err)) => {
                            return Err(ctx::Error::Canceled(err))
                        }
                        Err(InsertCertificateError::Inner(err)) => {
                            return Err(ctx::Error::Internal(anyhow::Error::from(err)))
                        }
                    }
                }
            }
        })
        .await;

        match res {
            Err(ctx::Error::Canceled(_)) | Ok(()) => Ok(()),
            Err(ctx::Error::Internal(err)) => Err(err),
        }
    }
}

#[async_trait::async_trait]
impl storage::PersistentBlockStore for Store {
    async fn genesis(&self, ctx: &ctx::Ctx) -> ctx::Result<validator::Genesis> {
        Ok(self
            .conn(ctx)
            .await?
            .genesis(ctx)
            .await?
            .context("not found")?)
    }

    fn persisted(&self) -> sync::watch::Receiver<storage::BlockStoreState> {
        self.blocks_persisted.clone()
    }

    async fn block(
        &self,
        ctx: &ctx::Ctx,
        number: validator::BlockNumber,
    ) -> ctx::Result<validator::FinalBlock> {
        Ok(self
            .conn(ctx)
            .await?
            .block(ctx, number)
            .await?
            .context("not found")?)
    }

    /// If actions queue is set (and the block has not been stored yet),
    /// the block will be translated into a sequence of actions.
    /// The received actions should be fed
    /// to `ExternalIO`, so that `StateKeeper` will store the corresponding L2 block in the db.
    ///
    /// `store_next_block()` call will wait synchronously for the L2 block.
    /// Once the L2 block is observed in storage, `store_next_block()` will store a cert for this
    /// L2 block.
    async fn queue_next_block(
        &self,
        ctx: &ctx::Ctx,
        block: validator::FinalBlock,
    ) -> ctx::Result<()> {
        let mut payloads = sync::lock(ctx, &self.block_payloads).await?.into_async();
        if let Some(payloads) = &mut *payloads {
            payloads
                .send(to_fetched_block(block.number(), &block.payload).context("to_fetched_block")?)
                .await
                .context("payload_queue.send()")?;
        }
        self.block_certificates.send(block.justification);
        Ok(())
    }
}

#[async_trait::async_trait]
impl storage::ReplicaStore for Store {
    async fn state(&self, ctx: &ctx::Ctx) -> ctx::Result<storage::ReplicaState> {
        self.conn(ctx)
            .await?
            .replica_state(ctx)
            .await
            .wrap("replica_state()")
    }

    async fn set_state(&self, ctx: &ctx::Ctx, state: &storage::ReplicaState) -> ctx::Result<()> {
        self.conn(ctx)
            .await?
            .set_replica_state(ctx, state)
            .await
            .wrap("set_replica_state()")
    }
}

#[async_trait::async_trait]
impl PayloadManager for Store {
    /// Currently (for the main node) proposing is implemented as just converting an L2 block from db (without a cert) into a payload.
    async fn propose(
        &self,
        ctx: &ctx::Ctx,
        block_number: validator::BlockNumber,
    ) -> ctx::Result<validator::Payload> {
        const LARGE_PAYLOAD_SIZE: usize = 1 << 20;
        let payload = self
            .pool
            .wait_for_payload(ctx, block_number)
            .await
            .wrap("wait_for_payload")?;
        let encoded_payload = payload.encode();
        if encoded_payload.0.len() > LARGE_PAYLOAD_SIZE {
            tracing::warn!(
                "large payload ({}B) with {} transactions",
                encoded_payload.0.len(),
                payload.transactions.len()
            );
        }
        Ok(encoded_payload)
    }

    /// Verify that `payload` is a correct proposal for the block `block_number`.
    /// * for the main node it checks whether the same block is already present in storage.
    /// * for the EN validator
    ///   * if the block with this number was already applied, it checks that it was the
    ///     same block. It should always be true, because main node is the only proposer and
    ///     to propose a different block a hard fork is needed.
    ///   * otherwise, EN attempts to apply the received block. If the block was incorrect
    ///     the statekeeper is expected to crash the whole EN. Otherwise OK is returned.
    async fn verify(
        &self,
        ctx: &ctx::Ctx,
        block_number: validator::BlockNumber,
        payload: &validator::Payload,
    ) -> ctx::Result<()> {
        let mut payloads = sync::lock(ctx, &self.block_payloads).await?.into_async();
        if let Some(payloads) = &mut *payloads {
            let block = to_fetched_block(block_number, payload).context("to_fetched_block")?;
            let n = block.number;
            payloads.send(block).await.context("payload_queue.send()")?;
            // Wait for the block to be processed, without waiting for it to be stored.
            // TODO(BFT-459): this is not ideal, because we don't check here whether the
            // processed block is the same as `payload`. It will work correctly
            // with the current implementation of EN, but we should make it more
            // precise when block reverting support is implemented.
            ctx.wait(payloads.sync_state.wait_for_local_block(n))
                .await?;
        } else {
            let want = self.pool.wait_for_payload(ctx, block_number).await?;
            let got = Payload::decode(payload).context("Payload::decode(got)")?;
            if got != want {
                return Err(
                    anyhow::format_err!("unexpected payload: got {got:?} want {want:?}").into(),
                );
            }
        }
        Ok(())
    }
}

#[async_trait::async_trait]
impl storage::PersistentBatchStore for Store {
<<<<<<< HEAD
    /// Range of batches persisted in storage.
    fn persisted(&self) -> sync::watch::Receiver<BatchStoreState> {
        // Normally we'd return this, but it causes the following test to run forever:
        // RUST_LOG=info zk test rust test_full_nodes --no-capture
        //
        // The error seems to be related to the size of messages, although I'm not sure
        // why it retries it forever. Since the gossip of SyncBatch is not fully functional
        // yet, for now let's just return a fake response that never changes, which should
        // disable gossiping on honest nodes.
        let _ = self.batches_persisted.clone();

=======
    async fn last_batch(&self, _ctx: &ctx::Ctx) -> ctx::Result<Option<attester::BatchNumber>> {
        unimplemented!()
    }
    async fn last_batch_qc(&self, _ctx: &ctx::Ctx) -> ctx::Result<Option<attester::BatchQC>> {
        unimplemented!()
    }
    async fn get_batch(
        &self,
        _ctx: &ctx::Ctx,
        _number: attester::BatchNumber,
    ) -> ctx::Result<Option<attester::SyncBatch>> {
        Ok(None)
    }
    async fn get_batch_qc(
        &self,
        _ctx: &ctx::Ctx,
        _number: attester::BatchNumber,
    ) -> ctx::Result<Option<attester::BatchQC>> {
        Ok(None)
    }
    async fn store_qc(&self, _ctx: &ctx::Ctx, _qc: attester::BatchQC) -> ctx::Result<()> {
        unimplemented!()
    }
    fn persisted(&self) -> sync::watch::Receiver<storage::BatchStoreState> {
>>>>>>> 27fabafb
        sync::watch::channel(storage::BatchStoreState {
            first: attester::BatchNumber(0),
            last: None,
        })
        .1
    }

    /// Get the highest L1 batch number from storage.
    async fn last_batch(&self, ctx: &ctx::Ctx) -> ctx::Result<Option<attester::BatchNumber>> {
        self.conn(ctx)
            .await?
            .get_last_batch_number(ctx)
            .await
            .wrap("get_last_batch_number")
    }

    /// Get the L1 batch QC from storage with the highest number.
    ///
    /// This might have gaps before it. Until there is a way to catch up with missing
    /// certificates by fetching from the main node, returning the last inserted one
    /// is the best we can do.
    async fn last_batch_qc(&self, ctx: &ctx::Ctx) -> ctx::Result<Option<attester::BatchQC>> {
        let Some(number) = self
            .conn(ctx)
            .await?
            .get_last_batch_certificate_number(ctx)
            .await
            .wrap("get_last_batch_certificate_number")?
        else {
            return Ok(None);
        };

        self.get_batch_qc(ctx, number).await
    }

    /// Returns the batch with the given number.
    async fn get_batch(
        &self,
        ctx: &ctx::Ctx,
        number: attester::BatchNumber,
    ) -> ctx::Result<Option<attester::SyncBatch>> {
        self.conn(ctx)
            .await?
            .get_batch(ctx, number)
            .await
            .wrap("get_batch")
    }
    /// Returns the QC of the batch with the given number.
    async fn get_batch_qc(
        &self,
        ctx: &ctx::Ctx,
        number: attester::BatchNumber,
    ) -> ctx::Result<Option<attester::BatchQC>> {
        self.conn(ctx)
            .await?
            .batch_certificate(ctx, number)
            .await
            .wrap("batch_certificate")
    }
    /// Store the given QC in the storage.
    ///
    /// Storing a QC is allowed even if it creates a gap in the L1 batch history.
    /// If we need the last batch QC that still needs to be signed then the queries need to look for gaps.
    async fn store_qc(&self, _ctx: &ctx::Ctx, qc: attester::BatchQC) -> ctx::Result<()> {
        // Storing asynchronously because we might get the QC before the L1 batch itself.
        self.batch_certificates.send(qc);
        Ok(())
    }

    /// Queue the batch to be persisted in storage.
    ///
    /// The caller [BatchStore] ensures that this is only called when the batch is the next expected one.
    async fn queue_next_batch(
        &self,
        _ctx: &ctx::Ctx,
        _batch: attester::SyncBatch,
    ) -> ctx::Result<()> {
        // Currently the gossiping of `SyncBatch` and the `BatchStoreState` is unconditionally started by the `Network::run_stream` in consensus,
        // and as long as any node reports new batches available by updating the `PersistentBatchStore::persisted` here, the other nodes
        // will start pulling the corresponding batches, which will end up being passed to this method.
        // If we return an error here or panic, it will stop the whole consensus task tree due to the way scopes work, so instead just return immediately.
        // In the future we have to validate the proof agains the L1 state root hash, which IIUC we can't do just yet.

        // Err(anyhow::format_err!("unimplemented: queue_next_batch should not be called until we have the stateless L1 batch story completed.").into())

        Ok(())
    }
}<|MERGE_RESOLUTION|>--- conflicted
+++ resolved
@@ -439,7 +439,6 @@
 
 #[async_trait::async_trait]
 impl storage::PersistentBatchStore for Store {
-<<<<<<< HEAD
     /// Range of batches persisted in storage.
     fn persisted(&self) -> sync::watch::Receiver<BatchStoreState> {
         // Normally we'd return this, but it causes the following test to run forever:
@@ -451,32 +450,6 @@
         // disable gossiping on honest nodes.
         let _ = self.batches_persisted.clone();
 
-=======
-    async fn last_batch(&self, _ctx: &ctx::Ctx) -> ctx::Result<Option<attester::BatchNumber>> {
-        unimplemented!()
-    }
-    async fn last_batch_qc(&self, _ctx: &ctx::Ctx) -> ctx::Result<Option<attester::BatchQC>> {
-        unimplemented!()
-    }
-    async fn get_batch(
-        &self,
-        _ctx: &ctx::Ctx,
-        _number: attester::BatchNumber,
-    ) -> ctx::Result<Option<attester::SyncBatch>> {
-        Ok(None)
-    }
-    async fn get_batch_qc(
-        &self,
-        _ctx: &ctx::Ctx,
-        _number: attester::BatchNumber,
-    ) -> ctx::Result<Option<attester::BatchQC>> {
-        Ok(None)
-    }
-    async fn store_qc(&self, _ctx: &ctx::Ctx, _qc: attester::BatchQC) -> ctx::Result<()> {
-        unimplemented!()
-    }
-    fn persisted(&self) -> sync::watch::Receiver<storage::BatchStoreState> {
->>>>>>> 27fabafb
         sync::watch::channel(storage::BatchStoreState {
             first: attester::BatchNumber(0),
             last: None,
@@ -524,6 +497,7 @@
             .await
             .wrap("get_batch")
     }
+
     /// Returns the QC of the batch with the given number.
     async fn get_batch_qc(
         &self,
@@ -536,6 +510,7 @@
             .await
             .wrap("batch_certificate")
     }
+
     /// Store the given QC in the storage.
     ///
     /// Storing a QC is allowed even if it creates a gap in the L1 batch history.
