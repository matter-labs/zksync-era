use anyhow::Context;
use common::{
    config::global_config,
    forge::{Forge, ForgeScriptArgs},
    spinner::Spinner,
};
use xshell::Shell;

<<<<<<< HEAD
use crate::{
    configs::{
        forge_interface::paymaster::{DeployPaymasterInput, DeployPaymasterOutput},
        update_paymaster, ChainConfig, EcosystemConfig, ReadConfig, SaveConfig,
    },
    consts::DEPLOY_PAYMASTER,
    forge_utils::fill_forge_private_key,
    messages::MSG_DEPLOYING_PAYMASTER,
=======
use crate::forge_utils::fill_forge_private_key;
use crate::{config_manipulations::update_paymaster, forge_utils::check_the_balance};
use config::{
    forge_interface::{
        paymaster::{DeployPaymasterInput, DeployPaymasterOutput},
        script_params::DEPLOY_PAYMASTER_SCRIPT_PARAMS,
    },
    traits::{ReadConfig, SaveConfig},
    ChainConfig, EcosystemConfig,
>>>>>>> 5cfcc24e
};
use crate::{forge_utils::check_the_balance, messages::MSG_CHAIN_NOT_INITIALIZED};

pub async fn run(args: ForgeScriptArgs, shell: &Shell) -> anyhow::Result<()> {
    let chain_name = global_config().chain_name.clone();
    let ecosystem_config = EcosystemConfig::from_file(shell)?;
    let chain_config = ecosystem_config
        .load_chain(chain_name)
        .context(MSG_CHAIN_NOT_INITIALIZED)?;
    deploy_paymaster(shell, &chain_config, args).await
}

pub async fn deploy_paymaster(
    shell: &Shell,
    chain_config: &ChainConfig,
    forge_args: ForgeScriptArgs,
) -> anyhow::Result<()> {
    let input = DeployPaymasterInput::new(chain_config)?;
    let foundry_contracts_path = chain_config.path_to_foundry();
    input.save(
        shell,
        DEPLOY_PAYMASTER_SCRIPT_PARAMS.input(&chain_config.link_to_code),
    )?;
    let secrets = chain_config.get_secrets_config()?;

    let mut forge = Forge::new(&foundry_contracts_path)
        .script(&DEPLOY_PAYMASTER_SCRIPT_PARAMS.script(), forge_args.clone())
        .with_ffi()
        .with_rpc_url(secrets.l1.l1_rpc_url.clone())
        .with_broadcast();

    forge = fill_forge_private_key(
        forge,
        chain_config.get_wallets_config()?.governor_private_key(),
    )?;

    let spinner = Spinner::new(MSG_DEPLOYING_PAYMASTER);
    check_the_balance(&forge).await?;
    forge.run(shell)?;
    spinner.finish();

    let output = DeployPaymasterOutput::read(
        shell,
        DEPLOY_PAYMASTER_SCRIPT_PARAMS.output(&chain_config.link_to_code),
    )?;

    update_paymaster(shell, chain_config, &output)?;
    Ok(())
}<|MERGE_RESOLUTION|>--- conflicted
+++ resolved
@@ -6,7 +6,7 @@
 };
 use xshell::Shell;
 
-<<<<<<< HEAD
+use crate::{config_manipulations::update_paymaster, forge_utils::check_the_balance};
 use crate::{
     configs::{
         forge_interface::paymaster::{DeployPaymasterInput, DeployPaymasterOutput},
@@ -15,9 +15,8 @@
     consts::DEPLOY_PAYMASTER,
     forge_utils::fill_forge_private_key,
     messages::MSG_DEPLOYING_PAYMASTER,
-=======
-use crate::forge_utils::fill_forge_private_key;
-use crate::{config_manipulations::update_paymaster, forge_utils::check_the_balance};
+};
+use crate::{forge_utils::check_the_balance, messages::MSG_CHAIN_NOT_INITIALIZED};
 use config::{
     forge_interface::{
         paymaster::{DeployPaymasterInput, DeployPaymasterOutput},
@@ -25,9 +24,7 @@
     },
     traits::{ReadConfig, SaveConfig},
     ChainConfig, EcosystemConfig,
->>>>>>> 5cfcc24e
 };
-use crate::{forge_utils::check_the_balance, messages::MSG_CHAIN_NOT_INITIALIZED};
 
 pub async fn run(args: ForgeScriptArgs, shell: &Shell) -> anyhow::Result<()> {
     let chain_name = global_config().chain_name.clone();
