--- conflicted
+++ resolved
@@ -1,13 +1,6 @@
 use std::sync::Arc;
 
-<<<<<<< HEAD
 use zksync_config::configs::ProofDataHandlerConfig;
-=======
-use zksync_config::configs::{
-    eth_proof_manager::EthProofManagerConfig, fri_prover_gateway::ApiMode,
-    proof_data_handler::ProvingMode, ProofDataHandlerConfig,
-};
->>>>>>> 9ea3c374
 use zksync_dal::{
     node::{MasterPool, PoolResource},
     ConnectionPool, Core,
@@ -21,11 +14,7 @@
 use zksync_object_store::ObjectStore;
 use zksync_types::L2ChainId;
 
-<<<<<<< HEAD
 use crate::client::ProofDataHandlerClient;
-=======
-use crate::{proof_router::ProofRouter, ProofDataHandlerClient};
->>>>>>> 9ea3c374
 
 /// Wiring layer for proof data handler server.
 #[derive(Debug)]
@@ -48,16 +37,7 @@
 }
 
 impl ProofDataHandlerLayer {
-<<<<<<< HEAD
     pub fn new(proof_data_handler_config: ProofDataHandlerConfig, l2_chain_id: L2ChainId) -> Self {
-=======
-    pub fn new(
-        proof_data_handler_config: ProofDataHandlerConfig,
-        eth_proof_manager_config: EthProofManagerConfig,
-        l2_chain_id: L2ChainId,
-        api_mode: ApiMode,
-    ) -> Self {
->>>>>>> 9ea3c374
         Self {
             proof_data_handler_config,
             eth_proof_manager_config,
@@ -107,7 +87,6 @@
     }
 
     async fn run(self: Box<Self>, stop_receiver: StopReceiver) -> anyhow::Result<()> {
-<<<<<<< HEAD
         let client = ProofDataHandlerClient::new(
             self.blob_store,
             self.main_pool,
@@ -118,49 +97,5 @@
         client.run(stop_receiver.0).await?;
 
         Ok(())
-=======
-        if self.api_mode == ApiMode::Legacy {
-            crate::run_server(
-                self.proof_data_handler_config.clone(),
-                self.blob_store.clone(),
-                self.main_pool.clone(),
-                self.l2_chain_id,
-                self.api_mode.clone(),
-                stop_receiver.clone().0,
-            )
-            .await?;
-
-            Ok(())
-        } else {
-            let client = ProofDataHandlerClient::new(
-                self.blob_store,
-                self.main_pool.clone(),
-                self.proof_data_handler_config.clone(),
-                self.l2_chain_id,
-            );
-
-            if self.proof_data_handler_config.proving_mode == ProvingMode::ProvingNetwork {
-                let proof_router = ProofRouter::new(
-                    self.main_pool.clone(),
-                    self.eth_proof_manager_config.acknowledgment_timeout,
-                    self.eth_proof_manager_config.proof_generation_timeout,
-                    self.eth_proof_manager_config.picking_timeout,
-                );
-
-                tokio::select! {
-                    _ = client.run(stop_receiver.0.clone()) => {
-                        tracing::info!("Proof data handler client stopped");
-                    }
-                    _ = proof_router.run(stop_receiver.0) => {
-                        tracing::info!("Proof router stopped");
-                    }
-                }
-            } else {
-                client.run(stop_receiver.0).await?;
-            }
-
-            Ok(())
-        }
->>>>>>> 9ea3c374
     }
 }