use std::{collections::HashMap, convert::TryInto};

use anyhow::Context as _;
use multivm::interface::VmExecutionResultAndLogs;
use zksync_dal::{Connection, Core, CoreDal, DalError};
use zksync_mini_merkle_tree::MiniMerkleTree;
use zksync_system_constants::DEFAULT_L2_TX_GAS_PER_PUBDATA_BYTE;
use zksync_types::{
    api::{
        BlockDetails, BridgeAddresses, GetLogsFilter, L1BatchDetails, L2ToL1LogProof, Proof,
        ProtocolVersion, StorageProof, TransactionDetails,
    },
    fee::Fee,
    fee_model::{FeeParams, PubdataIndependentBatchFeeModelInput},
    l1::L1Tx,
    l2::L2Tx,
    l2_to_l1_log::{l2_to_l1_logs_tree_size, L2ToL1Log},
    tokens::ETHEREUM_ADDRESS,
    transaction_request::CallRequest,
    utils::storage_key_for_standard_token_balance,
    AccountTreeId, Bytes, L1BatchNumber, L2BlockNumber, ProtocolVersionId, StorageKey, Transaction,
    L1_MESSENGER_ADDRESS, L2_BASE_TOKEN_ADDRESS, REQUIRED_L1_TO_L2_GAS_PER_PUBDATA_BYTE, U256, U64,
};
use zksync_utils::{address_to_h256, h256_to_u256};
use zksync_web3_decl::{
    error::Web3Error,
    types::{Address, Token, H256},
};

use crate::api_server::{
    tree::TreeApiError,
    web3::{backend_jsonrpsee::MethodTracer, metrics::API_METRICS, RpcState},
};

#[derive(Debug)]
pub(crate) struct ZksNamespace {
    state: RpcState,
}

impl ZksNamespace {
    pub fn new(state: RpcState) -> Self {
        Self { state }
    }

    pub(crate) fn current_method(&self) -> &MethodTracer {
        &self.state.current_method
    }

    pub async fn estimate_fee_impl(&self, request: CallRequest) -> Result<Fee, Web3Error> {
        let mut request_with_gas_per_pubdata_overridden = request;
        self.state
            .set_nonce_for_call_request(&mut request_with_gas_per_pubdata_overridden)
            .await?;

        if let Some(ref mut eip712_meta) = request_with_gas_per_pubdata_overridden.eip712_meta {
            eip712_meta.gas_per_pubdata = U256::from(DEFAULT_L2_TX_GAS_PER_PUBDATA_BYTE);
        }

        let mut tx = L2Tx::from_request(
            request_with_gas_per_pubdata_overridden.into(),
            self.state.api_config.max_tx_size,
        )?;

        // When we're estimating fee, we are trying to deduce values related to fee, so we should
        // not consider provided ones.
        tx.common_data.fee.max_priority_fee_per_gas = 0u64.into();
        tx.common_data.fee.gas_per_pubdata_limit = U256::from(DEFAULT_L2_TX_GAS_PER_PUBDATA_BYTE);
        self.estimate_fee(tx.into()).await
    }

    pub async fn estimate_l1_to_l2_gas_impl(
        &self,
        request: CallRequest,
    ) -> Result<U256, Web3Error> {
        let mut request_with_gas_per_pubdata_overridden = request;
        // When we're estimating fee, we are trying to deduce values related to fee, so we should
        // not consider provided ones.
        if let Some(ref mut eip712_meta) = request_with_gas_per_pubdata_overridden.eip712_meta {
            if eip712_meta.gas_per_pubdata == U256::zero() {
                eip712_meta.gas_per_pubdata = REQUIRED_L1_TO_L2_GAS_PER_PUBDATA_BYTE.into();
            }
        }

        let tx: L1Tx = request_with_gas_per_pubdata_overridden
            .try_into()
            .map_err(Web3Error::SerializationError)?;

        let fee = self.estimate_fee(tx.into()).await?;
        Ok(fee.gas_limit)
    }

    async fn estimate_fee(&self, tx: Transaction) -> Result<Fee, Web3Error> {
        let scale_factor = self.state.api_config.estimate_gas_scale_factor;
        let acceptable_overestimation =
            self.state.api_config.estimate_gas_acceptable_overestimation;

        Ok(self
            .state
            .tx_sender
            .get_txs_fee_in_wei(tx, scale_factor, acceptable_overestimation as u64)
            .await?)
    }

    pub fn get_bridgehub_contract_impl(&self) -> Option<Address> {
        self.state.api_config.bridgehub_proxy_addr
    }

    pub fn get_main_contract_impl(&self) -> Address {
        self.state.api_config.diamond_proxy_addr
    }

    pub fn get_testnet_paymaster_impl(&self) -> Option<Address> {
        self.state.api_config.l2_testnet_paymaster_addr
    }

    pub fn get_bridge_contracts_impl(&self) -> BridgeAddresses {
        self.state.api_config.bridge_addresses.clone()
    }

    pub fn l1_chain_id_impl(&self) -> U64 {
        U64::from(*self.state.api_config.l1_chain_id)
    }

    pub async fn get_confirmed_tokens_impl(
        &self,
        from: u32,
        limit: u8,
    ) -> Result<Vec<Token>, Web3Error> {
        let mut storage = self.state.acquire_connection().await?;
        let tokens = storage
            .tokens_web3_dal()
            .get_well_known_tokens()
            .await
            .map_err(DalError::generalize)?;

        let tokens = tokens
            .into_iter()
            .skip(from as usize)
            .take(limit.into())
            .map(|token_info| Token {
                l1_address: token_info.l1_address,
                l2_address: token_info.l2_address,
                name: token_info.metadata.name,
                symbol: token_info.metadata.symbol,
                decimals: token_info.metadata.decimals,
            })
            .collect();
        Ok(tokens)
    }

    pub async fn get_all_account_balances_impl(
        &self,
        address: Address,
    ) -> Result<HashMap<Address, U256>, Web3Error> {
        let mut storage = self.state.acquire_connection().await?;
        let tokens = storage
            .tokens_dal()
            .get_all_l2_token_addresses()
            .await
            .map_err(DalError::generalize)?;
        let hashed_balance_keys = tokens.iter().map(|&token_address| {
            let token_account = AccountTreeId::new(if token_address == ETHEREUM_ADDRESS {
                L2_BASE_TOKEN_ADDRESS
            } else {
                token_address
            });
            let hashed_key =
                storage_key_for_standard_token_balance(token_account, &address).hashed_key();
            (hashed_key, (hashed_key, token_address))
        });
        let (hashed_balance_keys, hashed_key_to_token_address): (Vec<_>, HashMap<_, _>) =
            hashed_balance_keys.unzip();

        let balance_values = storage
            .storage_web3_dal()
            .get_values(&hashed_balance_keys)
            .await
            .map_err(DalError::generalize)?;

        let balances = balance_values
            .into_iter()
            .filter_map(|(hashed_key, balance)| {
                let balance = h256_to_u256(balance);
                if balance.is_zero() {
                    return None;
                }
                Some((hashed_key_to_token_address[&hashed_key], balance))
            })
            .collect();
        Ok(balances)
    }

    pub async fn get_l2_to_l1_msg_proof_impl(
        &self,
        block_number: L2BlockNumber,
        sender: Address,
        msg: H256,
        l2_log_position: Option<usize>,
    ) -> Result<Option<L2ToL1LogProof>, Web3Error> {
        let mut storage = self.state.acquire_connection().await?;
        self.state
            .start_info
            .ensure_not_pruned(block_number, &mut storage)
            .await?;

        let Some(l1_batch_number) = storage
            .blocks_web3_dal()
            .get_l1_batch_number_of_l2_block(block_number)
            .await
            .map_err(DalError::generalize)?
        else {
            return Ok(None);
        };
        let (first_l2_block_of_l1_batch, _) = storage
            .blocks_web3_dal()
            .get_l2_block_range_of_l1_batch(l1_batch_number)
            .await
            .map_err(DalError::generalize)?
            .context("L1 batch should contain at least one L2 block")?;

        // Position of l1 log in L1 batch relative to logs with identical data
        let l1_log_relative_position = if let Some(l2_log_position) = l2_log_position {
            let logs = storage
                .events_web3_dal()
                .get_logs(
                    GetLogsFilter {
                        from_block: first_l2_block_of_l1_batch,
                        to_block: block_number,
                        addresses: vec![L1_MESSENGER_ADDRESS],
                        topics: vec![(2, vec![address_to_h256(&sender)]), (3, vec![msg])],
                    },
                    self.state.api_config.req_entities_limit,
                )
                .await
                .map_err(DalError::generalize)?;
            let maybe_pos = logs.iter().position(|event| {
                event.block_number == Some(block_number.0.into())
                    && event.log_index == Some(l2_log_position.into())
            });
            match maybe_pos {
                Some(pos) => pos,
                None => return Ok(None),
            }
        } else {
            0
        };

        let log_proof = self
            .get_l2_to_l1_log_proof_inner(
                &mut storage,
                l1_batch_number,
                l1_log_relative_position,
                |log| {
                    log.sender == L1_MESSENGER_ADDRESS
                        && log.key == address_to_h256(&sender)
                        && log.value == msg
                },
            )
            .await?;
        Ok(log_proof)
    }

    async fn get_l2_to_l1_log_proof_inner(
        &self,
        storage: &mut Connection<'_, Core>,
        l1_batch_number: L1BatchNumber,
        index_in_filtered_logs: usize,
        log_filter: impl Fn(&L2ToL1Log) -> bool,
    ) -> Result<Option<L2ToL1LogProof>, Web3Error> {
        let all_l1_logs_in_batch = storage
            .blocks_web3_dal()
            .get_l2_to_l1_logs(l1_batch_number)
            .await
            .map_err(DalError::generalize)?;

        let Some((l1_log_index, _)) = all_l1_logs_in_batch
            .iter()
            .enumerate()
            .filter(|(_, log)| log_filter(log))
            .nth(index_in_filtered_logs)
        else {
            return Ok(None);
        };

        let Some(batch) = storage
            .blocks_dal()
            .get_l1_batch_header(l1_batch_number)
            .await
            .map_err(DalError::generalize)?
        else {
            return Ok(None);
        };

        let merkle_tree_leaves = all_l1_logs_in_batch.iter().map(L2ToL1Log::to_bytes);

        let protocol_version = batch
            .protocol_version
            .unwrap_or_else(ProtocolVersionId::last_potentially_undefined);
        let tree_size = l2_to_l1_logs_tree_size(protocol_version);

        let (root, proof) = MiniMerkleTree::new(merkle_tree_leaves, Some(tree_size))
            .merkle_root_and_path(l1_log_index);
        Ok(Some(L2ToL1LogProof {
            proof,
            root,
            id: l1_log_index as u32,
        }))
    }

    pub async fn get_l2_to_l1_log_proof_impl(
        &self,
        tx_hash: H256,
        index: Option<usize>,
    ) -> Result<Option<L2ToL1LogProof>, Web3Error> {
        let mut storage = self.state.acquire_connection().await?;
        let Some((l1_batch_number, l1_batch_tx_index)) = storage
            .blocks_web3_dal()
            .get_l1_batch_info_for_tx(tx_hash)
            .await
            .map_err(DalError::generalize)?
        else {
            return Ok(None);
        };

        let log_proof = self
            .get_l2_to_l1_log_proof_inner(
                &mut storage,
                l1_batch_number,
                index.unwrap_or(0),
                |log| log.tx_number_in_block == l1_batch_tx_index,
            )
            .await?;
        Ok(log_proof)
    }

    pub async fn get_l1_batch_number_impl(&self) -> Result<U64, Web3Error> {
        let mut storage = self.state.acquire_connection().await?;
        let l1_batch_number = storage
            .blocks_dal()
            .get_sealed_l1_batch_number()
            .await
            .map_err(DalError::generalize)?
            .ok_or(Web3Error::NoBlock)?;
        Ok(l1_batch_number.0.into())
    }

    pub async fn get_l2_block_range_impl(
        &self,
        batch: L1BatchNumber,
    ) -> Result<Option<(U64, U64)>, Web3Error> {
        let mut storage = self.state.acquire_connection().await?;
        self.state
            .start_info
            .ensure_not_pruned(batch, &mut storage)
            .await?;
        let range = storage
            .blocks_web3_dal()
            .get_l2_block_range_of_l1_batch(batch)
            .await
            .map_err(DalError::generalize)?;
        Ok(range.map(|(min, max)| (U64::from(min.0), U64::from(max.0))))
    }

    pub async fn get_block_details_impl(
        &self,
        block_number: L2BlockNumber,
    ) -> Result<Option<BlockDetails>, Web3Error> {
        let mut storage = self.state.acquire_connection().await?;
        self.state
            .start_info
            .ensure_not_pruned(block_number, &mut storage)
            .await?;

        Ok(storage
            .blocks_web3_dal()
            .get_block_details(block_number)
            .await
            .map_err(DalError::generalize)?)
    }

    pub async fn get_raw_block_transactions_impl(
        &self,
        block_number: L2BlockNumber,
    ) -> Result<Vec<Transaction>, Web3Error> {
        let mut storage = self.state.acquire_connection().await?;
        self.state
            .start_info
            .ensure_not_pruned(block_number, &mut storage)
            .await?;

        Ok(storage
            .transactions_web3_dal()
            .get_raw_l2_block_transactions(block_number)
            .await
            .map_err(DalError::generalize)?)
    }

    pub async fn get_transaction_details_impl(
        &self,
        hash: H256,
    ) -> Result<Option<TransactionDetails>, Web3Error> {
        let mut storage = self.state.acquire_connection().await?;
        let mut tx_details = storage
            .transactions_web3_dal()
            .get_transaction_details(hash)
            .await
            .map_err(DalError::generalize)?;
        drop(storage);

        if tx_details.is_none() {
            tx_details = self.state.tx_sink().lookup_tx_details(hash).await?;
        }
        Ok(tx_details)
    }

    pub async fn get_l1_batch_details_impl(
        &self,
        batch_number: L1BatchNumber,
    ) -> Result<Option<L1BatchDetails>, Web3Error> {
        let mut storage = self.state.acquire_connection().await?;
        self.state
            .start_info
            .ensure_not_pruned(batch_number, &mut storage)
            .await?;

        Ok(storage
            .blocks_web3_dal()
            .get_l1_batch_details(batch_number)
            .await
            .map_err(DalError::generalize)?)
    }

    pub async fn get_bytecode_by_hash_impl(
        &self,
        hash: H256,
    ) -> Result<Option<Vec<u8>>, Web3Error> {
        let mut storage = self.state.acquire_connection().await?;
        Ok(storage
            .factory_deps_dal()
            .get_factory_dep(hash)
            .await
<<<<<<< HEAD
            .map_err(|err| internal_error(METHOD_NAME, err))?;
        method_latency.observe();
        Ok(bytecode)
    }

    #[tracing::instrument(skip(self))]
    pub async fn get_l1_gas_price_impl(&self) -> U64 {
        const METHOD_NAME: &str = "get_l1_gas_price";

        let method_latency = API_METRICS.start_call(METHOD_NAME);
        let gas_price = self
            .state
            .tx_sender
            .0
            .batch_fee_input_provider
            .get_batch_fee_input()
            .await
            .l1_gas_price();

        method_latency.observe();
        gas_price.as_u64().into() // TODO: this might overflow
=======
            .map_err(DalError::generalize)?)
>>>>>>> 7a4cf0ca
    }

    #[tracing::instrument(skip(self))]
    pub fn get_fee_params_impl(&self) -> FeeParams {
        self.state
            .tx_sender
            .0
            .batch_fee_input_provider
            .get_fee_model_params()
    }

    pub async fn get_protocol_version_impl(
        &self,
        version_id: Option<u16>,
    ) -> Result<Option<ProtocolVersion>, Web3Error> {
        let mut storage = self.state.acquire_connection().await?;
        let protocol_version = if let Some(id) = version_id {
            storage
                .protocol_versions_web3_dal()
                .get_protocol_version_by_id(id)
                .await
                .map_err(DalError::generalize)?
        } else {
            Some(
                storage
                    .protocol_versions_web3_dal()
                    .get_latest_protocol_version()
                    .await
                    .map_err(DalError::generalize)?,
            )
        };
        Ok(protocol_version)
    }

    pub async fn get_proofs_impl(
        &self,
        address: Address,
        keys: Vec<H256>,
        l1_batch_number: L1BatchNumber,
    ) -> Result<Option<Proof>, Web3Error> {
        let mut storage = self.state.acquire_connection().await?;
        self.state
            .start_info
            .ensure_not_pruned(l1_batch_number, &mut storage)
            .await?;
        let hashed_keys = keys
            .iter()
            .map(|key| StorageKey::new(AccountTreeId::new(address), *key).hashed_key_u256())
            .collect();
        let tree_api = self
            .state
            .tree_api
            .as_deref()
            .ok_or(Web3Error::TreeApiUnavailable)?;
        let proofs_result = tree_api.get_proofs(l1_batch_number, hashed_keys).await;
        let proofs = match proofs_result {
            Ok(proofs) => proofs,
            Err(TreeApiError::NotReady) => return Err(Web3Error::TreeApiUnavailable),
            Err(TreeApiError::NoVersion(err)) => {
                return if err.missing_version > err.version_count {
                    Ok(None)
                } else {
                    Err(Web3Error::InternalError(anyhow::anyhow!(
                        "L1 batch #{l1_batch_number} is pruned in Merkle tree, but not in Postgres"
                    )))
                };
            }
            Err(TreeApiError::Internal(err)) => return Err(Web3Error::InternalError(err)),
        };

        let storage_proof = proofs
            .into_iter()
            .zip(keys)
            .map(|(proof, key)| StorageProof {
                key,
                proof: proof.merkle_path,
                value: proof.value,
                index: proof.index,
            })
            .collect();

        Ok(Some(Proof {
            address,
            storage_proof,
        }))
    }

    pub fn get_base_token_l1_address_impl(&self) -> Result<Address, Web3Error> {
        self.state
            .api_config
            .base_token_address
            .ok_or(Web3Error::NotImplemented)
    }

    #[tracing::instrument(skip(self))]
    pub async fn get_batch_fee_input_impl(
        &self,
    ) -> Result<PubdataIndependentBatchFeeModelInput, Web3Error> {
        Ok(self
            .state
            .tx_sender
            .0
            .batch_fee_input_provider
            .get_batch_fee_input()
            .await?
            .into_pubdata_independent())
    }

    #[tracing::instrument(skip(self, tx_bytes))]
    pub async fn send_raw_transaction_with_detailed_output_impl(
        &self,
        tx_bytes: Bytes,
    ) -> Result<(H256, VmExecutionResultAndLogs), Web3Error> {
        let (mut tx, hash) = self.state.parse_transaction_bytes(&tx_bytes.0)?;
        tx.set_input(tx_bytes.0, hash);

        let submit_result = self.state.tx_sender.submit_tx(tx).await;
        submit_result.map(|result| (hash, result.1)).map_err(|err| {
            tracing::debug!("Send raw transaction error: {err}");
            API_METRICS.submit_tx_error[&err.prom_error_code()].inc();
            err.into()
        })
    }
}<|MERGE_RESOLUTION|>--- conflicted
+++ resolved
@@ -439,31 +439,7 @@
             .factory_deps_dal()
             .get_factory_dep(hash)
             .await
-<<<<<<< HEAD
-            .map_err(|err| internal_error(METHOD_NAME, err))?;
-        method_latency.observe();
-        Ok(bytecode)
-    }
-
-    #[tracing::instrument(skip(self))]
-    pub async fn get_l1_gas_price_impl(&self) -> U64 {
-        const METHOD_NAME: &str = "get_l1_gas_price";
-
-        let method_latency = API_METRICS.start_call(METHOD_NAME);
-        let gas_price = self
-            .state
-            .tx_sender
-            .0
-            .batch_fee_input_provider
-            .get_batch_fee_input()
-            .await
-            .l1_gas_price();
-
-        method_latency.observe();
-        gas_price.as_u64().into() // TODO: this might overflow
-=======
             .map_err(DalError::generalize)?)
->>>>>>> 7a4cf0ca
     }
 
     #[tracing::instrument(skip(self))]
