--- conflicted
+++ resolved
@@ -18,25 +18,15 @@
     protocol_version::L1VerifierConfig,
     system_contracts::get_system_smart_contracts,
     tx::TransactionExecutionResult,
-<<<<<<< HEAD
-    Address, L2ChainId, MiniblockNumber, PriorityOpId, ProtocolVersionId, H256, U256,
-=======
-    L2BlockNumber, L2ChainId, PriorityOpId, ProtocolVersionId, H256,
->>>>>>> 7a4cf0ca
+    L2BlockNumber, L2ChainId, PriorityOpId, ProtocolVersionId, H256, U256,
 };
 
 use crate::{
     base_token_fetcher::NoOpConversionRateFetcher,
     fee_model::MainNodeFeeInputProvider,
     genesis::create_genesis_l1_batch,
-<<<<<<< HEAD
-    l1_gas_price::GasAdjuster,
-    native_token_fetcher::NoOpConversionRateFetcher,
-    state_keeper::{io::MiniblockSealer, tests::create_transaction, MempoolGuard, MempoolIO},
-=======
     l1_gas_price::{GasAdjuster, PubdataPricing, RollupPubdataPricing, ValidiumPubdataPricing},
     state_keeper::{MempoolGuard, MempoolIO},
->>>>>>> 7a4cf0ca
     utils::testonly::{
         create_l1_batch, create_l2_block, create_l2_transaction, execute_l2_transaction,
         DeploymentMode,
@@ -85,22 +75,14 @@
             max_blob_base_fee: None,
         };
 
-<<<<<<< HEAD
-        let no_op_conversion_rate_fetcher = Arc::new(NoOpConversionRateFetcher::new());
-=======
         let base_token_fetcher = Arc::new(NoOpConversionRateFetcher);
->>>>>>> 7a4cf0ca
 
         GasAdjuster::new(
             Arc::new(eth_client),
             gas_adjuster_config,
             PubdataSendingMode::Calldata,
-<<<<<<< HEAD
-            no_op_conversion_rate_fetcher,
-=======
             base_token_fetcher,
             self.pubdata_pricing.clone(),
->>>>>>> 7a4cf0ca
         )
         .await
         .unwrap()
@@ -135,17 +117,9 @@
 
         let mempool = MempoolGuard::new(PriorityOpId(0), 100);
         let config = StateKeeperConfig {
-<<<<<<< HEAD
             minimal_l2_gas_price: U256::from(self.minimal_l2_gas_price()),
-            virtual_blocks_interval: 1,
-            virtual_blocks_per_miniblock: 1,
-            fee_account_addr: Address::repeat_byte(0x11), // Maintain implicit invariant: fee address is never `Address::zero()`
-            ..StateKeeperConfig::default()
-=======
-            minimal_l2_gas_price: self.minimal_l2_gas_price(),
             validation_computational_gas_limit: BATCH_COMPUTATIONAL_GAS_LIMIT,
             ..StateKeeperConfig::for_tests()
->>>>>>> 7a4cf0ca
         };
         let wallets = Wallets::for_tests();
         let io = MempoolIO::new(
@@ -190,7 +164,7 @@
         fee_input: BatchFeeInput,
     ) -> TransactionExecutionResult {
         let mut storage = pool.connection_tagged("state_keeper").await.unwrap();
-        let tx = create_l2_transaction(10, 100);
+        let tx = create_l2_transaction(U256::from(10), U256::from(100));
         storage
             .transactions_dal()
             .insert_transaction_l2(&tx, TransactionExecutionMetrics::default())
@@ -256,7 +230,7 @@
         fee_per_gas: u64,
         gas_per_pubdata: u32,
     ) -> L2Tx {
-        let tx = create_l2_transaction(fee_per_gas, gas_per_pubdata.into());
+        let tx = create_l2_transaction(U256::from(fee_per_gas), gas_per_pubdata.into());
         guard.insert(vec![tx.clone().into()], Default::default());
         tx
     }
