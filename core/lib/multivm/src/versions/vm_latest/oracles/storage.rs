--- conflicted
+++ resolved
@@ -18,7 +18,6 @@
 
 use crate::{
     glue::GlueInto,
-<<<<<<< HEAD
     vm_latest::{
         old_vm::{
             history_recorder::{
@@ -28,14 +27,6 @@
             oracles::OracleWithHistory,
         },
         utils::logs::StorageLogQuery,
-=======
-    vm_latest::old_vm::{
-        history_recorder::{
-            AppDataFrameManagerWithHistory, HashMapHistoryEvent, HistoryEnabled, HistoryMode,
-            HistoryRecorder, StorageWrapper, VectorHistoryEvent, WithHistory,
-        },
-        oracles::OracleWithHistory,
->>>>>>> dec608d5
     },
 };
 
