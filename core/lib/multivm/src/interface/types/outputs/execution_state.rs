--- conflicted
+++ resolved
@@ -32,13 +32,9 @@
     /// Refunds returned by `StorageOracle`.
     pub storage_refunds: Vec<u32>,
     /// Pubdata costs returned by `StorageOracle`.
-<<<<<<< HEAD
-    /// This field is only used since `v1.5.0`. For all the previous versions this field is an empty vector.
-=======
     /// This field is non-empty only starting from v1.5.0.
     /// Note, that it is a signed integer, because the pubdata costs can be negative, e.g. in case
     /// the user rolls back a state diff.
->>>>>>> 76f38c91
     pub pubdata_costs: Vec<i32>,
 }
 
