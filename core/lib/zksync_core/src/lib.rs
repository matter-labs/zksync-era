--- conflicted
+++ resolved
@@ -348,7 +348,6 @@
         CircuitBreakerConfig::from_env().context("CircuitBreakerConfig::from_env()")?;
 
     let main_zksync_contract_address = contracts_config.diamond_proxy_addr;
-    let governance_contract_address = contracts_config.governance_addr;
     let circuit_breaker_checker = CircuitBreakerChecker::new(
         circuit_breakers_for_components(
             &components,
@@ -553,11 +552,7 @@
                 eth_watch_pool,
                 query_client.clone(),
                 main_zksync_contract_address,
-<<<<<<< HEAD
-                governance_contract_address,
-=======
                 governance,
->>>>>>> 33174aa5
                 stop_receiver.clone(),
             )
             .await
