use crate::{
<<<<<<< HEAD
    interface::{ExecutionResult, InspectExecutionMode, VmInterface, VmInterfaceExt},
    versions::testonly::default_pubdata_builder,
    vm_fast::tests::tester::{TxType, VmTesterBuilder},
=======
    versions::testonly::simple_execution::{test_estimate_fee, test_simple_execute},
    vm_fast::Vm,
>>>>>>> 7241ae13
};

#[test]
fn estimate_fee() {
<<<<<<< HEAD
    let mut vm_tester = VmTesterBuilder::new()
        .with_empty_in_memory_storage()
        .with_deployer()
        .with_random_rich_accounts(1)
        .build();

    vm_tester.deploy_test_contract();
    let account = &mut vm_tester.rich_accounts[0];

    let tx = account.get_test_contract_transaction(
        vm_tester.test_contract.unwrap(),
        false,
        Default::default(),
        false,
        TxType::L2,
    );

    vm_tester.vm.push_transaction(tx);

    let result = vm_tester.vm.execute(InspectExecutionMode::OneTx);
    assert_matches!(result.result, ExecutionResult::Success { .. });
=======
    test_estimate_fee::<Vm<_>>();
>>>>>>> 7241ae13
}

#[test]
fn simple_execute() {
<<<<<<< HEAD
    let mut vm_tester = VmTesterBuilder::new()
        .with_empty_in_memory_storage()
        .with_deployer()
        .with_random_rich_accounts(1)
        .build();

    vm_tester.deploy_test_contract();

    let account = &mut vm_tester.rich_accounts[0];

    let tx1 = account.get_test_contract_transaction(
        vm_tester.test_contract.unwrap(),
        false,
        Default::default(),
        false,
        TxType::L1 { serial_id: 1 },
    );

    let tx2 = account.get_test_contract_transaction(
        vm_tester.test_contract.unwrap(),
        true,
        Default::default(),
        false,
        TxType::L1 { serial_id: 1 },
    );

    let tx3 = account.get_test_contract_transaction(
        vm_tester.test_contract.unwrap(),
        false,
        Default::default(),
        false,
        TxType::L1 { serial_id: 1 },
    );
    let vm = &mut vm_tester.vm;
    vm.push_transaction(tx1);
    vm.push_transaction(tx2);
    vm.push_transaction(tx3);
    let tx = vm.execute(InspectExecutionMode::OneTx);
    assert_matches!(tx.result, ExecutionResult::Success { .. });
    let tx = vm.execute(InspectExecutionMode::OneTx);
    assert_matches!(tx.result, ExecutionResult::Revert { .. });
    let tx = vm.execute(InspectExecutionMode::OneTx);
    assert_matches!(tx.result, ExecutionResult::Success { .. });
    let block_tip = vm
        .finish_batch(Some(default_pubdata_builder()))
        .block_tip_execution_result;
    assert_matches!(block_tip.result, ExecutionResult::Success { .. });
=======
    test_simple_execute::<Vm<_>>();
>>>>>>> 7241ae13
}<|MERGE_RESOLUTION|>--- conflicted
+++ resolved
@@ -1,94 +1,14 @@
 use crate::{
-<<<<<<< HEAD
-    interface::{ExecutionResult, InspectExecutionMode, VmInterface, VmInterfaceExt},
-    versions::testonly::default_pubdata_builder,
-    vm_fast::tests::tester::{TxType, VmTesterBuilder},
-=======
     versions::testonly::simple_execution::{test_estimate_fee, test_simple_execute},
     vm_fast::Vm,
->>>>>>> 7241ae13
 };
 
 #[test]
 fn estimate_fee() {
-<<<<<<< HEAD
-    let mut vm_tester = VmTesterBuilder::new()
-        .with_empty_in_memory_storage()
-        .with_deployer()
-        .with_random_rich_accounts(1)
-        .build();
-
-    vm_tester.deploy_test_contract();
-    let account = &mut vm_tester.rich_accounts[0];
-
-    let tx = account.get_test_contract_transaction(
-        vm_tester.test_contract.unwrap(),
-        false,
-        Default::default(),
-        false,
-        TxType::L2,
-    );
-
-    vm_tester.vm.push_transaction(tx);
-
-    let result = vm_tester.vm.execute(InspectExecutionMode::OneTx);
-    assert_matches!(result.result, ExecutionResult::Success { .. });
-=======
     test_estimate_fee::<Vm<_>>();
->>>>>>> 7241ae13
 }
 
 #[test]
 fn simple_execute() {
-<<<<<<< HEAD
-    let mut vm_tester = VmTesterBuilder::new()
-        .with_empty_in_memory_storage()
-        .with_deployer()
-        .with_random_rich_accounts(1)
-        .build();
-
-    vm_tester.deploy_test_contract();
-
-    let account = &mut vm_tester.rich_accounts[0];
-
-    let tx1 = account.get_test_contract_transaction(
-        vm_tester.test_contract.unwrap(),
-        false,
-        Default::default(),
-        false,
-        TxType::L1 { serial_id: 1 },
-    );
-
-    let tx2 = account.get_test_contract_transaction(
-        vm_tester.test_contract.unwrap(),
-        true,
-        Default::default(),
-        false,
-        TxType::L1 { serial_id: 1 },
-    );
-
-    let tx3 = account.get_test_contract_transaction(
-        vm_tester.test_contract.unwrap(),
-        false,
-        Default::default(),
-        false,
-        TxType::L1 { serial_id: 1 },
-    );
-    let vm = &mut vm_tester.vm;
-    vm.push_transaction(tx1);
-    vm.push_transaction(tx2);
-    vm.push_transaction(tx3);
-    let tx = vm.execute(InspectExecutionMode::OneTx);
-    assert_matches!(tx.result, ExecutionResult::Success { .. });
-    let tx = vm.execute(InspectExecutionMode::OneTx);
-    assert_matches!(tx.result, ExecutionResult::Revert { .. });
-    let tx = vm.execute(InspectExecutionMode::OneTx);
-    assert_matches!(tx.result, ExecutionResult::Success { .. });
-    let block_tip = vm
-        .finish_batch(Some(default_pubdata_builder()))
-        .block_tip_execution_result;
-    assert_matches!(block_tip.result, ExecutionResult::Success { .. });
-=======
     test_simple_execute::<Vm<_>>();
->>>>>>> 7241ae13
 }