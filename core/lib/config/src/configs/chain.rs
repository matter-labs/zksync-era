use std::{collections::HashSet, time::Duration};

use serde::{Deserialize, Serialize};
use smart_config::{
    de::Serde,
    metadata::{SizeUnit, TimeUnit},
    ByteSize, DescribeConfig, DeserializeConfig,
};
use zksync_basic_types::Address;

use crate::utils::Fallback;

/// An enum that represents the version of the fee model to use.
///  - `V1`, the first model that was used in ZKsync Era. In this fee model, the pubdata price must be pegged to the L1 gas price.
///    Also, the fair L2 gas price is expected to only include the proving/computation price for the operator and not the costs that come from
///    processing the batch on L1.
///  - `V2`, the second model that was used in ZKsync Era. There the pubdata price might be independent from the L1 gas price. Also,
///    The fair L2 gas price is expected to both the proving/computation price for the operator and the costs that come from
///    processing the batch on L1.
#[derive(Debug, Clone, Copy, Serialize, Deserialize, PartialEq, Eq)]
pub enum FeeModelVersion {
    V1,
    V2,
}

impl Default for FeeModelVersion {
    fn default() -> Self {
        Self::V1
    }
}

/// Part of the state keeper configuration shared between the main and external nodes.
#[derive(Debug, Clone, PartialEq, DescribeConfig, DeserializeConfig)]
#[config(derive(Default))]
pub struct SharedStateKeeperConfig {
    /// Capacity of the queue for asynchronous L2 block sealing. Once this many L2 blocks are queued,
    /// sealing will block until some of the L2 blocks from the queue are processed.
    /// 0 means that sealing is synchronous; this is mostly useful for performance comparison, testing etc.
    #[config(deprecated = "miniblock_seal_queue_capacity")]
    #[config(default_t = 10)]
    pub l2_block_seal_queue_capacity: usize,

    // FIXME: these 2 params below are not used by EN (but probably should)
    /// Whether to save call traces when processing blocks in the state keeper.
    #[config(default_t = true)]
    pub save_call_traces: bool,
    /// Configures whether to persist protective reads when persisting L1 batches in the state keeper.
    /// Protective reads can be written asynchronously in VM runner instead.
    /// By default, set to `false` as it is expected that a separate `vm_runner_protective_reads` component
    /// which is capable of saving protective reads is run.
    #[config(default)]
    pub protective_reads_persistence_enabled: bool,
}

/// State keeper config.
///
/// # Developer notes
///
/// Place here params specific for block creation (i.e., state keeper operation on the main node).
/// Params relevant to all nodes should be placed in [`SharedStateKeeperConfig`].
#[derive(Debug, Clone, PartialEq, DescribeConfig, DeserializeConfig)]
pub struct StateKeeperConfig {
    #[config(flatten)]
    pub shared: SharedStateKeeperConfig,
    /// The max number of slots for txs in a block before it should be sealed by the slots sealer.
    #[config(default_t = 8_192)]
    pub transaction_slots: usize,
    /// Number of ms after which an L1 batch is going to be unconditionally sealed.
    #[config(alias = "block_commit_deadline")]
    #[config(default_t = Duration::from_millis(2_500))]
    pub l1_batch_commit_deadline: Duration,
    /// Number of ms after which an L2 block should be sealed by the timeout sealer.
<<<<<<< HEAD
    #[config(alias = "miniblock_commit_deadline_ms")]
    #[config(default_t = Duration::from_secs(1), with = TimeUnit::Millis)]
    pub l2_block_commit_deadline_ms: Duration,
=======
    #[config(alias = "miniblock_commit_deadline")]
    #[config(default_t = Duration::from_secs(1))]
    pub l2_block_commit_deadline: Duration,
    /// Capacity of the queue for asynchronous L2 block sealing. Once this many L2 blocks are queued,
    /// sealing will block until some of the L2 blocks from the queue are processed.
    /// 0 means that sealing is synchronous; this is mostly useful for performance comparison, testing etc.
    #[config(alias = "miniblock_seal_queue_capacity")]
    #[config(default_t = 10)]
    pub l2_block_seal_queue_capacity: usize,
>>>>>>> 5f7a392f
    /// The max payload size threshold (in bytes) that triggers sealing of an L2 block.
    #[config(alias = "miniblock_max_payload_size")]
    #[config(default_t = ByteSize(1_000_000), with = Fallback(SizeUnit::Bytes))]
    pub l2_block_max_payload_size: ByteSize,

    /// The max number of gas to spend on an L1 tx before its batch should be sealed by the gas sealer.
    #[config(default_t = 15_000_000)]
    pub max_single_tx_gas: u32,
    #[config(default_t = 15_000_000_000)]
    pub max_allowed_l2_tx_gas_limit: u64,

    /// Configuration option for tx to be rejected in case
    /// it takes more percentage of the block capacity than this value.
    #[config(default_t = 0.95)]
    pub reject_tx_at_geometry_percentage: f64,
    /// Configuration option for tx to be rejected in case
    /// it takes more percentage of the block capacity than this value.
    #[config(default_t = 0.95)]
    pub reject_tx_at_eth_params_percentage: f64,
    /// Configuration option for tx to be rejected in case
    /// it takes more percentage of the block capacity than this value.
    #[config(default_t = 0.95)]
    pub reject_tx_at_gas_percentage: f64,
    /// Denotes the percentage of geometry params used in L2 block that triggers L2 block seal.
    #[config(default_t = 0.95)]
    pub close_block_at_geometry_percentage: f64,
    /// Denotes the percentage of L1 params used in L2 block that triggers L2 block seal.
    #[config(default_t = 0.95)]
    pub close_block_at_eth_params_percentage: f64,
    /// Denotes the percentage of L1 gas used in L2 block that triggers L2 block seal.
    #[config(default_t = 0.95)]
    pub close_block_at_gas_percentage: f64,

    // Parameters without defaults.
    /// The minimal acceptable L2 gas price, i.e. the price that should include the cost of computation/proving as well
    /// as potentially premium for congestion.
    pub minimal_l2_gas_price: u64,
    /// The constant that represents the possibility that a batch can be sealed because of overuse of computation resources.
    /// It has range from 0 to 1. If it is 0, the compute will not depend on the cost for closing the batch.
    /// If it is 1, the gas limit per batch will have to cover the entire cost of closing the batch.
    pub compute_overhead_part: f64,
    /// The constant that represents the possibility that a batch can be sealed because of overuse of pubdata.
    /// It has range from 0 to 1. If it is 0, the pubdata will not depend on the cost for closing the batch.
    /// If it is 1, the pubdata limit per batch will have to cover the entire cost of closing the batch.
    pub pubdata_overhead_part: f64,
    /// The constant amount of L1 gas that is used as the overhead for the batch. It includes the price for batch verification, etc.
    pub batch_overhead_l1_gas: u64,
    /// The maximum amount of gas that can be used by the batch. This value is derived from the circuits limitation per batch.
    pub max_gas_per_batch: u64,
    /// The maximum amount of pubdata that can be used by the batch.
    /// This variable should not exceed:
    /// - 128kb for calldata-based rollups
    /// - 120kb * n, where `n` is a number of blobs for blob-based rollups
    /// - the DA layer's blob size limit for the DA layer-based validiums
    /// - 100 MB for the object store-based or no-da validiums
    #[config(with = Fallback(SizeUnit::Bytes))]
    pub max_pubdata_per_batch: ByteSize,
    /// The version of the fee model to use.
    #[config(default_t = FeeModelVersion::V2, with = Serde![str])]
    pub fee_model_version: FeeModelVersion,
    /// Max number of computational gas that validation step is allowed to take.
    #[config(default_t = 300_000)]
    pub validation_computational_gas_limit: u32,
    /// The maximal number of circuits that a batch can support.
    /// Note, that this number corresponds to the "base layer" circuits, i.e. it does not include
    /// the recursion layers' circuits.
    #[config(default_t = 31_100)]
    pub max_circuits_per_batch: usize,

    #[config(nest)]
    pub deployment_allowlist: Option<DeploymentAllowlist>,
}

impl StateKeeperConfig {
    /// Creates a config object suitable for use in unit tests.
    /// Values mostly repeat the values used in the localhost environment.
    pub fn for_tests() -> Self {
        Self {
            shared: SharedStateKeeperConfig::default(),
            transaction_slots: 250,
<<<<<<< HEAD
            l1_batch_commit_deadline_ms: Duration::from_millis(2500),
            l2_block_commit_deadline_ms: Duration::from_secs(1),
=======
            l1_batch_commit_deadline: Duration::from_millis(2500),
            l2_block_commit_deadline: Duration::from_secs(1),
            l2_block_seal_queue_capacity: 10,
>>>>>>> 5f7a392f
            l2_block_max_payload_size: ByteSize(1_000_000),
            max_single_tx_gas: 6000000,
            max_allowed_l2_tx_gas_limit: 4000000000,
            reject_tx_at_geometry_percentage: 0.95,
            reject_tx_at_eth_params_percentage: 0.95,
            reject_tx_at_gas_percentage: 0.95,
            close_block_at_geometry_percentage: 0.95,
            close_block_at_eth_params_percentage: 0.95,
            close_block_at_gas_percentage: 0.95,
            compute_overhead_part: 0.0,
            pubdata_overhead_part: 1.0,
            batch_overhead_l1_gas: 800_000,
            max_gas_per_batch: 200_000_000,
            max_pubdata_per_batch: ByteSize(100_000),
            minimal_l2_gas_price: 100000000,
            fee_model_version: FeeModelVersion::V2,
            validation_computational_gas_limit: 300000,
            max_circuits_per_batch: 24100,
            deployment_allowlist: None,
        }
    }
}

#[derive(Debug, Clone, PartialEq, DescribeConfig, DeserializeConfig)]
#[config(derive(Default))]
pub struct OperationsManagerConfig {
    /// Sleep time in ms when there is no new input data
    #[config(default_t = Duration::from_millis(100), with = Fallback(TimeUnit::Millis))]
    pub delay_interval: Duration,
}

#[derive(Debug, Clone, PartialEq, DescribeConfig, DeserializeConfig)]
#[config(derive(Default))]
pub struct CircuitBreakerConfig {
    #[config(default_t = 2 * TimeUnit::Minutes)]
    pub sync_interval: Duration,
    #[config(default_t = 10)]
    pub http_req_max_retry_number: usize,
    #[config(default_t = Duration::from_secs(2))]
    pub http_req_retry_interval: Duration,
    #[config(default_t = Some(Duration::from_secs(100)))]
    pub replication_lag_limit: Option<Duration>,
}

#[derive(Debug, Clone, PartialEq, DescribeConfig, DeserializeConfig)]
#[config(derive(Default))]
pub struct MempoolConfig {
    #[config(default_t = Duration::from_millis(10))]
    pub sync_interval: Duration,
    #[config(default_t = 1_000)]
    pub sync_batch_size: usize,
    #[config(default_t = 10_000_000)]
    pub capacity: u64,
    #[config(default_t = 2 * TimeUnit::Days, with = Fallback(TimeUnit::Seconds))]
    pub stuck_tx_timeout: Duration,
    #[config(default_t = true)]
    pub remove_stuck_txs: bool,
    #[config(default_t = Duration::from_millis(100), with = Fallback(TimeUnit::Millis))]
    pub delay_interval: Duration,
    #[config(default)]
    pub l1_to_l2_txs_paused: bool,
    #[config(default)]
    pub skip_unsafe_deposit_checks: bool,
}

#[derive(Debug, Clone, PartialEq, DescribeConfig, DeserializeConfig)]
#[config(derive(Default))]
pub struct TimestampAsserterConfig {
    /// Minimum time between current `block.timestamp` and the end of the asserted range.
    #[config(default_t = 1 * TimeUnit::Minutes)]
    pub min_time_till_end: Duration,
}

#[derive(Debug, Clone, PartialEq, DescribeConfig, DeserializeConfig)]
#[config(tag = "source")]
pub enum DeploymentAllowlist {
    #[config(alias = "Url")]
    Dynamic(DeploymentAllowlistDynamic),
    Static {
        /// Allowed deployers of the new contracts.
        addresses: HashSet<Address>,
    },
}

#[derive(Debug, Clone, PartialEq, DescribeConfig, DeserializeConfig)]
pub struct DeploymentAllowlistDynamic {
    /// HTTP URL to fetch the file from.
    pub http_file_url: String,
    /// Refresh interval between fetches.
    #[config(default_t = 5 * TimeUnit::Minutes)]
    pub refresh_interval: Duration,
}

#[cfg(test)]
mod tests {
    use smart_config::{testing::test_complete, Environment, Yaml};

    use super::*;

    fn expected_state_keeper_config() -> StateKeeperConfig {
        StateKeeperConfig {
            shared: SharedStateKeeperConfig {
                l2_block_seal_queue_capacity: 10,
                save_call_traces: false,
                protective_reads_persistence_enabled: true,
            },
            transaction_slots: 50,
<<<<<<< HEAD
            l1_batch_commit_deadline_ms: Duration::from_millis(2500),
            l2_block_commit_deadline_ms: Duration::from_millis(1000),
=======
            l1_batch_commit_deadline: Duration::from_millis(2500),
            l2_block_commit_deadline: Duration::from_millis(1000),
            l2_block_seal_queue_capacity: 10,
>>>>>>> 5f7a392f
            l2_block_max_payload_size: ByteSize(1_000_000),
            max_single_tx_gas: 1_000_000,
            max_allowed_l2_tx_gas_limit: 2_000_000_000,
            close_block_at_eth_params_percentage: 0.2,
            close_block_at_gas_percentage: 0.8,
            close_block_at_geometry_percentage: 0.5,
            reject_tx_at_eth_params_percentage: 0.8,
            reject_tx_at_geometry_percentage: 0.3,
            reject_tx_at_gas_percentage: 0.5,
            minimal_l2_gas_price: 100000000,
            compute_overhead_part: 0.0,
            pubdata_overhead_part: 1.0,
            batch_overhead_l1_gas: 800_000,
            max_gas_per_batch: 200_000_000,
            max_pubdata_per_batch: ByteSize(131_072),
            fee_model_version: FeeModelVersion::V2,
            validation_computational_gas_limit: 10_000_000,
            max_circuits_per_batch: 24100,
            deployment_allowlist: Some(DeploymentAllowlist::Dynamic(DeploymentAllowlistDynamic {
                http_file_url: "http://deployment-allowlist/".to_owned(),
                refresh_interval: Duration::from_secs(120),
            })),
        }
    }

    #[test]
    fn state_keeper_from_env() {
        let env = r#"
            CHAIN_STATE_KEEPER_TRANSACTION_SLOTS="50"
            CHAIN_STATE_KEEPER_MAX_SINGLE_TX_GAS="1000000"
            CHAIN_STATE_KEEPER_MAX_ALLOWED_L2_TX_GAS_LIMIT="2000000000"
            CHAIN_STATE_KEEPER_CLOSE_BLOCK_AT_GEOMETRY_PERCENTAGE="0.5"
            CHAIN_STATE_KEEPER_CLOSE_BLOCK_AT_GAS_PERCENTAGE="0.8"
            CHAIN_STATE_KEEPER_CLOSE_BLOCK_AT_ETH_PARAMS_PERCENTAGE="0.2"
            CHAIN_STATE_KEEPER_REJECT_TX_AT_GEOMETRY_PERCENTAGE="0.3"
            CHAIN_STATE_KEEPER_REJECT_TX_AT_ETH_PARAMS_PERCENTAGE="0.8"
            CHAIN_STATE_KEEPER_REJECT_TX_AT_GAS_PERCENTAGE="0.5"
            CHAIN_STATE_KEEPER_BLOCK_COMMIT_DEADLINE_MS="2500"
            CHAIN_STATE_KEEPER_MINIBLOCK_COMMIT_DEADLINE_MS="1000"
            CHAIN_STATE_KEEPER_MINIBLOCK_SEAL_QUEUE_CAPACITY="10"
            CHAIN_STATE_KEEPER_MINIBLOCK_MAX_PAYLOAD_SIZE="1000000"
            CHAIN_STATE_KEEPER_MINIMAL_L2_GAS_PRICE="100000000"
            CHAIN_STATE_KEEPER_COMPUTE_OVERHEAD_PART="0.0"
            CHAIN_STATE_KEEPER_PUBDATA_OVERHEAD_PART="1.0"
            CHAIN_STATE_KEEPER_BATCH_OVERHEAD_L1_GAS="800000"
            CHAIN_STATE_KEEPER_MAX_GAS_PER_BATCH="200000000"
            CHAIN_STATE_KEEPER_MAX_PUBDATA_PER_BATCH="131072"
            CHAIN_STATE_KEEPER_MAX_CIRCUITS_PER_BATCH="24100"
            CHAIN_STATE_KEEPER_FEE_MODEL_VERSION="V2"
            CHAIN_STATE_KEEPER_VALIDATION_COMPUTATIONAL_GAS_LIMIT="10000000"
            CHAIN_STATE_KEEPER_SAVE_CALL_TRACES="false"
            CHAIN_STATE_KEEPER_PROTECTIVE_READS_PERSISTENCE_ENABLED=true
            CHAIN_STATE_KEEPER_DEPLOYMENT_ALLOWLIST_SOURCE=Dynamic
            CHAIN_STATE_KEEPER_DEPLOYMENT_ALLOWLIST_HTTP_FILE_URL=http://deployment-allowlist/
            CHAIN_STATE_KEEPER_DEPLOYMENT_ALLOWLIST_REFRESH_INTERVAL=2 min
        "#;
        let env = Environment::from_dotenv("test.env", env)
            .unwrap()
            .strip_prefix("CHAIN_STATE_KEEPER_");
        let config: StateKeeperConfig = test_complete(env).unwrap();
        assert_eq!(config, expected_state_keeper_config());
    }

    #[test]
    fn state_keeper_from_yaml() {
        let yaml = r#"
          transaction_slots: 50
          l1_batch_commit_deadline_ms: 2500
          l2_block_commit_deadline_ms: 1000
          l2_block_seal_queue_capacity: 10
          max_single_tx_gas: 1000000
          max_allowed_l2_tx_gas_limit: 2000000000
          reject_tx_at_geometry_percentage: 0.3
          reject_tx_at_eth_params_percentage: 0.8
          reject_tx_at_gas_percentage: 0.5
          close_block_at_geometry_percentage: 0.5
          close_block_at_eth_params_percentage: 0.2
          close_block_at_gas_percentage: 0.8
          minimal_l2_gas_price: 100000000
          compute_overhead_part: 0.0
          pubdata_overhead_part: 1.0
          batch_overhead_l1_gas: 800000
          max_gas_per_batch: 200000000
          max_pubdata_per_batch: 131072
          fee_model_version: V2
          validation_computational_gas_limit: 10000000
          save_call_traces: false
          max_circuits_per_batch: 24100
          l2_block_max_payload_size: 1000000
          protective_reads_persistence_enabled: true
          deployment_allowlist:
            source: Url
            http_file_url: http://deployment-allowlist/
            refresh_interval_secs: 120
        "#;

        let yaml = Yaml::new("test.yml", serde_yaml::from_str(yaml).unwrap()).unwrap();
        let config: StateKeeperConfig = test_complete(yaml).unwrap();
        assert_eq!(config, expected_state_keeper_config());
    }

    #[test]
    fn state_keeper_from_idiomatic_yaml() {
        let yaml = r#"
          transaction_slots: 50
          l1_batch_commit_deadline: 2500ms
          l2_block_commit_deadline: 1 sec
          l2_block_seal_queue_capacity: 10
          max_single_tx_gas: 1000000
          max_allowed_l2_tx_gas_limit: 2000000000
          reject_tx_at_geometry_percentage: 0.3
          reject_tx_at_eth_params_percentage: 0.8
          reject_tx_at_gas_percentage: 0.5
          close_block_at_geometry_percentage: 0.5
          close_block_at_eth_params_percentage: 0.2
          close_block_at_gas_percentage: 0.8
          minimal_l2_gas_price: 100000000
          compute_overhead_part: 0.0
          pubdata_overhead_part: 1.0
          batch_overhead_l1_gas: 800000
          max_gas_per_batch: 200000000
          max_pubdata_per_batch: 128 KB
          fee_model_version: V2
          validation_computational_gas_limit: 10000000
          save_call_traces: false
          max_circuits_per_batch: 24100
          l2_block_max_payload_size: 1000000 bytes
          protective_reads_persistence_enabled: true
          deployment_allowlist:
            source: Url
            http_file_url: http://deployment-allowlist/
            refresh_interval: 2min
        "#;

        let yaml = Yaml::new("test.yml", serde_yaml::from_str(yaml).unwrap()).unwrap();
        let config: StateKeeperConfig = test_complete(yaml).unwrap();
        assert_eq!(config, expected_state_keeper_config());
    }

    fn expected_mempool_config() -> MempoolConfig {
        MempoolConfig {
            sync_interval: Duration::from_millis(10),
            sync_batch_size: 1000,
            capacity: 1_000_000,
            stuck_tx_timeout: Duration::from_secs(10),
            remove_stuck_txs: true,
            delay_interval: Duration::from_millis(100),
            l1_to_l2_txs_paused: false,
            skip_unsafe_deposit_checks: true,
        }
    }

    #[test]
    fn mempool_from_env() {
        let env = r#"
            CHAIN_MEMPOOL_SYNC_INTERVAL_MS="10"
            CHAIN_MEMPOOL_SYNC_BATCH_SIZE="1000"
            CHAIN_MEMPOOL_STUCK_TX_TIMEOUT="10"
            CHAIN_MEMPOOL_REMOVE_STUCK_TXS="true"
            CHAIN_MEMPOOL_DELAY_INTERVAL="100"
            CHAIN_MEMPOOL_CAPACITY="1000000"
            CHAIN_MEMPOOL_L1_TO_L2_TXS_PAUSED="false"
            CHAIN_MEMPOOL_SKIP_UNSAFE_DEPOSIT_CHECKS="true"
        "#;
        let env = Environment::from_dotenv("test.env", env)
            .unwrap()
            .strip_prefix("CHAIN_MEMPOOL_");
        let config: MempoolConfig = test_complete(env).unwrap();
        assert_eq!(config, expected_mempool_config());
    }

    #[test]
    fn mempool_from_yaml() {
        let yaml = r#"
          sync_interval_ms: 10
          sync_batch_size: 1000
          capacity: 1000000
          stuck_tx_timeout: 10
          remove_stuck_txs: true
          delay_interval: 100
          l1_to_l2_txs_paused: false
          skip_unsafe_deposit_checks: true
        "#;

        let yaml = Yaml::new("test.yml", serde_yaml::from_str(yaml).unwrap()).unwrap();
        let config: MempoolConfig = test_complete(yaml).unwrap();
        assert_eq!(config, expected_mempool_config());
    }

    #[test]
    fn mempool_from_idiomatic_yaml() {
        let yaml = r#"
          sync_interval_ms: 10
          sync_batch_size: 1000
          capacity: 1000000
          stuck_tx_timeout: 10s
          remove_stuck_txs: true
          delay_interval: 100 millis
          l1_to_l2_txs_paused: false
          skip_unsafe_deposit_checks: true
        "#;

        let yaml = Yaml::new("test.yml", serde_yaml::from_str(yaml).unwrap()).unwrap();
        let config: MempoolConfig = test_complete(yaml).unwrap();
        assert_eq!(config, expected_mempool_config());
    }

    fn expected_circuit_breaker_config() -> CircuitBreakerConfig {
        CircuitBreakerConfig {
            sync_interval: Duration::from_secs(1),
            http_req_max_retry_number: 5,
            http_req_retry_interval: Duration::from_secs(2),
            replication_lag_limit: Some(Duration::from_secs(10)),
        }
    }

    #[test]
    fn circuit_breaker_from_env() {
        let env = r#"
            CHAIN_CIRCUIT_BREAKER_SYNC_INTERVAL_MS="1000"
            CHAIN_CIRCUIT_BREAKER_HTTP_REQ_MAX_RETRY_NUMBER="5"
            CHAIN_CIRCUIT_BREAKER_HTTP_REQ_RETRY_INTERVAL_SEC="2"
            CHAIN_CIRCUIT_BREAKER_REPLICATION_LAG_LIMIT_SEC="10"
        "#;
        let env = Environment::from_dotenv("test.env", env)
            .unwrap()
            .strip_prefix("CHAIN_CIRCUIT_BREAKER_");
        let config: CircuitBreakerConfig = test_complete(env).unwrap();
        assert_eq!(config, expected_circuit_breaker_config());
    }

    #[test]
    fn circuit_breaker_from_yaml() {
        let yaml = r#"
          sync_interval_ms: 1000
          http_req_max_retry_number: 5
          http_req_retry_interval_sec: 2
          replication_lag_limit_sec: 10
        "#;

        let yaml = Yaml::new("test.yml", serde_yaml::from_str(yaml).unwrap()).unwrap();
        let config: CircuitBreakerConfig = test_complete(yaml).unwrap();
        assert_eq!(config, expected_circuit_breaker_config());
    }
}<|MERGE_RESOLUTION|>--- conflicted
+++ resolved
@@ -66,27 +66,15 @@
     #[config(default_t = 8_192)]
     pub transaction_slots: usize,
     /// Number of ms after which an L1 batch is going to be unconditionally sealed.
-    #[config(alias = "block_commit_deadline")]
+    #[config(deprecated = "block_commit_deadline")]
     #[config(default_t = Duration::from_millis(2_500))]
     pub l1_batch_commit_deadline: Duration,
     /// Number of ms after which an L2 block should be sealed by the timeout sealer.
-<<<<<<< HEAD
-    #[config(alias = "miniblock_commit_deadline_ms")]
-    #[config(default_t = Duration::from_secs(1), with = TimeUnit::Millis)]
-    pub l2_block_commit_deadline_ms: Duration,
-=======
-    #[config(alias = "miniblock_commit_deadline")]
+    #[config(deprecated = "miniblock_commit_deadline")]
     #[config(default_t = Duration::from_secs(1))]
     pub l2_block_commit_deadline: Duration,
-    /// Capacity of the queue for asynchronous L2 block sealing. Once this many L2 blocks are queued,
-    /// sealing will block until some of the L2 blocks from the queue are processed.
-    /// 0 means that sealing is synchronous; this is mostly useful for performance comparison, testing etc.
-    #[config(alias = "miniblock_seal_queue_capacity")]
-    #[config(default_t = 10)]
-    pub l2_block_seal_queue_capacity: usize,
->>>>>>> 5f7a392f
     /// The max payload size threshold (in bytes) that triggers sealing of an L2 block.
-    #[config(alias = "miniblock_max_payload_size")]
+    #[config(deprecated = "miniblock_max_payload_size")]
     #[config(default_t = ByteSize(1_000_000), with = Fallback(SizeUnit::Bytes))]
     pub l2_block_max_payload_size: ByteSize,
 
@@ -165,14 +153,8 @@
         Self {
             shared: SharedStateKeeperConfig::default(),
             transaction_slots: 250,
-<<<<<<< HEAD
-            l1_batch_commit_deadline_ms: Duration::from_millis(2500),
-            l2_block_commit_deadline_ms: Duration::from_secs(1),
-=======
             l1_batch_commit_deadline: Duration::from_millis(2500),
             l2_block_commit_deadline: Duration::from_secs(1),
-            l2_block_seal_queue_capacity: 10,
->>>>>>> 5f7a392f
             l2_block_max_payload_size: ByteSize(1_000_000),
             max_single_tx_gas: 6000000,
             max_allowed_l2_tx_gas_limit: 4000000000,
@@ -280,14 +262,8 @@
                 protective_reads_persistence_enabled: true,
             },
             transaction_slots: 50,
-<<<<<<< HEAD
-            l1_batch_commit_deadline_ms: Duration::from_millis(2500),
-            l2_block_commit_deadline_ms: Duration::from_millis(1000),
-=======
             l1_batch_commit_deadline: Duration::from_millis(2500),
             l2_block_commit_deadline: Duration::from_millis(1000),
-            l2_block_seal_queue_capacity: 10,
->>>>>>> 5f7a392f
             l2_block_max_payload_size: ByteSize(1_000_000),
             max_single_tx_gas: 1_000_000,
             max_allowed_l2_tx_gas_limit: 2_000_000_000,
