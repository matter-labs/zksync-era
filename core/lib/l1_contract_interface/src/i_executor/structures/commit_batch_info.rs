--- conflicted
+++ resolved
@@ -230,8 +230,7 @@
                     panic!("Custom pubdata DA is incompatible with Rollup mode")
                 }
                 (L1BatchCommitmentMode::Validium, PubdataSendingMode::Custom) => {
-<<<<<<< HEAD
-                    let mut operator_da_input = vec![PUBDATA_SOURCE_CUSTOM];
+                    let mut operator_da_input = vec![PUBDATA_SOURCE_CUSTOM_PRE_GATEWAY];
                     operator_da_input.extend(
                         &self
                             .l1_batch_with_metadata
@@ -241,9 +240,6 @@
                             .unwrap_or_default(),
                     );
                     operator_da_input
-=======
-                    vec![PUBDATA_SOURCE_CUSTOM_PRE_GATEWAY]
->>>>>>> e2d4dab3
                 }
                 (
                     L1BatchCommitmentMode::Rollup,
