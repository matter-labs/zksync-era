--- conflicted
+++ resolved
@@ -435,17 +435,6 @@
         root_hash,
         commitment,
         rollup_last_leaf_index,
-<<<<<<< HEAD
-    } = insert_genesis_batch(&mut transaction, genesis_params).await?;
-    println!(
-        "
-        genesis_root: {:?}
-        genesis_batch_commitment: {:?}
-        genesis_rollup_leaf_index: {:?} 
-        ",
-        root_hash, commitment, rollup_last_leaf_index
-    );
-=======
     } = insert_genesis_batch_with_custom_state(
         &mut transaction,
         genesis_params,
@@ -453,7 +442,6 @@
     )
     .await?;
 
->>>>>>> a8489270
     let expected_root_hash = genesis_params
         .config
         .genesis_root_hash
