--- conflicted
+++ resolved
@@ -506,12 +506,20 @@
         &mut self,
         block_number: MiniblockNumber,
     ) -> sqlx::Result<Option<api::BlockDetails>> {
-<<<<<<< HEAD
         let storage_block_details = sqlx::query_as!(
             StorageBlockDetails,
             r#"
-            SELECT miniblocks.number,
-                COALESCE(miniblocks.l1_batch_number, (SELECT (MAX(number) + 1) FROM l1_batches)) AS "l1_batch_number!",
+            SELECT
+                miniblocks.number,
+                COALESCE(
+                    miniblocks.l1_batch_number,
+                    (
+                        SELECT
+                            (MAX(number) + 1)
+                        FROM
+                            l1_batches
+                    )
+                ) AS "l1_batch_number!",
                 miniblocks.timestamp,
                 miniblocks.l1_tx_count,
                 miniblocks.l2_tx_count,
@@ -528,12 +536,23 @@
                 miniblocks.default_aa_code_hash,
                 miniblocks.protocol_version,
                 miniblocks.fee_account_address
-            FROM miniblocks
-            LEFT JOIN l1_batches ON miniblocks.l1_batch_number = l1_batches.number
-            LEFT JOIN eth_txs_history as commit_tx ON (l1_batches.eth_commit_tx_id = commit_tx.eth_tx_id AND commit_tx.confirmed_at IS NOT NULL)
-            LEFT JOIN eth_txs_history as prove_tx ON (l1_batches.eth_prove_tx_id = prove_tx.eth_tx_id AND prove_tx.confirmed_at IS NOT NULL)
-            LEFT JOIN eth_txs_history as execute_tx ON (l1_batches.eth_execute_tx_id = execute_tx.eth_tx_id AND execute_tx.confirmed_at IS NOT NULL)
-            WHERE miniblocks.number = $1
+            FROM
+                miniblocks
+                LEFT JOIN l1_batches ON miniblocks.l1_batch_number = l1_batches.number
+                LEFT JOIN eth_txs_history AS commit_tx ON (
+                    l1_batches.eth_commit_tx_id = commit_tx.eth_tx_id
+                    AND commit_tx.confirmed_at IS NOT NULL
+                )
+                LEFT JOIN eth_txs_history AS prove_tx ON (
+                    l1_batches.eth_prove_tx_id = prove_tx.eth_tx_id
+                    AND prove_tx.confirmed_at IS NOT NULL
+                )
+                LEFT JOIN eth_txs_history AS execute_tx ON (
+                    l1_batches.eth_execute_tx_id = execute_tx.eth_tx_id
+                    AND execute_tx.confirmed_at IS NOT NULL
+                )
+            WHERE
+                miniblocks.number = $1
             "#,
             block_number.0 as i64
         )
@@ -542,64 +561,6 @@
         .report_latency()
         .fetch_optional(self.storage.conn())
         .await?;
-=======
-        {
-            let storage_block_details = sqlx::query_as!(
-                StorageBlockDetails,
-                r#"
-                SELECT
-                    miniblocks.number,
-                    COALESCE(
-                        miniblocks.l1_batch_number,
-                        (
-                            SELECT
-                                (MAX(number) + 1)
-                            FROM
-                                l1_batches
-                        )
-                    ) AS "l1_batch_number!",
-                    miniblocks.timestamp,
-                    miniblocks.l1_tx_count,
-                    miniblocks.l2_tx_count,
-                    miniblocks.hash AS "root_hash?",
-                    commit_tx.tx_hash AS "commit_tx_hash?",
-                    commit_tx.confirmed_at AS "committed_at?",
-                    prove_tx.tx_hash AS "prove_tx_hash?",
-                    prove_tx.confirmed_at AS "proven_at?",
-                    execute_tx.tx_hash AS "execute_tx_hash?",
-                    execute_tx.confirmed_at AS "executed_at?",
-                    miniblocks.l1_gas_price,
-                    miniblocks.l2_fair_gas_price,
-                    miniblocks.bootloader_code_hash,
-                    miniblocks.default_aa_code_hash,
-                    miniblocks.protocol_version,
-                    l1_batches.fee_account_address AS "fee_account_address?"
-                FROM
-                    miniblocks
-                    LEFT JOIN l1_batches ON miniblocks.l1_batch_number = l1_batches.number
-                    LEFT JOIN eth_txs_history AS commit_tx ON (
-                        l1_batches.eth_commit_tx_id = commit_tx.eth_tx_id
-                        AND commit_tx.confirmed_at IS NOT NULL
-                    )
-                    LEFT JOIN eth_txs_history AS prove_tx ON (
-                        l1_batches.eth_prove_tx_id = prove_tx.eth_tx_id
-                        AND prove_tx.confirmed_at IS NOT NULL
-                    )
-                    LEFT JOIN eth_txs_history AS execute_tx ON (
-                        l1_batches.eth_execute_tx_id = execute_tx.eth_tx_id
-                        AND execute_tx.confirmed_at IS NOT NULL
-                    )
-                WHERE
-                    miniblocks.number = $1
-                "#,
-                block_number.0 as i64
-            )
-            .instrument("get_block_details")
-            .with_arg("block_number", &block_number)
-            .report_latency()
-            .fetch_optional(self.storage.conn())
-            .await?;
->>>>>>> 84ec18bf
 
         Ok(storage_block_details.map(Into::into))
     }
@@ -608,77 +569,54 @@
         &mut self,
         l1_batch_number: L1BatchNumber,
     ) -> sqlx::Result<Option<api::L1BatchDetails>> {
-<<<<<<< HEAD
         let l1_batch_details: Option<StorageL1BatchDetails> = sqlx::query_as!(
             StorageL1BatchDetails,
             r#"
-            WITH mb AS (
-                SELECT l1_gas_price, l2_fair_gas_price
-                FROM miniblocks
-                WHERE l1_batch_number = $1
-                LIMIT 1
-=======
-        {
-            let l1_batch_details: Option<StorageL1BatchDetails> = sqlx::query_as!(
-                StorageL1BatchDetails,
-                r#"
-                SELECT
-                    l1_batches.number,
-                    l1_batches.timestamp,
-                    l1_batches.l1_tx_count,
-                    l1_batches.l2_tx_count,
-                    l1_batches.hash AS "root_hash?",
-                    commit_tx.tx_hash AS "commit_tx_hash?",
-                    commit_tx.confirmed_at AS "committed_at?",
-                    prove_tx.tx_hash AS "prove_tx_hash?",
-                    prove_tx.confirmed_at AS "proven_at?",
-                    execute_tx.tx_hash AS "execute_tx_hash?",
-                    execute_tx.confirmed_at AS "executed_at?",
-                    l1_batches.l1_gas_price,
-                    l1_batches.l2_fair_gas_price,
-                    l1_batches.bootloader_code_hash,
-                    l1_batches.default_aa_code_hash
-                FROM
-                    l1_batches
-                    LEFT JOIN eth_txs_history AS commit_tx ON (
-                        l1_batches.eth_commit_tx_id = commit_tx.eth_tx_id
-                        AND commit_tx.confirmed_at IS NOT NULL
-                    )
-                    LEFT JOIN eth_txs_history AS prove_tx ON (
-                        l1_batches.eth_prove_tx_id = prove_tx.eth_tx_id
-                        AND prove_tx.confirmed_at IS NOT NULL
-                    )
-                    LEFT JOIN eth_txs_history AS execute_tx ON (
-                        l1_batches.eth_execute_tx_id = execute_tx.eth_tx_id
-                        AND execute_tx.confirmed_at IS NOT NULL
-                    )
-                WHERE
-                    l1_batches.number = $1
-                "#,
-                l1_batch_number.0 as i64
->>>>>>> 84ec18bf
-            )
-            SELECT l1_batches.number,
+            WITH
+                mb AS (
+                    SELECT
+                        l1_gas_price,
+                        l2_fair_gas_price
+                    FROM
+                        miniblocks
+                    WHERE
+                        l1_batch_number = $1
+                    LIMIT
+                        1
+                )
+            SELECT
+                l1_batches.number,
                 l1_batches.timestamp,
                 l1_batches.l1_tx_count,
                 l1_batches.l2_tx_count,
-                l1_batches.hash as "root_hash?",
-                commit_tx.tx_hash as "commit_tx_hash?",
-                commit_tx.confirmed_at as "committed_at?",
-                prove_tx.tx_hash as "prove_tx_hash?",
-                prove_tx.confirmed_at as "proven_at?",
-                execute_tx.tx_hash as "execute_tx_hash?",
-                execute_tx.confirmed_at as "executed_at?",
+                l1_batches.hash AS "root_hash?",
+                commit_tx.tx_hash AS "commit_tx_hash?",
+                commit_tx.confirmed_at AS "committed_at?",
+                prove_tx.tx_hash AS "prove_tx_hash?",
+                prove_tx.confirmed_at AS "proven_at?",
+                execute_tx.tx_hash AS "execute_tx_hash?",
+                execute_tx.confirmed_at AS "executed_at?",
                 mb.l1_gas_price,
                 mb.l2_fair_gas_price,
                 l1_batches.bootloader_code_hash,
                 l1_batches.default_aa_code_hash
-            FROM l1_batches
-            INNER JOIN mb ON true
-            LEFT JOIN eth_txs_history AS commit_tx ON (l1_batches.eth_commit_tx_id = commit_tx.eth_tx_id AND commit_tx.confirmed_at IS NOT NULL)
-            LEFT JOIN eth_txs_history AS prove_tx ON (l1_batches.eth_prove_tx_id = prove_tx.eth_tx_id AND prove_tx.confirmed_at IS NOT NULL)
-            LEFT JOIN eth_txs_history AS execute_tx ON (l1_batches.eth_execute_tx_id = execute_tx.eth_tx_id AND execute_tx.confirmed_at IS NOT NULL)
-            WHERE l1_batches.number = $1
+            FROM
+                l1_batches
+                INNER JOIN mb ON TRUE
+                LEFT JOIN eth_txs_history AS commit_tx ON (
+                    l1_batches.eth_commit_tx_id = commit_tx.eth_tx_id
+                    AND commit_tx.confirmed_at IS NOT NULL
+                )
+                LEFT JOIN eth_txs_history AS prove_tx ON (
+                    l1_batches.eth_prove_tx_id = prove_tx.eth_tx_id
+                    AND prove_tx.confirmed_at IS NOT NULL
+                )
+                LEFT JOIN eth_txs_history AS execute_tx ON (
+                    l1_batches.eth_execute_tx_id = execute_tx.eth_tx_id
+                    AND execute_tx.confirmed_at IS NOT NULL
+                )
+            WHERE
+                l1_batches.number = $1
             "#,
             l1_batch_number.0 as i64
         )
