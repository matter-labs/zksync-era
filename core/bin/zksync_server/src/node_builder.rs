--- conflicted
+++ resolved
@@ -93,11 +93,7 @@
     wallets: Wallets,
     genesis_config: GenesisConfig,
     contracts_config: ContractsConfig,
-<<<<<<< HEAD
-    gateway_contracts_config: Option<GatewayChainConfig>,
-=======
     gateway_chain_config: Option<GatewayChainConfig>,
->>>>>>> ea18999a
     secrets: Secrets,
 }
 
@@ -107,11 +103,7 @@
         wallets: Wallets,
         genesis_config: GenesisConfig,
         contracts_config: ContractsConfig,
-<<<<<<< HEAD
-        gateway_contracts_config: Option<GatewayChainConfig>,
-=======
         gateway_chain_config: Option<GatewayChainConfig>,
->>>>>>> ea18999a
         secrets: Secrets,
     ) -> anyhow::Result<Self> {
         Ok(Self {
@@ -120,11 +112,7 @@
             wallets,
             genesis_config,
             contracts_config,
-<<<<<<< HEAD
-            gateway_contracts_config,
-=======
             gateway_chain_config,
->>>>>>> ea18999a
             secrets,
         })
     }
@@ -185,11 +173,7 @@
         self.node.add_layer(PKSigningEthClientLayer::new(
             eth_config,
             self.contracts_config.clone(),
-<<<<<<< HEAD
-            self.gateway_contracts_config.clone(),
-=======
             self.gateway_chain_config.clone(),
->>>>>>> ea18999a
             wallets,
         ));
         Ok(self)
@@ -201,11 +185,7 @@
         let query_eth_client_layer = QueryEthClientLayer::new(
             genesis.l1_chain_id,
             eth_config.l1_rpc_url,
-<<<<<<< HEAD
-            self.gateway_contracts_config
-=======
             self.gateway_chain_config
->>>>>>> ea18999a
                 .as_ref()
                 .map(|c| c.gateway_chain_id),
             eth_config.gateway_rpc_url,
@@ -326,11 +306,7 @@
         self.node.add_layer(EthWatchLayer::new(
             try_load_config!(eth_config.watcher),
             self.contracts_config.clone(),
-<<<<<<< HEAD
-            self.gateway_contracts_config.clone(),
-=======
             self.gateway_chain_config.clone(),
->>>>>>> ea18999a
             self.configs
                 .eth
                 .as_ref()
@@ -513,11 +489,7 @@
         self.node.add_layer(EthTxAggregatorLayer::new(
             eth_sender_config,
             self.contracts_config.clone(),
-<<<<<<< HEAD
-            self.gateway_contracts_config.clone(),
-=======
             self.gateway_chain_config.clone(),
->>>>>>> ea18999a
             self.genesis_config.l2_chain_id,
             self.genesis_config.l1_batch_commit_data_generator_mode,
             self.configs
