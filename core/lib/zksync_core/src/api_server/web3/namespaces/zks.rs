use std::{collections::HashMap, convert::TryInto};

use anyhow::Context as _;
use zksync_dal::{Connection, Core, CoreDal, DalError};
use zksync_mini_merkle_tree::MiniMerkleTree;
use zksync_system_constants::DEFAULT_L2_TX_GAS_PER_PUBDATA_BYTE;
use zksync_types::{
    api::{
        BlockDetails, BridgeAddresses, GetLogsFilter, L1BatchDetails, L2ToL1LogProof, Proof,
        ProtocolVersion, StorageProof, TransactionDetails,
    },
    fee::Fee,
    fee_model::{FeeParams, PubdataIndependentBatchFeeModelInput},
    l1::L1Tx,
    l2::L2Tx,
    l2_to_l1_log::{l2_to_l1_logs_tree_size, L2ToL1Log},
    tokens::ETHEREUM_ADDRESS,
    transaction_request::CallRequest,
    utils::storage_key_for_standard_token_balance,
    AccountTreeId, L1BatchNumber, L2BlockNumber, ProtocolVersionId, StorageKey, Transaction,
    L1_MESSENGER_ADDRESS, L2_BASE_TOKEN_ADDRESS, REQUIRED_L1_TO_L2_GAS_PER_PUBDATA_BYTE, U256, U64,
};
use zksync_utils::{address_to_h256, h256_to_u256};
use zksync_web3_decl::{
    error::Web3Error,
    types::{Address, Token, H256},
};

use crate::api_server::{
    tree::TreeApiError,
    web3::{backend_jsonrpsee::MethodTracer, RpcState},
};

#[derive(Debug)]
pub(crate) struct ZksNamespace {
    state: RpcState,
}

impl ZksNamespace {
    pub fn new(state: RpcState) -> Self {
        Self { state }
    }

    pub(crate) fn current_method(&self) -> &MethodTracer {
        &self.state.current_method
    }

    #[tracing::instrument(skip(self, request))]
    pub async fn estimate_fee_impl(&self, request: CallRequest) -> Result<Fee, Web3Error> {
        let mut request_with_gas_per_pubdata_overridden = request;
        self.state
            .set_nonce_for_call_request(&mut request_with_gas_per_pubdata_overridden)
            .await?;

        if let Some(ref mut eip712_meta) = request_with_gas_per_pubdata_overridden.eip712_meta {
            eip712_meta.gas_per_pubdata = U256::from(DEFAULT_L2_TX_GAS_PER_PUBDATA_BYTE);
        }

        let mut tx = L2Tx::from_request(
            request_with_gas_per_pubdata_overridden.into(),
            self.state.api_config.max_tx_size,
        )?;

        // When we're estimating fee, we are trying to deduce values related to fee, so we should
        // not consider provided ones.
        tx.common_data.fee.max_priority_fee_per_gas = 0u64.into();
        tx.common_data.fee.gas_per_pubdata_limit = U256::from(DEFAULT_L2_TX_GAS_PER_PUBDATA_BYTE);
        self.estimate_fee(tx.into()).await
    }

    #[tracing::instrument(skip(self, request))]
    pub async fn estimate_l1_to_l2_gas_impl(
        &self,
        request: CallRequest,
    ) -> Result<U256, Web3Error> {
        let mut request_with_gas_per_pubdata_overridden = request;
        // When we're estimating fee, we are trying to deduce values related to fee, so we should
        // not consider provided ones.
        if let Some(ref mut eip712_meta) = request_with_gas_per_pubdata_overridden.eip712_meta {
            if eip712_meta.gas_per_pubdata == U256::zero() {
                eip712_meta.gas_per_pubdata = REQUIRED_L1_TO_L2_GAS_PER_PUBDATA_BYTE.into();
            }
        }

        let tx: L1Tx = request_with_gas_per_pubdata_overridden
            .try_into()
            .map_err(Web3Error::SerializationError)?;

        let fee = self.estimate_fee(tx.into()).await?;
        Ok(fee.gas_limit)
    }

    async fn estimate_fee(&self, tx: Transaction) -> Result<Fee, Web3Error> {
        let scale_factor = self.state.api_config.estimate_gas_scale_factor;
        let acceptable_overestimation =
            self.state.api_config.estimate_gas_acceptable_overestimation;

        Ok(self
            .state
            .tx_sender
            .get_txs_fee_in_wei(tx, scale_factor, acceptable_overestimation as u64)
            .await?)
    }

    #[tracing::instrument(skip(self))]
    pub fn get_bridgehub_contract_impl(&self) -> Option<Address> {
        self.state.api_config.bridgehub_proxy_addr
    }

    #[tracing::instrument(skip(self))]
    pub fn get_main_contract_impl(&self) -> Address {
        self.state.api_config.diamond_proxy_addr
    }

    #[tracing::instrument(skip(self))]
    pub fn get_testnet_paymaster_impl(&self) -> Option<Address> {
        self.state.api_config.l2_testnet_paymaster_addr
    }

    #[tracing::instrument(skip(self))]
    pub fn get_bridge_contracts_impl(&self) -> BridgeAddresses {
        self.state.api_config.bridge_addresses.clone()
    }

    #[tracing::instrument(skip(self))]
    pub fn get_base_token_l1_address(&self) -> Option<Address> {
        self.state.api_config.base_token_address
    }

    #[tracing::instrument(skip(self))]
    pub fn l1_chain_id_impl(&self) -> U64 {
        U64::from(*self.state.api_config.l1_chain_id)
    }

    #[tracing::instrument(skip(self))]
    pub async fn get_confirmed_tokens_impl(
        &self,
        from: u32,
        limit: u8,
    ) -> Result<Vec<Token>, Web3Error> {
        let mut storage = self.state.acquire_connection().await?;
        let tokens = storage
            .tokens_web3_dal()
            .get_well_known_tokens()
            .await
            .map_err(DalError::generalize)?;

        let tokens = tokens
            .into_iter()
            .skip(from as usize)
            .take(limit.into())
            .map(|token_info| Token {
                l1_address: token_info.l1_address,
                l2_address: token_info.l2_address,
                name: token_info.metadata.name,
                symbol: token_info.metadata.symbol,
                decimals: token_info.metadata.decimals,
            })
            .collect();
        Ok(tokens)
    }

    #[tracing::instrument(skip(self))]
    pub async fn get_all_account_balances_impl(
        &self,
        address: Address,
    ) -> Result<HashMap<Address, U256>, Web3Error> {
        let mut storage = self.state.acquire_connection().await?;
        let tokens = storage
            .tokens_dal()
            .get_all_l2_token_addresses()
            .await
            .map_err(DalError::generalize)?;
        let hashed_balance_keys = tokens.iter().map(|&token_address| {
            let token_account = AccountTreeId::new(if token_address == ETHEREUM_ADDRESS {
                L2_BASE_TOKEN_ADDRESS
            } else {
                token_address
            });
            let hashed_key =
                storage_key_for_standard_token_balance(token_account, &address).hashed_key();
            (hashed_key, (hashed_key, token_address))
        });
        let (hashed_balance_keys, hashed_key_to_token_address): (Vec<_>, HashMap<_, _>) =
            hashed_balance_keys.unzip();

        let balance_values = storage
            .storage_web3_dal()
            .get_values(&hashed_balance_keys)
            .await
            .map_err(DalError::generalize)?;

        let balances = balance_values
            .into_iter()
            .filter_map(|(hashed_key, balance)| {
                let balance = h256_to_u256(balance);
                if balance.is_zero() {
                    return None;
                }
                Some((hashed_key_to_token_address[&hashed_key], balance))
            })
            .collect();
        Ok(balances)
    }

    #[tracing::instrument(skip(self))]
    pub async fn get_l2_to_l1_msg_proof_impl(
        &self,
        block_number: L2BlockNumber,
        sender: Address,
        msg: H256,
        l2_log_position: Option<usize>,
    ) -> Result<Option<L2ToL1LogProof>, Web3Error> {
        let mut storage = self.state.acquire_connection().await?;
        self.state
            .start_info
            .ensure_not_pruned(block_number, &mut storage)
            .await?;

        let Some(l1_batch_number) = storage
            .blocks_web3_dal()
            .get_l1_batch_number_of_l2_block(block_number)
            .await
            .map_err(DalError::generalize)?
        else {
            return Ok(None);
        };
        let (first_l2_block_of_l1_batch, _) = storage
            .blocks_web3_dal()
            .get_l2_block_range_of_l1_batch(l1_batch_number)
            .await
            .map_err(DalError::generalize)?
            .context("L1 batch should contain at least one L2 block")?;

        // Position of l1 log in L1 batch relative to logs with identical data
        let l1_log_relative_position = if let Some(l2_log_position) = l2_log_position {
            let logs = storage
                .events_web3_dal()
                .get_logs(
                    GetLogsFilter {
                        from_block: first_l2_block_of_l1_batch,
                        to_block: block_number,
                        addresses: vec![L1_MESSENGER_ADDRESS],
                        topics: vec![(2, vec![address_to_h256(&sender)]), (3, vec![msg])],
                    },
                    self.state.api_config.req_entities_limit,
                )
                .await
                .map_err(DalError::generalize)?;
            let maybe_pos = logs.iter().position(|event| {
                event.block_number == Some(block_number.0.into())
                    && event.log_index == Some(l2_log_position.into())
            });
            match maybe_pos {
                Some(pos) => pos,
                None => return Ok(None),
            }
        } else {
            0
        };

        let log_proof = self
            .get_l2_to_l1_log_proof_inner(
                &mut storage,
                l1_batch_number,
                l1_log_relative_position,
                |log| {
                    log.sender == L1_MESSENGER_ADDRESS
                        && log.key == address_to_h256(&sender)
                        && log.value == msg
                },
            )
            .await?;
        Ok(log_proof)
    }

    async fn get_l2_to_l1_log_proof_inner(
        &self,
        storage: &mut Connection<'_, Core>,
        l1_batch_number: L1BatchNumber,
        index_in_filtered_logs: usize,
        log_filter: impl Fn(&L2ToL1Log) -> bool,
    ) -> Result<Option<L2ToL1LogProof>, Web3Error> {
        let all_l1_logs_in_batch = storage
            .blocks_web3_dal()
            .get_l2_to_l1_logs(l1_batch_number)
            .await
            .map_err(DalError::generalize)?;

        let Some((l1_log_index, _)) = all_l1_logs_in_batch
            .iter()
            .enumerate()
            .filter(|(_, log)| log_filter(log))
            .nth(index_in_filtered_logs)
        else {
            return Ok(None);
        };

        let Some(batch) = storage
            .blocks_dal()
            .get_l1_batch_header(l1_batch_number)
            .await
            .map_err(DalError::generalize)?
        else {
            return Ok(None);
        };

        let merkle_tree_leaves = all_l1_logs_in_batch.iter().map(L2ToL1Log::to_bytes);

        let protocol_version = batch
            .protocol_version
            .unwrap_or_else(ProtocolVersionId::last_potentially_undefined);
        let tree_size = l2_to_l1_logs_tree_size(protocol_version);

        let (root, proof) = MiniMerkleTree::new(merkle_tree_leaves, Some(tree_size))
            .merkle_root_and_path(l1_log_index);
        Ok(Some(L2ToL1LogProof {
            proof,
            root,
            id: l1_log_index as u32,
        }))
    }

    #[tracing::instrument(skip(self))]
    pub async fn get_l2_to_l1_log_proof_impl(
        &self,
        tx_hash: H256,
        index: Option<usize>,
    ) -> Result<Option<L2ToL1LogProof>, Web3Error> {
        let mut storage = self.state.acquire_connection().await?;
        let Some((l1_batch_number, l1_batch_tx_index)) = storage
            .blocks_web3_dal()
            .get_l1_batch_info_for_tx(tx_hash)
            .await
            .map_err(DalError::generalize)?
        else {
            return Ok(None);
        };

        let log_proof = self
            .get_l2_to_l1_log_proof_inner(
                &mut storage,
                l1_batch_number,
                index.unwrap_or(0),
                |log| log.tx_number_in_block == l1_batch_tx_index,
            )
            .await?;
        Ok(log_proof)
    }

    #[tracing::instrument(skip(self))]
    pub async fn get_l1_batch_number_impl(&self) -> Result<U64, Web3Error> {
        let mut storage = self.state.acquire_connection().await?;
        let l1_batch_number = storage
            .blocks_dal()
            .get_sealed_l1_batch_number()
            .await
            .map_err(DalError::generalize)?
            .ok_or(Web3Error::NoBlock)?;
        Ok(l1_batch_number.0.into())
    }

    #[tracing::instrument(skip(self))]
    pub async fn get_l2_block_range_impl(
        &self,
        batch: L1BatchNumber,
    ) -> Result<Option<(U64, U64)>, Web3Error> {
        let mut storage = self.state.acquire_connection().await?;
        self.state
            .start_info
            .ensure_not_pruned(batch, &mut storage)
            .await?;
        let range = storage
            .blocks_web3_dal()
            .get_l2_block_range_of_l1_batch(batch)
            .await
            .map_err(DalError::generalize)?;
        Ok(range.map(|(min, max)| (U64::from(min.0), U64::from(max.0))))
    }

    #[tracing::instrument(skip(self))]
    pub async fn get_block_details_impl(
        &self,
        block_number: L2BlockNumber,
    ) -> Result<Option<BlockDetails>, Web3Error> {
        let mut storage = self.state.acquire_connection().await?;
        self.state
            .start_info
            .ensure_not_pruned(block_number, &mut storage)
            .await?;

        Ok(storage
            .blocks_web3_dal()
            .get_block_details(block_number)
            .await
            .map_err(DalError::generalize)?)
    }

    #[tracing::instrument(skip(self))]
    pub async fn get_raw_block_transactions_impl(
        &self,
        block_number: L2BlockNumber,
    ) -> Result<Vec<Transaction>, Web3Error> {
        let mut storage = self.state.acquire_connection().await?;
        self.state
            .start_info
            .ensure_not_pruned(block_number, &mut storage)
            .await?;

        Ok(storage
            .transactions_web3_dal()
            .get_raw_l2_block_transactions(block_number)
            .await
            .map_err(DalError::generalize)?)
    }

    #[tracing::instrument(skip(self))]
    pub async fn get_transaction_details_impl(
        &self,
        hash: H256,
    ) -> Result<Option<TransactionDetails>, Web3Error> {
        let mut storage = self.state.acquire_connection().await?;
        let mut tx_details = storage
            .transactions_web3_dal()
            .get_transaction_details(hash)
            .await
            .map_err(DalError::generalize)?;
        drop(storage);

        if tx_details.is_none() {
            tx_details = self.state.tx_sink().lookup_tx_details(hash).await?;
        }
        Ok(tx_details)
    }

    #[tracing::instrument(skip(self))]
    pub async fn get_l1_batch_details_impl(
        &self,
        batch_number: L1BatchNumber,
    ) -> Result<Option<L1BatchDetails>, Web3Error> {
        let mut storage = self.state.acquire_connection().await?;
        self.state
            .start_info
            .ensure_not_pruned(batch_number, &mut storage)
            .await?;

        Ok(storage
            .blocks_web3_dal()
            .get_l1_batch_details(batch_number)
            .await
            .map_err(DalError::generalize)?)
    }

    #[tracing::instrument(skip(self))]
    pub async fn get_bytecode_by_hash_impl(
        &self,
        hash: H256,
    ) -> Result<Option<Vec<u8>>, Web3Error> {
        let mut storage = self.state.acquire_connection().await?;
        Ok(storage
            .factory_deps_dal()
            .get_factory_dep(hash)
            .await
            .map_err(DalError::generalize)?)
    }

    #[tracing::instrument(skip(self))]
<<<<<<< HEAD
=======
    pub async fn get_l1_gas_price_impl(&self) -> Result<U64, Web3Error> {
        let fee_input_provider = &self.state.tx_sender.0.batch_fee_input_provider;
        let fee_input = fee_input_provider.get_batch_fee_input().await?;
        Ok(fee_input.l1_gas_price().into())
    }

    #[tracing::instrument(skip(self))]
>>>>>>> 356be4eb
    pub fn get_fee_params_impl(&self) -> FeeParams {
        self.state
            .tx_sender
            .0
            .batch_fee_input_provider
            .get_fee_model_params()
    }

    #[tracing::instrument(skip(self))]
    pub async fn get_protocol_version_impl(
        &self,
        version_id: Option<u16>,
    ) -> Result<Option<ProtocolVersion>, Web3Error> {
        let mut storage = self.state.acquire_connection().await?;
        let protocol_version = if let Some(id) = version_id {
            storage
                .protocol_versions_web3_dal()
                .get_protocol_version_by_id(id)
                .await
                .map_err(DalError::generalize)?
        } else {
            Some(
                storage
                    .protocol_versions_web3_dal()
                    .get_latest_protocol_version()
                    .await
                    .map_err(DalError::generalize)?,
            )
        };
        Ok(protocol_version)
    }

    #[tracing::instrument(skip_all)]
    pub async fn get_proofs_impl(
        &self,
        address: Address,
        keys: Vec<H256>,
        l1_batch_number: L1BatchNumber,
    ) -> Result<Option<Proof>, Web3Error> {
        let mut storage = self.state.acquire_connection().await?;
        self.state
            .start_info
            .ensure_not_pruned(l1_batch_number, &mut storage)
            .await?;
        let hashed_keys = keys
            .iter()
            .map(|key| StorageKey::new(AccountTreeId::new(address), *key).hashed_key_u256())
            .collect();
        let tree_api = self
            .state
            .tree_api
            .as_deref()
            .ok_or(Web3Error::TreeApiUnavailable)?;
        let proofs_result = tree_api.get_proofs(l1_batch_number, hashed_keys).await;
        let proofs = match proofs_result {
            Ok(proofs) => proofs,
            Err(TreeApiError::NotReady) => return Err(Web3Error::TreeApiUnavailable),
            Err(TreeApiError::NoVersion(err)) => {
                return if err.missing_version > err.version_count {
                    Ok(None)
                } else {
                    Err(Web3Error::InternalError(anyhow::anyhow!(
                        "L1 batch #{l1_batch_number} is pruned in Merkle tree, but not in Postgres"
                    )))
                };
            }
            Err(TreeApiError::Internal(err)) => return Err(Web3Error::InternalError(err)),
        };

        let storage_proof = proofs
            .into_iter()
            .zip(keys)
            .map(|(proof, key)| StorageProof {
                key,
                proof: proof.merkle_path,
                value: proof.value,
                index: proof.index,
            })
            .collect();

        Ok(Some(Proof {
            address,
            storage_proof,
        }))
    }

    #[tracing::instrument(skip_all)]
    pub fn get_base_token_l1_address_impl(&self) -> Result<Address, Web3Error> {
        self.state
            .api_config
            .base_token_address
            .ok_or(Web3Error::NotImplemented)
    }

    #[tracing::instrument(skip(self))]
    pub async fn get_batch_fee_input_impl(&self) -> PubdataIndependentBatchFeeModelInput {
        self.state
            .tx_sender
            .0
            .batch_fee_input_provider
            .get_batch_fee_input()
            .await
            .into_pubdata_independent()
    }
}<|MERGE_RESOLUTION|>--- conflicted
+++ resolved
@@ -465,16 +465,6 @@
     }
 
     #[tracing::instrument(skip(self))]
-<<<<<<< HEAD
-=======
-    pub async fn get_l1_gas_price_impl(&self) -> Result<U64, Web3Error> {
-        let fee_input_provider = &self.state.tx_sender.0.batch_fee_input_provider;
-        let fee_input = fee_input_provider.get_batch_fee_input().await?;
-        Ok(fee_input.l1_gas_price().into())
-    }
-
-    #[tracing::instrument(skip(self))]
->>>>>>> 356be4eb
     pub fn get_fee_params_impl(&self) -> FeeParams {
         self.state
             .tx_sender
@@ -570,13 +560,16 @@
     }
 
     #[tracing::instrument(skip(self))]
-    pub async fn get_batch_fee_input_impl(&self) -> PubdataIndependentBatchFeeModelInput {
-        self.state
+    pub async fn get_batch_fee_input_impl(
+        &self,
+    ) -> Result<PubdataIndependentBatchFeeModelInput, Web3Error> {
+        Ok(self
+            .state
             .tx_sender
             .0
             .batch_fee_input_provider
             .get_batch_fee_input()
-            .await
-            .into_pubdata_independent()
+            .await?
+            .into_pubdata_independent())
     }
 }