--- conflicted
+++ resolved
@@ -666,13 +666,20 @@
 
         // There are around `0.5 * maxLogsLimit` logs in [tx1Receipt.blockNumber, tx1Receipt.blockNumber] range,
         // so query with such filter should succeed.
-        await expect(alice.provider.getLogs({ fromBlock: tx1Receipt.blockNumber, toBlock: tx1Receipt.blockNumber }))
-            .resolves;
+        await expect(
+            alice.provider.getLogs({
+                fromBlock: tx1Receipt.blockNumber,
+                toBlock: tx1Receipt.blockNumber
+            })
+        ).resolves;
 
         // There are at least `1.5 * maxLogsLimit` logs in [tx1Receipt.blockNumber, tx3Receipt.blockNumber] range,
         // so query with such filter should fail.
         await expect(
-            alice.provider.getLogs({ fromBlock: tx1Receipt.blockNumber, toBlock: tx3Receipt.blockNumber })
+            alice.provider.getLogs({
+                fromBlock: tx1Receipt.blockNumber,
+                toBlock: tx3Receipt.blockNumber
+            })
         ).rejects.toThrow(`Query returned more than ${maxLogsLimit} results.`);
     });
 
@@ -934,7 +941,6 @@
         expect(txFromApi.v! <= 1).toEqual(true);
     });
 
-<<<<<<< HEAD
     describe('Storage override', () => {
         test('Should be able to estimate_gas overriding the balance of the sender', async () => {
             const balance = await alice.getBalance(l2Token);
@@ -951,7 +957,11 @@
                 },
                 'latest',
                 //override with maximum balance
-                { [alice.address]: { balance: '0xffffffffffffffffffffffffffffffffffffffffffffffffffffffffffffffff' } }
+                {
+                    [alice.address]: {
+                        balance: '0xffffffffffffffffffffffffffffffffffffffffffffffffffffffffffffffff'
+                    }
+                }
             ]);
 
             // Assert that the response is successful
@@ -971,7 +981,12 @@
             const incrementFunctionData = contract2.interface.encodeFunctionData('increment', [1]);
 
             // Assert that the estimation fails because the increment function is not present in contract1
-            expect(alice.provider.estimateGas({ to: contract1.address, data: incrementFunctionData })).toBeRejected();
+            expect(
+                alice.provider.estimateGas({
+                    to: contract1.address,
+                    data: incrementFunctionData
+                })
+            ).toBeRejected();
 
             // Call estimate_gas overriding the code of contract1 with the code of contract2 using the eth_estimateGas endpoint
             const response = await alice.provider.send('eth_estimateGas', [
@@ -987,7 +1002,8 @@
             // Assert that the response is successful
             expect(response).toEqual(expect.stringMatching(HEX_VALUE_REGEX));
         });
-=======
+    });
+
     // We want to be sure that correct(outer) contract address is return in the transaction receipt,
     // when there is a contract that initializa another contract in the constructor
     test('Should check inner-outer contract address in the receipt of the deploy tx', async () => {
@@ -1009,7 +1025,6 @@
 
         expect(expectedAddress).toEqual(receipt.contractAddress);
         expect(expectedBytecode).toEqual(deployedBytecode);
->>>>>>> 227e1018
     });
 
     afterAll(async () => {
