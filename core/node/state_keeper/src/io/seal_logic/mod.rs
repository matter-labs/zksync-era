--- conflicted
+++ resolved
@@ -18,23 +18,13 @@
 };
 use zksync_shared_metrics::{BlockStage, L2BlockStage, APP_METRICS};
 use zksync_types::{
-<<<<<<< HEAD
-    block::{L1BatchHeader, L2BlockHeader},
-=======
     block::{build_bloom, L1BatchHeader, L2BlockHeader},
-    event::extract_long_l2_to_l1_messages,
->>>>>>> b40f3d19
     helpers::unix_timestamp_ms,
     l2_to_l1_log::UserL2ToL1Log,
     tx::IncludedTxLocation,
     utils::display_timestamp,
-<<<<<<< HEAD
-    Address, ExecuteTransactionCommon, ProtocolVersionId, StorageKey, StorageLog, Transaction,
-    H256,
-=======
     Address, BloomInput, ExecuteTransactionCommon, ProtocolVersionId, StorageKey, StorageLog,
-    Transaction, VmEvent, H256,
->>>>>>> b40f3d19
+    Transaction, H256,
 };
 use zksync_utils::u256_to_h256;
 
