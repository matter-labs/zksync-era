--- conflicted
+++ resolved
@@ -4,13 +4,9 @@
     instrument::{InstrumentExt, Instrumented},
 };
 use zksync_types::{
-<<<<<<< HEAD
     commitment::PubdataType,
     pubdata_da::{DataAvailabilityBlob, DataAvailabilityDetails},
-    L1BatchNumber,
-=======
-    l2_to_l1_log::L2ToL1Log, pubdata_da::DataAvailabilityBlob, Address, L1BatchNumber,
->>>>>>> 92e78955
+    l2_to_l1_log::L2ToL1Log, Address, L1BatchNumber,
 };
 
 use crate::{
@@ -22,7 +18,7 @@
 pub struct DataAvailabilityDal<'a, 'c> {
     pub(crate) storage: &'a mut Connection<'c, Core>,
 }
-
+0x00000000000000000000000000000000000000005
 impl DataAvailabilityDal<'_, '_> {
     /// Inserts the blob_id for the given L1 batch. If the blob_id is already present,
     /// verifies that it matches the one provided in the function arguments
@@ -32,12 +28,9 @@
         number: L1BatchNumber,
         blob_id: &str,
         sent_at: chrono::NaiveDateTime,
-<<<<<<< HEAD
         pubdata_type: PubdataType,
         da_inclusion_data: Option<&[u8]>,
-=======
         l2_validator_address: Address,
->>>>>>> 92e78955
     ) -> DalResult<()> {
         let update_result = sqlx::query!(
             r#"
@@ -45,32 +38,22 @@
             data_availability (
                 l1_batch_number,
                 blob_id,
-<<<<<<< HEAD
                 inclusion_data,
                 client_type,
-=======
                 l2_da_validator_address,
->>>>>>> 92e78955
                 sent_at,
                 created_at,
                 updated_at
             )
             VALUES
-<<<<<<< HEAD
-            ($1, $2, $3, $4, $5, NOW(), NOW())
-=======
-            ($1, $2, $3, $4, NOW(), NOW())
->>>>>>> 92e78955
+            ($1, $2, $3, $4, $5, $6, NOW(), NOW())
             ON CONFLICT DO NOTHING
             "#,
             i64::from(number.0),
             blob_id,
-<<<<<<< HEAD
             da_inclusion_data,
             pubdata_type.to_string(),
-=======
             l2_validator_address.as_bytes(),
->>>>>>> 92e78955
             sent_at,
         )
         .instrument("insert_l1_batch_da")
@@ -262,7 +245,6 @@
             .collect())
     }
 
-<<<<<<< HEAD
     pub async fn get_da_details_by_batch_number(
         &mut self,
         number: L1BatchNumber,
@@ -306,13 +288,14 @@
                 1
             "#,
         )
-        .instrument("get_latest_batch_with_inclusion_data")
-        .report_latency()
-        .fetch_optional(self.storage)
-        .await?;
+            .instrument("get_latest_batch_with_inclusion_data")
+            .report_latency()
+            .fetch_optional(self.storage)
+            .await?;
 
         Ok(row.map(|row| L1BatchNumber(row.l1_batch_number as u32)))
-=======
+    }
+
     pub async fn set_dummy_inclusion_data_for_old_batches(
         &mut self,
         current_l2_da_validator: Address,
@@ -336,6 +319,5 @@
         .await?;
 
         Ok(())
->>>>>>> 92e78955
     }
 }