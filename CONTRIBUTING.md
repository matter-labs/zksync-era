--- conflicted
+++ resolved
@@ -40,11 +40,7 @@
 and suggestions here too. Some resources to help:
 
 1. [In-repo docs aimed at developers](docs)
-<<<<<<< HEAD
-2. [ZKsync Era docs!](https://era.zksync.io/docs/)
-=======
-2. [zkSync Era docs!](https://docs.zksync.io)
->>>>>>> d7128740
+2. [ZKsync Era docs!](https://docs.zksync.io)
 3. Company links can be found in the [repositories' readme](README.md)
 
 ## Code of Conduct
