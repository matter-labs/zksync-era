--- conflicted
+++ resolved
@@ -640,87 +640,6 @@
         Ok(())
     }
 
-<<<<<<< HEAD
-=======
-    /// Fetches the number of the last miniblock with consensus fields set.
-    /// Miniblocks with Consensus fields set constitute a prefix of sealed miniblocks,
-    /// so it is enough to traverse the miniblocks in descending order to find the last
-    /// with consensus fields.
-    ///
-    /// If better efficiency is needed we can add an index on "miniblocks without consensus fields".
-    pub async fn get_last_miniblock_number_with_consensus_fields(
-        &mut self,
-    ) -> anyhow::Result<Option<MiniblockNumber>> {
-        let Some(row) = sqlx::query!(
-            r#"
-            SELECT
-                number
-            FROM
-                miniblocks
-            WHERE
-                consensus IS NOT NULL
-            ORDER BY
-                number DESC
-            LIMIT
-                1
-            "#
-        )
-        .fetch_optional(self.storage.conn())
-        .await?
-        else {
-            return Ok(None);
-        };
-        Ok(Some(MiniblockNumber(row.number.try_into()?)))
-    }
-
-    /// Checks whether the specified miniblock has consensus field set.
-    pub async fn has_consensus_fields(&mut self, number: MiniblockNumber) -> sqlx::Result<bool> {
-        Ok(sqlx::query!(
-            r#"
-            SELECT
-                COUNT(*) AS "count!"
-            FROM
-                miniblocks
-            WHERE
-                number = $1
-                AND consensus IS NOT NULL
-            "#,
-            number.0 as i64
-        )
-        .fetch_one(self.storage.conn())
-        .await?
-        .count
-            > 0)
-    }
-
-    /// Sets consensus-related fields for the specified miniblock.
-    pub async fn set_miniblock_consensus_fields(
-        &mut self,
-        miniblock_number: MiniblockNumber,
-        consensus: &ConsensusBlockFields,
-    ) -> anyhow::Result<()> {
-        let result = sqlx::query!(
-            r#"
-            UPDATE miniblocks
-            SET
-                consensus = $2
-            WHERE
-                number = $1
-            "#,
-            miniblock_number.0 as i64,
-            zksync_protobuf::serde::serialize(consensus, serde_json::value::Serializer).unwrap(),
-        )
-        .execute(self.storage.conn())
-        .await?;
-
-        anyhow::ensure!(
-            result.rows_affected() == 1,
-            "Miniblock #{miniblock_number} is not present in Postgres"
-        );
-        Ok(())
-    }
-
->>>>>>> 29a4f529
     pub async fn get_last_sealed_miniblock_header(
         &mut self,
     ) -> sqlx::Result<Option<MiniblockHeader>> {
