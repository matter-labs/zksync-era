--- conflicted
+++ resolved
@@ -1,21 +1,9 @@
-<<<<<<< HEAD
-pub use old_vm::{
-    history_recorder::{
-        AppDataFrameManagerWithHistory, HistoryDisabled, HistoryEnabled, HistoryMode,
-    },
-    memory::SimpleMemory,
-};
-
-pub use oracles::storage::StorageOracle;
-
-pub use tracers::{
-    dispatcher::TracerDispatcher,
-    traits::{ToTracerPointer, TracerPointer, VmTracer},
-=======
 pub use self::{
     bootloader_state::BootloaderState,
     old_vm::{
-        history_recorder::{HistoryDisabled, HistoryEnabled, HistoryMode},
+        history_recorder::{
+            AppDataFrameManagerWithHistory, HistoryDisabled, HistoryEnabled, HistoryMode,
+        },
         memory::SimpleMemory,
     },
     oracles::storage::StorageOracle,
@@ -26,7 +14,6 @@
     types::internals::ZkSyncVmState,
     utils::transaction_encoding::TransactionVmExt,
     vm::Vm,
->>>>>>> dd9b308b
 };
 pub use crate::interface::types::{
     inputs::{L1BatchEnv, L2BlockEnv, SystemEnv, TxExecutionMode, VmExecutionMode},
