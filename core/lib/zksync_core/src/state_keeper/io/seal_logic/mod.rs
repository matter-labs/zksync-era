//! This module is a source-of-truth on what is expected to be done when sealing a block.
//! It contains the logic of the block sealing, which is used by both the mempool-based and external node IO.

use std::{
    ops,
    time::{Duration, Instant},
};

use anyhow::Context as _;
use itertools::Itertools;
use multivm::utils::{get_max_batch_gas_limit, get_max_gas_per_pubdata_byte};
use zksync_dal::{Core, CoreDal};
use zksync_db_connection::connection_pool::ConnectionPool;
use zksync_shared_metrics::{BlockStage, L2BlockStage, APP_METRICS};
use zksync_types::{
    block::{L1BatchHeader, L2BlockHeader},
    event::extract_long_l2_to_l1_messages,
    helpers::unix_timestamp_ms,
    l2_to_l1_log::UserL2ToL1Log,
    storage_writes_deduplicator::{ModifiedSlot, StorageWritesDeduplicator},
    tx::{
        tx_execution_info::DeduplicatedWritesMetrics, IncludedTxLocation,
        TransactionExecutionResult,
    },
    utils::display_timestamp,
    zk_evm_types::LogQuery,
<<<<<<< HEAD
    AccountTreeId, Address, ExecuteTransactionCommon, ProtocolVersionId, StorageKey, StorageLog,
    StorageLogQuery, Transaction, VmEvent, H256,
=======
    AccountTreeId, Address, ExecuteTransactionCommon, L1BlockNumber, ProtocolVersionId, StorageKey,
    StorageLog, Transaction, VmEvent, H256,
>>>>>>> 2104533e
};
use zksync_utils::u256_to_h256;

use crate::state_keeper::{
    io::seal_logic::l2_block_seal_subtasks::L2BlockSealProcess,
    metrics::{
        L1BatchSealStage, L2BlockSealStage, TxExecutionType, KEEPER_METRICS, L1_BATCH_METRICS,
        L2_BLOCK_METRICS,
    },
    updates::{L2BlockSealCommand, UpdatesManager},
};

pub(crate) mod l2_block_seal_subtasks;

impl UpdatesManager {
    /// Persists an L1 batch in the storage.
    /// This action includes a creation of an empty "fictive" L2 block that contains
    /// the events generated during the bootloader "tip phase". Returns updates for this fictive L2 block.
    pub(super) async fn seal_l1_batch(
        &self,
        pool: ConnectionPool<Core>,
        l2_shared_bridge_addr: Address,
        insert_protective_reads: bool,
    ) -> anyhow::Result<()> {
        let started_at = Instant::now();
        let finished_batch = self
            .l1_batch
            .finished
            .as_ref()
            .context("L1 batch is not actually finished")?;

        let progress = L1_BATCH_METRICS.start(L1BatchSealStage::FictiveL2Block);
        // Seal fictive L2 block with last events and storage logs.
        let l2_block_command = self.seal_l2_block_command(
            l2_shared_bridge_addr,
            false, // fictive L2 blocks don't have txs, so it's fine to pass `false` here.
        );

        let mut connection = pool.connection_tagged("state_keeper").await?;
        let transaction = connection.start_transaction().await?;

        // We rely on the fact that fictive L2 block and L1 batch data is saved in the same transaction.
        let mut strategy = SealStrategy::Sequential(transaction);
        l2_block_command
            .seal_inner(&mut strategy, true)
            .await
            .context("failed persisting fictive L2 block")?;
        let SealStrategy::Sequential(mut transaction) = strategy else {
            panic!("Sealing L2 block should not mutate type of strategy");
        };
        progress.observe(None);

        let progress = L1_BATCH_METRICS.start(L1BatchSealStage::LogDeduplication);

        progress.observe(
            finished_batch
                .final_execution_state
                .deduplicated_storage_log_queries
                .len(),
        );

        let (l1_tx_count, l2_tx_count) = l1_l2_tx_count(&self.l1_batch.executed_transactions);
        let (dedup_writes_count, dedup_reads_count) = log_query_write_read_counts(
            finished_batch
                .final_execution_state
                .deduplicated_storage_log_queries
                .iter(),
        );

        tracing::info!(
            "Sealing L1 batch {current_l1_batch_number} with timestamp {ts}, {total_tx_count} \
             ({l2_tx_count} L2 + {l1_tx_count} L1) txs, {l2_to_l1_log_count} l2_l1_logs, \
             {event_count} events, {dedup_reads_count} deduped reads, \
             {dedup_writes_count} deduped writes",
            ts = display_timestamp(self.batch_timestamp()),
            total_tx_count = l1_tx_count + l2_tx_count,
            l2_to_l1_log_count = finished_batch
                .final_execution_state
                .user_l2_to_l1_logs
                .len(),
            event_count = finished_batch.final_execution_state.events.len(),
            current_l1_batch_number = self.l1_batch.number
        );

        let progress = L1_BATCH_METRICS.start(L1BatchSealStage::InsertL1BatchHeader);
        let l2_to_l1_messages =
            extract_long_l2_to_l1_messages(&finished_batch.final_execution_state.events);
        let l1_batch = L1BatchHeader {
            number: self.l1_batch.number,
            timestamp: self.batch_timestamp(),
            priority_ops_onchain_data: self.l1_batch.priority_ops_onchain_data.clone(),
            l1_tx_count: l1_tx_count as u16,
            l2_tx_count: l2_tx_count as u16,
            l2_to_l1_logs: finished_batch
                .final_execution_state
                .user_l2_to_l1_logs
                .clone(),
            l2_to_l1_messages,
            bloom: Default::default(),
            used_contract_hashes: finished_batch
                .final_execution_state
                .used_contract_hashes
                .clone(),
            base_system_contracts_hashes: self.base_system_contract_hashes(),
            protocol_version: Some(self.protocol_version()),
            system_logs: finished_batch.final_execution_state.system_logs.clone(),
            pubdata_input: finished_batch.pubdata_input.clone(),
        };

        let final_bootloader_memory = finished_batch
            .final_bootloader_memory
            .clone()
            .unwrap_or_default();

        transaction
            .blocks_dal()
            .insert_l1_batch(
                &l1_batch,
                &final_bootloader_memory,
                self.pending_l1_gas_count(),
                &finished_batch.final_execution_state.storage_refunds,
                &finished_batch.final_execution_state.pubdata_costs,
                self.pending_execution_metrics().circuit_statistic,
            )
            .await?;
        progress.observe(None);

        let progress = L1_BATCH_METRICS.start(L1BatchSealStage::SetL1BatchNumberForL2Blocks);
        transaction
            .blocks_dal()
            .mark_l2_blocks_as_executed_in_l1_batch(self.l1_batch.number)
            .await?;
        progress.observe(None);

        let progress = L1_BATCH_METRICS.start(L1BatchSealStage::MarkTxsAsExecutedInL1Batch);
        transaction
            .transactions_dal()
            .mark_txs_as_executed_in_l1_batch(
                self.l1_batch.number,
                &self.l1_batch.executed_transactions,
            )
            .await?;
        progress.observe(None);

        let (deduplicated_writes, protective_reads): (Vec<_>, Vec<_>) = finished_batch
            .final_execution_state
            .deduplicated_storage_log_queries
            .iter()
            .partition(|log_query| log_query.rw_flag);
        if insert_protective_reads {
            let progress = L1_BATCH_METRICS.start(L1BatchSealStage::InsertProtectiveReads);
            transaction
                .storage_logs_dedup_dal()
                .insert_protective_reads(self.l1_batch.number, &protective_reads)
                .await?;
            progress.observe(protective_reads.len());
        }

        let progress = L1_BATCH_METRICS.start(L1BatchSealStage::FilterWrittenSlots);
        let written_storage_keys: Vec<_> =
            if let Some(initially_written_slots) = &finished_batch.initially_written_slots {
                deduplicated_writes
                    .iter()
                    .filter_map(|log| {
                        let key =
                            StorageKey::new(AccountTreeId::new(log.address), u256_to_h256(log.key));
                        initially_written_slots
                            .contains(&key.hashed_key())
                            .then_some(key)
                    })
                    .collect()
            } else {
                let deduplicated_writes_hashed_keys: Vec<_> = deduplicated_writes
                    .iter()
                    .map(|log| {
                        H256(StorageKey::raw_hashed_key(
                            &log.address,
                            &u256_to_h256(log.key),
                        ))
                    })
                    .collect();
                let non_initial_writes = transaction
                    .storage_logs_dedup_dal()
                    .filter_written_slots(&deduplicated_writes_hashed_keys)
                    .await?;

                deduplicated_writes
                    .iter()
                    .filter_map(|log| {
                        let key =
                            StorageKey::new(AccountTreeId::new(log.address), u256_to_h256(log.key));
                        (!non_initial_writes.contains(&key.hashed_key())).then_some(key)
                    })
                    .collect()
            };
        progress.observe(deduplicated_writes.len());

        let progress = L1_BATCH_METRICS.start(L1BatchSealStage::InsertInitialWrites);
        transaction
            .storage_logs_dedup_dal()
            .insert_initial_writes(self.l1_batch.number, &written_storage_keys)
            .await?;
        progress.observe(written_storage_keys.len());

        let progress = L1_BATCH_METRICS.start(L1BatchSealStage::CommitL1Batch);
        transaction.commit().await?;
        progress.observe(None);

        let writes_metrics = self.storage_writes_deduplicator.metrics();
        // Sanity check metrics.
        anyhow::ensure!(
            deduplicated_writes.len()
                == writes_metrics.initial_storage_writes + writes_metrics.repeated_storage_writes,
            "Results of in-flight and common deduplications are mismatched"
        );

        self.report_l1_batch_metrics(started_at, &writes_metrics);
        Ok(())
    }

    fn report_l1_batch_metrics(
        &self,
        started_at: Instant,
        writes_metrics: &DeduplicatedWritesMetrics,
    ) {
        L1_BATCH_METRICS
            .initial_writes
            .observe(writes_metrics.initial_storage_writes);
        L1_BATCH_METRICS
            .repeated_writes
            .observe(writes_metrics.repeated_storage_writes);
        L1_BATCH_METRICS
            .transactions_in_l1_batch
            .observe(self.l1_batch.executed_transactions.len());

        let batch_timestamp = self.batch_timestamp();
        let l1_batch_latency =
            unix_timestamp_ms().saturating_sub(batch_timestamp * 1_000) as f64 / 1_000.0;
        APP_METRICS.block_latency[&BlockStage::Sealed]
            .observe(Duration::from_secs_f64(l1_batch_latency));

        let elapsed = started_at.elapsed();
        L1_BATCH_METRICS.sealed_time.observe(elapsed);
        tracing::debug!("Sealed L1 batch {} in {elapsed:?}", self.l1_batch.number);
    }
}

#[derive(Debug)]
pub(crate) enum SealStrategy<'pool> {
    Sequential(Connection<'pool, Core>),
    Parallel(&'pool ConnectionPool<Core>),
}

// As opposed to `Cow` from `std`; a union of an owned type and a mutable ref to it
enum Goat<'a, T> {
    Owned(T),
    Borrowed(&'a mut T),
}

impl<T> ops::Deref for Goat<'_, T> {
    type Target = T;

    fn deref(&self) -> &Self::Target {
        match self {
            Self::Owned(value) => value,
            Self::Borrowed(value) => value,
        }
    }
}

impl<T> ops::DerefMut for Goat<'_, T> {
    fn deref_mut(&mut self) -> &mut Self::Target {
        match self {
            Self::Owned(value) => value,
            Self::Borrowed(value) => value,
        }
    }
}

impl<'pool> SealStrategy<'pool> {
    async fn connection(&mut self) -> anyhow::Result<Goat<'_, Connection<'pool, Core>>> {
        Ok(match self {
            Self::Parallel(pool) => Goat::Owned(pool.connection_tagged("state_keeper").await?),
            Self::Sequential(conn) => Goat::Borrowed(conn),
        })
    }
}

impl L2BlockSealCommand {
    pub(super) async fn seal(&self, pool: ConnectionPool<Core>) -> anyhow::Result<()> {
        let l2_block_number = self.l2_block.number;
        self.seal_inner(&mut SealStrategy::Parallel(&pool), false)
            .await
            .with_context(|| format!("failed sealing L2 block #{l2_block_number}"))
    }

    /// Seals an L2 block with the given number.
    ///
    /// If `is_fictive` flag is set to true, then it is assumed that we should seal a fictive L2 block
    /// with no transactions in it. It is needed because there might be some storage logs / events
    /// that are created after the last processed tx in the L1 batch: after the last transaction is processed,
    /// the bootloader enters the "tip" phase in which it can still generate events (e.g.,
    /// one for sending fees to the operator).
    ///
    /// `l2_shared_bridge_addr` is required to extract the information on newly added tokens.
    async fn seal_inner(
        &self,
        strategy: &mut SealStrategy<'_>,
        is_fictive: bool,
    ) -> anyhow::Result<()> {
        let started_at = Instant::now();
        self.ensure_valid_l2_block(is_fictive)
            .context("L2 block is invalid")?;

        let (l1_tx_count, l2_tx_count) = l1_l2_tx_count(&self.l2_block.executed_transactions);
        tracing::info!(
            "Sealing L2 block {l2_block_number} with timestamp {ts} (L1 batch {l1_batch_number}) \
             with {total_tx_count} ({l2_tx_count} L2 + {l1_tx_count} L1) txs, {event_count} events",
            l2_block_number = self.l2_block.number,
            l1_batch_number = self.l1_batch_number,
            ts = display_timestamp(self.l2_block.timestamp),
            total_tx_count = l1_tx_count + l2_tx_count,
            event_count = self.l2_block.events.len()
        );

<<<<<<< HEAD
=======
        if self.pre_insert_txs {
            let progress = L2_BLOCK_METRICS.start(L2BlockSealStage::PreInsertTxs, is_fictive);
            let mut connection = strategy.connection().await?;
            self.insert_transactions(&mut connection)
                .await
                .context("failed persisting transactions in L2 block")?;
            progress.observe(Some(self.l2_block.executed_transactions.len()));
        }

>>>>>>> 2104533e
        // Run sub-tasks in parallel.
        L2BlockSealProcess::run_subtasks(self, strategy).await?;

        // Seal block header at the last step.
        let progress = L2_BLOCK_METRICS.start(L2BlockSealStage::InsertL2BlockHeader, is_fictive);
        let definite_vm_version = self
            .protocol_version
            .unwrap_or_else(ProtocolVersionId::last_potentially_undefined)
            .into();

        let l2_block_header = L2BlockHeader {
            number: self.l2_block.number,
            timestamp: self.l2_block.timestamp,
            hash: self.l2_block.get_l2_block_hash(),
            l1_tx_count: l1_tx_count as u16,
            l2_tx_count: l2_tx_count as u16,
            fee_account_address: self.fee_account_address,
            base_fee_per_gas: self.base_fee_per_gas,
            batch_fee_input: self.fee_input,
            base_system_contracts_hashes: self.base_system_contracts_hashes,
            protocol_version: self.protocol_version,
            gas_per_pubdata_limit: get_max_gas_per_pubdata_byte(definite_vm_version),
            virtual_blocks: self.l2_block.virtual_blocks,
            gas_limit: get_max_batch_gas_limit(definite_vm_version),
        };

        let mut connection = strategy.connection().await?;
        connection
            .blocks_dal()
            .insert_l2_block(&l2_block_header)
            .await?;
        progress.observe(None);

        // Report metrics.
        let progress = L2_BLOCK_METRICS.start(L2BlockSealStage::ReportTxMetrics, is_fictive);
        self.report_transaction_metrics();
        progress.observe(Some(self.l2_block.executed_transactions.len()));

        self.report_l2_block_metrics(started_at);
        Ok(())
    }

    /// Performs several sanity checks to make sure that the L2 block is valid.
    fn ensure_valid_l2_block(&self, is_fictive: bool) -> anyhow::Result<()> {
        if is_fictive {
            anyhow::ensure!(
                self.l2_block.executed_transactions.is_empty(),
                "fictive L2 block must not have transactions"
            );
        } else {
            anyhow::ensure!(
                !self.l2_block.executed_transactions.is_empty(),
                "non-fictive L2 block must have at least one transaction"
            );
        }

        let first_tx_index = self.first_tx_index;
        let next_tx_index = first_tx_index + self.l2_block.executed_transactions.len();
        let tx_index_range = if is_fictive {
            next_tx_index..(next_tx_index + 1)
        } else {
            first_tx_index..next_tx_index
        };

        for event in &self.l2_block.events {
            let tx_index = event.location.1 as usize;
            anyhow::ensure!(
                tx_index_range.contains(&tx_index),
                "event transaction index {tx_index} is outside of the expected range {tx_index_range:?}"
            );
        }
        for storage_log in &self.l2_block.storage_logs {
            let tx_index = storage_log.log_query.tx_number_in_block as usize;
            anyhow::ensure!(
                tx_index_range.contains(&tx_index),
                "log transaction index {tx_index} is outside of the expected range {tx_index_range:?}"
            );
        }
        Ok(())
    }

    fn extract_deduplicated_write_logs(&self, is_fictive: bool) -> Vec<(H256, Vec<StorageLog>)> {
        let mut storage_writes_deduplicator = StorageWritesDeduplicator::new();
        storage_writes_deduplicator.apply(
            self.l2_block
                .storage_logs
                .iter()
                .filter(|log| log.log_query.rw_flag),
        );
        let deduplicated_logs = storage_writes_deduplicator.into_modified_key_values();

        deduplicated_logs
            .into_iter()
            .map(
                |(
                    key,
                    ModifiedSlot {
                        value, tx_index, ..
                    },
                )| (tx_index, (key, value)),
            )
            .sorted_by_key(|(tx_index, _)| *tx_index)
            .group_by(|(tx_index, _)| *tx_index)
            .into_iter()
            .map(|(tx_index, logs)| {
                let tx_hash = if is_fictive {
                    assert_eq!(tx_index as usize, self.first_tx_index);
                    H256::zero()
                } else {
                    self.transaction(tx_index as usize).hash()
                };
                (
                    tx_hash,
                    logs.into_iter()
                        .map(|(_, (key, value))| {
                            StorageLog::new_write_log(key, u256_to_h256(value))
                        })
                        .collect(),
                )
            })
            .collect()
    }

    fn transaction(&self, index: usize) -> &Transaction {
        let tx_result = &self.l2_block.executed_transactions[index - self.first_tx_index];
        &tx_result.transaction
    }

    fn extract_events(&self, is_fictive: bool) -> Vec<(IncludedTxLocation, Vec<&VmEvent>)> {
        self.group_by_tx_location(&self.l2_block.events, is_fictive, |event| event.location.1)
    }

    fn group_by_tx_location<'a, T>(
        &'a self,
        entries: &'a [T],
        is_fictive: bool,
        tx_location: impl Fn(&T) -> u32,
    ) -> Vec<(IncludedTxLocation, Vec<&'a T>)> {
        let grouped_entries = entries.iter().group_by(|&entry| tx_location(entry));
        let grouped_entries = grouped_entries.into_iter().map(|(tx_index, entries)| {
            let (tx_hash, tx_initiator_address) = if is_fictive {
                assert_eq!(tx_index as usize, self.first_tx_index);
                (H256::zero(), Address::zero())
            } else {
                let tx = self.transaction(tx_index as usize);
                (tx.hash(), tx.initiator_account())
            };

            let location = IncludedTxLocation {
                tx_hash,
                tx_index_in_l2_block: tx_index - self.first_tx_index as u32,
                tx_initiator_address,
            };
            (location, entries.collect())
        });
        grouped_entries.collect()
    }

    fn extract_user_l2_to_l1_logs(
        &self,
        is_fictive: bool,
    ) -> Vec<(IncludedTxLocation, Vec<&UserL2ToL1Log>)> {
        self.group_by_tx_location(&self.l2_block.user_l2_to_l1_logs, is_fictive, |log| {
            u32::from(log.0.tx_number_in_block)
        })
    }

    fn report_transaction_metrics(&self) {
        const SLOW_INCLUSION_DELAY: Duration = Duration::from_secs(600);

        if self.pre_insert_txs {
            // This I/O logic is running on the EN. The reported metrics / logs would be meaningless:
            //
            // - If `received_timestamp_ms` are copied from the main node, they can be far in the past (especially during the initial EN sync).
            //   We would falsely classify a lot of transactions as slow.
            // - If `received_timestamp_ms` are overridden with the current timestamp as when persisting transactions,
            //   the observed transaction latencies would always be extremely close to zero.
            return;
        }

        for tx in &self.l2_block.executed_transactions {
            let inclusion_delay =
                unix_timestamp_ms().saturating_sub(tx.transaction.received_timestamp_ms);
            let inclusion_delay = Duration::from_millis(inclusion_delay);
            if inclusion_delay > SLOW_INCLUSION_DELAY {
                tracing::info!(
                    tx_hash = hex::encode(tx.hash),
                    inclusion_delay_ms = inclusion_delay.as_millis(),
                    received_timestamp_ms = tx.transaction.received_timestamp_ms,
                    "Transaction spent >{SLOW_INCLUSION_DELAY:?} in mempool before being included in an L2 block"
                );
            }
            KEEPER_METRICS.transaction_inclusion_delay
                [&TxExecutionType::from_is_l1(tx.transaction.is_l1())]
                .observe(inclusion_delay)
        }
    }

    fn report_l2_block_metrics(&self, started_at: Instant) {
        let l2_block_number = self.l2_block.number;

        L2_BLOCK_METRICS
            .transactions_in_miniblock
            .observe(self.l2_block.executed_transactions.len());
        L2_BLOCK_METRICS.sealed_time.observe(started_at.elapsed());

        let l2_block_latency =
            unix_timestamp_ms().saturating_sub(self.l2_block.timestamp * 1_000) as f64 / 1_000.0;
        let stage = &L2BlockStage::Sealed;
        APP_METRICS.miniblock_latency[stage].observe(Duration::from_secs_f64(l2_block_latency));
        APP_METRICS.miniblock_number[stage].set(l2_block_number.0.into());

        tracing::debug!(
            "Sealed L2 block #{l2_block_number} in {:?}",
            started_at.elapsed()
        );
    }

    fn is_l2_block_fictive(&self) -> bool {
        self.l2_block.executed_transactions.is_empty()
    }
}

fn l1_l2_tx_count(executed_transactions: &[TransactionExecutionResult]) -> (usize, usize) {
    let mut l1_tx_count = 0;
    let mut l2_tx_count = 0;

    for tx in executed_transactions {
        if matches!(tx.transaction.common_data, ExecuteTransactionCommon::L1(_)) {
            l1_tx_count += 1;
        } else {
            l2_tx_count += 1;
        }
    }
    (l1_tx_count, l2_tx_count)
}

fn log_query_write_read_counts<'a>(logs: impl Iterator<Item = &'a LogQuery>) -> (usize, usize) {
    let mut reads_count = 0;
    let mut writes_count = 0;

    for log in logs {
        if log.rw_flag {
            writes_count += 1;
        } else {
            reads_count += 1;
        }
    }
    (writes_count, reads_count)
}<|MERGE_RESOLUTION|>--- conflicted
+++ resolved
@@ -10,7 +10,7 @@
 use itertools::Itertools;
 use multivm::utils::{get_max_batch_gas_limit, get_max_gas_per_pubdata_byte};
 use zksync_dal::{Core, CoreDal};
-use zksync_db_connection::connection_pool::ConnectionPool;
+use zksync_db_connection::{connection::Connection, connection_pool::ConnectionPool};
 use zksync_shared_metrics::{BlockStage, L2BlockStage, APP_METRICS};
 use zksync_types::{
     block::{L1BatchHeader, L2BlockHeader},
@@ -24,13 +24,8 @@
     },
     utils::display_timestamp,
     zk_evm_types::LogQuery,
-<<<<<<< HEAD
     AccountTreeId, Address, ExecuteTransactionCommon, ProtocolVersionId, StorageKey, StorageLog,
-    StorageLogQuery, Transaction, VmEvent, H256,
-=======
-    AccountTreeId, Address, ExecuteTransactionCommon, L1BlockNumber, ProtocolVersionId, StorageKey,
-    StorageLog, Transaction, VmEvent, H256,
->>>>>>> 2104533e
+    Transaction, VmEvent, H256,
 };
 use zksync_utils::u256_to_h256;
 
@@ -356,18 +351,6 @@
             event_count = self.l2_block.events.len()
         );
 
-<<<<<<< HEAD
-=======
-        if self.pre_insert_txs {
-            let progress = L2_BLOCK_METRICS.start(L2BlockSealStage::PreInsertTxs, is_fictive);
-            let mut connection = strategy.connection().await?;
-            self.insert_transactions(&mut connection)
-                .await
-                .context("failed persisting transactions in L2 block")?;
-            progress.observe(Some(self.l2_block.executed_transactions.len()));
-        }
-
->>>>>>> 2104533e
         // Run sub-tasks in parallel.
         L2BlockSealProcess::run_subtasks(self, strategy).await?;
 
