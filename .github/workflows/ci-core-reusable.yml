name: Workflow template for CI jobs for Core Components
on:
  workflow_call:
    inputs:
      compilers:
        description: "JSON of required compilers and their versions"
        type: string
        required: false
        default: '[{ "zksolc": ["1.3.14", "1.3.16", "1.3.17", "1.3.1", "1.3.7", "1.3.18", "1.3.19", "1.3.21"] } , { "zkvyper": ["1.3.13"] }]'

jobs:
  lint:
    name: lint
    uses: ./.github/workflows/ci-core-lint-reusable.yml
  unit-tests:
    runs-on: [matterlabs-ci-runner]

    steps:
      - uses: actions/checkout@ac593985615ec2ede58e132d2e21d2b1cbd6127c # v3
        with:
          submodules: "recursive"
          fetch-depth: 0

      - name: Setup environment
        run: |
          echo ZKSYNC_HOME=$(pwd) >> $GITHUB_ENV
          echo $(pwd)/bin >> $GITHUB_PATH
          echo IN_DOCKER=1 >> .env

      # TODO: Remove when we after upgrade of hardhat-plugins
      - name: pre-download compilers
        run: |
          # Download needed versions of vyper compiler
          # Not sanitized due to unconventional path and tags
          mkdir -p ./hardhat-nodejs/compilers-v2/vyper/linux
          wget -nv -O ./hardhat-nodejs/compilers-v2/vyper/linux/0.3.10 https://github.com/vyperlang/vyper/releases/download/v0.3.10/vyper.0.3.10+commit.91361694.linux
          wget -nv -O ./hardhat-nodejs/compilers-v2/vyper/linux/0.3.3 https://github.com/vyperlang/vyper/releases/download/v0.3.3/vyper.0.3.3+commit.48e326f0.linux
          chmod +x  ./hardhat-nodejs/compilers-v2/vyper/linux/0.3.10
          chmod +x  ./hardhat-nodejs/compilers-v2/vyper/linux/0.3.3

          COMPILERS_JSON='${{ inputs.compilers }}'
          echo "$COMPILERS_JSON" | jq -r '.[] | to_entries[] | .key as $compiler | .value[] | "\(.),\($compiler)"' | while IFS=, read -r version compiler; do
            mkdir -p "./hardhat-nodejs/compilers-v2/$compiler"
            wget -nv -O "./hardhat-nodejs/compilers-v2/$compiler/${compiler}-v${version}" "https://github.com/matter-labs/${compiler}-bin/releases/download/v${version}/${compiler}-linux-amd64-musl-v${version}"
            chmod +x "./hardhat-nodejs/compilers-v2/$compiler/${compiler}-v${version}"
          done

      - name: Start services
        run: |
          ci_localnet_up
          ci_run sccache --start-server

      - name: Init
        run: |
          ci_run zk
          ci_run zk run yarn
          ci_run zk db setup
          ci_run zk compiler all
          ci_run zk contract build

      - name: Contracts unit tests
        run: ci_run yarn l1-contracts test

      - name: Rust unit tests
        run: ci_run zk test rust

  loadtest:
    runs-on: [matterlabs-ci-runner]

    steps:
      - uses: actions/checkout@ac593985615ec2ede58e132d2e21d2b1cbd6127c # v3
        with:
          submodules: "recursive"
          fetch-depth: 0

      - name: Setup environment
        run: |
          echo ZKSYNC_HOME=$(pwd) >> $GITHUB_ENV
          echo $(pwd)/bin >> $GITHUB_PATH
          echo IN_DOCKER=1 >> .env

      - name: Loadtest configuration
        run: |
          echo EXPECTED_TX_COUNT="16000" >> .env
          echo FAIL_FAST=true >> .env
          echo IN_DOCKER=1 >> .env
          echo DATABASE_MERKLE_TREE_MODE=lightweight >> .env

      - name: Start services
        run: |
          ci_localnet_up
          ci_run sccache --start-server

      - name: Init
        run: |
          ci_run git config --global --add safe.directory /usr/src/zksync
          ci_run git config --global --add safe.directory /usr/src/zksync/sdk/binaryen
          ci_run git config --global --add safe.directory /usr/src/zksync/contracts/system-contracts
          ci_run git config --global --add safe.directory /usr/src/zksync/contracts

          ci_run zk
          ci_run zk init --local-legacy-bridge-testing

      # `sleep 60` because we need to wait until server added all the tokens
      - name: Run server
        run: |
          ci_run zk server --uring --components api,tree,eth,state_keeper,housekeeper,commitment_generator &>server.log &
          ci_run sleep 60

      - name: Deploy legacy era contracts
        run: ci_run zk contract setup-legacy-bridge-era

      - name: Perform loadtest - DISABLED (EVM-541)
        run: ls
        # ci_run zk run loadtest

      - name: Show server.log logs
        if: always()
        run: ci_run cat server.log || true

      - name: Show sccache logs
        if: always()
        run: |
          ci_run sccache --show-stats
          ci_run cat /tmp/sccache_log.txt

  integration:
    name: Integration (consensus=${{ matrix.consensus }}, base_token=${{ matrix.base_token }})
    strategy:
      # In matrix jobs, fail-fast is true by default.
      # To be consistent with the rest of the workflow we disable it explicitly.
      fail-fast: false
      matrix:
        consensus: [false, true]
        base_token: ["Eth", "Custom"]
    env:
      SERVER_COMPONENTS: "api,tree,eth,state_keeper,housekeeper,basic_witness_input_producer,commitment_generator${{ matrix.consensus && ',consensus' || '' }}"

    runs-on: [matterlabs-ci-runner]
    steps:
      - uses: actions/checkout@ac593985615ec2ede58e132d2e21d2b1cbd6127c # v3
        with:
          submodules: "recursive"
          fetch-depth: 0

      - name: Setup environment
        run: |
          echo ZKSYNC_HOME=$(pwd) >> $GITHUB_ENV
          echo $(pwd)/bin >> $GITHUB_PATH
          echo IN_DOCKER=1 >> .env
          echo RUN_CONTRACT_VERIFICATION_TEST=true >> .env
          echo ZKSYNC_DEBUG_LOGS=true >> .env

      - name: Download zksolc/solc and zkvyper/vyper
        run: |
          sudo apt update && sudo apt install wget -y

          mkdir -p $(pwd)/etc/solc-bin/0.8.23
          wget https://github.com/ethereum/solc-bin/raw/gh-pages/linux-amd64/solc-linux-amd64-v0.8.23%2Bcommit.f704f362
          mv solc-linux-amd64-v0.8.23+commit.f704f362 $(pwd)/etc/solc-bin/0.8.23/solc
          chmod +x $(pwd)/etc/solc-bin/0.8.23/solc

          mkdir -p $(pwd)/etc/solc-bin/zkVM-0.8.23-1.0.0
          wget https://github.com/matter-labs/era-solidity/releases/download/0.8.23-1.0.0/solc-linux-amd64-0.8.23-1.0.0 -O $(pwd)/etc/solc-bin/zkVM-0.8.23-1.0.0/solc
          chmod +x $(pwd)/etc/solc-bin/zkVM-0.8.23-1.0.0/solc

          mkdir -p $(pwd)/etc/zksolc-bin/v1.3.21
          wget https://github.com/matter-labs/zksolc-bin/raw/main/linux-amd64/zksolc-linux-amd64-musl-v1.3.21
          mv zksolc-linux-amd64-musl-v1.3.21 $(pwd)/etc/zksolc-bin/v1.3.21/zksolc
          chmod +x $(pwd)/etc/zksolc-bin/v1.3.21/zksolc

          mkdir -p $(pwd)/etc/vyper-bin/0.3.10
          wget -O vyper0.3.10 https://github.com/vyperlang/vyper/releases/download/v0.3.10/vyper.0.3.10%2Bcommit.91361694.linux
          mv vyper0.3.10 $(pwd)/etc/vyper-bin/0.3.10/vyper
          chmod +x $(pwd)/etc/vyper-bin/0.3.10/vyper

          mkdir -p $(pwd)/etc/zkvyper-bin/v1.3.13
          wget https://github.com/matter-labs/zkvyper-bin/raw/main/linux-amd64/zkvyper-linux-amd64-musl-v1.3.13
          mv zkvyper-linux-amd64-musl-v1.3.13 $(pwd)/etc/zkvyper-bin/v1.3.13/zkvyper
          chmod +x $(pwd)/etc/zkvyper-bin/v1.3.13/zkvyper

      - name: Start services
        run: |
          ci_localnet_up
          ci_run sccache --start-server

      - name: Init
        run: |
          ci_run git config --global --add safe.directory /usr/src/zksync
          ci_run git config --global --add safe.directory /usr/src/zksync/sdk/binaryen
          ci_run git config --global --add safe.directory /usr/src/zksync/contracts/system-contracts
          ci_run git config --global --add safe.directory /usr/src/zksync/contracts
          ci_run zk
          ci_run zk config compile
          ci_run zk init ${{ matrix.base_token == 'Custom' && '--base-token-name BAT' || ''}}

      # `sleep 5` because we need to wait until server started properly
      - name: Run server
        run: |
          ci_run zk server --components=$SERVER_COMPONENTS &>server.log &
          ci_run sleep 5

      - name: Run contract verifier
        run: |
          ci_run zk contract_verifier &>contract_verifier.log &
          ci_run sleep 2

      - name: Server integration tests
        run: ci_run zk test i server

      - name: Snapshot recovery test
        # We use `yarn` directly because the test launches `zk` commands in both server and EN envs.
        # An empty topmost environment helps avoid a mess when redefining env vars shared between both envs
        # (e.g., DATABASE_URL).
        run: |
          ENABLE_CONSENSUS=${{ matrix.consensus }} DEPLOYMENT_MODE=Rollup PASSED_ENV_VARS="ENABLE_CONSENSUS,DEPLOYMENT_MODE" ci_run yarn snapshot-recovery-test snapshot-recovery-test

      - name: Fee projection tests
        run: ci_run zk test i fees

      - name: Run revert test - DISABLED (EVM-539)
        run: |
<<<<<<< HEAD
          ls

        # ci_run pkill zksync_server || true
        # ci_run sleep 2
        # ENABLE_CONSENSUS=${{ matrix.consensus }} DEPLOYMENT_MODE=Rollup PASSED_ENV_VARS="ENABLE_CONSENSUS,DEPLOYMENT_MODE" ci_run zk test i revert
=======
          ci_run pkill zksync_server || true
          ci_run sleep 2
          ENABLE_CONSENSUS=${{ matrix.consensus }} DEPLOYMENT_MODE=Rollup PASSED_ENV_VARS="ENABLE_CONSENSUS,DEPLOYMENT_MODE" ci_run zk test i revert

>>>>>>> ae9ecc2b

        # This test should be the last one as soon as it
        # finished bootloader will be different
      - name: Run upgrade test
        run: |
          ci_run pkill zksync_server || true
          ci_run sleep 10
          ci_run zk test i upgrade

      - name: Show server.log logs
        if: always()
        run: ci_run cat server.log || true

      - name: Show contract_verifier.log logs
        if: always()
        run: ci_run cat contract_verifier.log || true

      - name: Show snapshot-creator.log logs
        if: always()
        run: ci_run cat core/tests/snapshot-recovery-test/snapshot-creator.log || true
      - name: Show snapshot-recovery.log logs
        if: always()
        run: ci_run cat core/tests/snapshot-recovery-test/snapshot-recovery.log || true

      - name: Show revert.log logs
        if: always()
        run: ci_run cat core/tests/revert-test/revert.log || true

      - name: Show upgrade.log logs
        if: always()
        run: ci_run cat core/tests/upgrade-test/upgrade.log || true

      - name: Show sccache logs
        if: always()
        run: |
          ci_run sccache --show-stats
          ci_run cat /tmp/sccache_log.txt

  external-node:
    name: External node (consensus=${{ matrix.consensus }}, base_token=${{ matrix.base_token }})
    strategy:
      fail-fast: false
      matrix:
        consensus: [false, true]
        base_token: ["Eth", "Custom"]
    runs-on: [matterlabs-ci-runner]

    env:
      SERVER_COMPONENTS: "api,tree,eth,state_keeper,housekeeper,basic_witness_input_producer,commitment_generator${{ matrix.consensus && ',consensus' || '' }}"
      EXT_NODE_FLAGS: "${{ matrix.consensus && '-- --enable-consensus' || '' }}"

    steps:
      - name: Checkout code # Checks out the repository under $GITHUB_WORKSPACE, so the job can access it.
        uses: actions/checkout@ac593985615ec2ede58e132d2e21d2b1cbd6127c # v3
        with:
          submodules: "recursive"
          fetch-depth: 0

      - name: Setup environment
        run: |
          echo ZKSYNC_HOME=$(pwd) >> $GITHUB_ENV
          echo $(pwd)/bin >> $GITHUB_PATH
          echo IN_DOCKER=1 >> .env
          echo RUN_CONTRACT_VERIFICATION_TEST=true >> .env
          echo ZKSYNC_DEBUG_LOGS=true >> .env

      - name: Start services
        run: |
          ci_localnet_up
          ci_run sccache --start-server

      - name: Init
        run: |
          ci_run git config --global --add safe.directory /usr/src/zksync
          ci_run git config --global --add safe.directory /usr/src/zksync/sdk/binaryen
          ci_run git config --global --add safe.directory /usr/src/zksync/contracts/system-contracts
          ci_run git config --global --add safe.directory /usr/src/zksync/contracts
          ci_run zk
          ci_run zk config compile
          ci_run zk init ${{ matrix.base_token == 'Custom' && '--base-token-name BAT' || ''}}

      # `sleep 30` because we need to wait until server started properly
      - name: Run server
        run: |
          ci_run zk server --components=$SERVER_COMPONENTS &>>server.log &
          ci_run sleep 30

      - name: Run external node
        run: |
          ci_run zk env ext-node-docker
          ci_run zk db setup
          ci_run zk external-node $EXT_NODE_FLAGS &>>ext-node.log &
          ci_run sleep 30

      - name: Integration tests
        run: ci_run zk test i server --testPathIgnorePatterns 'contract-verification|snapshots-creator'

      - name: Run revert test - DISABLED (EVM-539)
        run: |
<<<<<<< HEAD
          ls

        # ENABLE_CONSENSUS=${{ matrix.consensus }} DEPLOYMENT_MODE=Rollup PASSED_ENV_VARS="ENABLE_CONSENSUS,DEPLOYMENT_MODE" ci_run zk test i revert-en
        # test terminates the nodes, so we restart them.
        # ZKSYNC_ENV=docker ci_run zk server --components=$SERVER_COMPONENTS &>>server.log &
        # ZKSYNC_ENV=ext-node-docker ci_run zk external-node $EXT_NODE_FLAGS &>>ext-node.log &
        # ci_run sleep 30
=======
          ENABLE_CONSENSUS=${{ matrix.consensus }} DEPLOYMENT_MODE=Rollup PASSED_ENV_VARS="ENABLE_CONSENSUS,DEPLOYMENT_MODE" ci_run zk test i revert-en
          # test terminates the nodes, so we restart them.
          ZKSYNC_ENV=docker ci_run zk server --components=$SERVER_COMPONENTS &>>server.log &
          ZKSYNC_ENV=ext-node-docker ci_run zk external-node $EXT_NODE_FLAGS &>>ext-node.log &
          ci_run sleep 30
>>>>>>> ae9ecc2b

      - name: Run upgrade test
        run: |
          ci_run zk env docker
          CHECK_EN_URL="http://0.0.0.0:3060" ci_run zk test i upgrade

      - name: Show server.log logs
        if: always()
        run: ci_run cat server.log || true

      - name: Show ext-node.log logs
        if: always()
        run: ci_run cat ext-node.log || true

      - name: Show contract_verifier.log logs
        if: always()
        run: ci_run cat ext-node.log || true

      - name: Show revert_main.log logs
        if: always()
        run: ci_run cat core/tests/revert-test/revert_main.log || true

      - name: Show revert_ext.log logs
        if: always()
        run: ci_run cat core/tests/revert-test/revert_ext.log || true

      - name: Show upgrade.log logs
        if: always()
        run: ci_run cat core/tests/upgrade-test/upgrade.log || true

      - name: Show sccache logs
        if: always()
        run: |
          ci_run sccache --show-stats
          ci_run cat /tmp/sccache_log.txt<|MERGE_RESOLUTION|>--- conflicted
+++ resolved
@@ -220,18 +220,10 @@
 
       - name: Run revert test - DISABLED (EVM-539)
         run: |
-<<<<<<< HEAD
-          ls
-
-        # ci_run pkill zksync_server || true
-        # ci_run sleep 2
-        # ENABLE_CONSENSUS=${{ matrix.consensus }} DEPLOYMENT_MODE=Rollup PASSED_ENV_VARS="ENABLE_CONSENSUS,DEPLOYMENT_MODE" ci_run zk test i revert
-=======
           ci_run pkill zksync_server || true
           ci_run sleep 2
           ENABLE_CONSENSUS=${{ matrix.consensus }} DEPLOYMENT_MODE=Rollup PASSED_ENV_VARS="ENABLE_CONSENSUS,DEPLOYMENT_MODE" ci_run zk test i revert
 
->>>>>>> ae9ecc2b
 
         # This test should be the last one as soon as it
         # finished bootloader will be different
@@ -331,21 +323,11 @@
 
       - name: Run revert test - DISABLED (EVM-539)
         run: |
-<<<<<<< HEAD
-          ls
-
-        # ENABLE_CONSENSUS=${{ matrix.consensus }} DEPLOYMENT_MODE=Rollup PASSED_ENV_VARS="ENABLE_CONSENSUS,DEPLOYMENT_MODE" ci_run zk test i revert-en
-        # test terminates the nodes, so we restart them.
-        # ZKSYNC_ENV=docker ci_run zk server --components=$SERVER_COMPONENTS &>>server.log &
-        # ZKSYNC_ENV=ext-node-docker ci_run zk external-node $EXT_NODE_FLAGS &>>ext-node.log &
-        # ci_run sleep 30
-=======
           ENABLE_CONSENSUS=${{ matrix.consensus }} DEPLOYMENT_MODE=Rollup PASSED_ENV_VARS="ENABLE_CONSENSUS,DEPLOYMENT_MODE" ci_run zk test i revert-en
           # test terminates the nodes, so we restart them.
           ZKSYNC_ENV=docker ci_run zk server --components=$SERVER_COMPONENTS &>>server.log &
           ZKSYNC_ENV=ext-node-docker ci_run zk external-node $EXT_NODE_FLAGS &>>ext-node.log &
           ci_run sleep 30
->>>>>>> ae9ecc2b
 
       - name: Run upgrade test
         run: |
