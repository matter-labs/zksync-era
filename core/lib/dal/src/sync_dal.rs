use zksync_types::{api::en, Address, MiniblockNumber};

use crate::{
    instrument::InstrumentExt,
    metrics::MethodLatency,
    models::storage_sync::{StorageSyncBlock, SyncBlock},
    StorageProcessor,
};

/// DAL subset dedicated to the EN synchronization.
#[derive(Debug)]
pub struct SyncDal<'a, 'c> {
    pub storage: &'a mut StorageProcessor<'c>,
}

impl SyncDal<'_, '_> {
    pub(super) async fn sync_block_inner(
        &mut self,
        block_number: MiniblockNumber,
    ) -> anyhow::Result<Option<SyncBlock>> {
        let Some(block) = sqlx::query_as!(
            StorageSyncBlock,
            r#"
            SELECT
                miniblocks.number,
                COALESCE(
                    miniblocks.l1_batch_number,
                    (
                        SELECT
                            (MAX(number) + 1)
                        FROM
                            l1_batches
                    )
                ) AS "l1_batch_number!",
                (
                    SELECT
                        MAX(m2.number)
                    FROM
                        miniblocks m2
                    WHERE
                        miniblocks.l1_batch_number = m2.l1_batch_number
                ) AS "last_batch_miniblock?",
                miniblocks.timestamp,
                miniblocks.l1_gas_price,
                miniblocks.l2_fair_gas_price,
                miniblocks.bootloader_code_hash,
                miniblocks.default_aa_code_hash,
                miniblocks.virtual_blocks,
                miniblocks.hash,
                miniblocks.protocol_version AS "protocol_version!",
                l1_batches.fee_account_address AS "fee_account_address?"
            FROM
                miniblocks
                LEFT JOIN l1_batches ON miniblocks.l1_batch_number = l1_batches.number
            WHERE
                miniblocks.number = $1
            "#,
            block_number.0 as i64
        )
        .instrument("sync_dal_sync_block.block")
        .with_arg("block_number", &block_number)
        .fetch_optional(self.storage.conn())
        .await?
        else {
            return Ok(None);
        };
        Ok(Some(block.try_into()?))
    }

    pub async fn sync_block(
        &mut self,
        block_number: MiniblockNumber,
        current_operator_address: Address,
        include_transactions: bool,
    ) -> anyhow::Result<Option<en::SyncBlock>> {
        let _latency = MethodLatency::new("sync_dal_sync_block");
        let Some(block) = self.sync_block_inner(block_number).await? else {
            return Ok(None);
        };
        let transactions = if include_transactions {
            Some(
                self.storage
                    .transactions_web3_dal()
                    .get_raw_miniblock_transactions(block_number)
                    .await?,
            )
        } else {
            None
        };
        Ok(Some(block.into_api(current_operator_address, transactions)))
    }
}

#[cfg(test)]
mod tests {
    use zksync_types::{
<<<<<<< HEAD
        block::L1BatchHeader, fee::TransactionExecutionMetrics, L1BatchNumber, ProtocolVersion,
        ProtocolVersionId,
=======
        block::{BlockGasCount, L1BatchHeader},
        fee::TransactionExecutionMetrics,
        L1BatchNumber, ProtocolVersion, ProtocolVersionId, Transaction,
>>>>>>> a6635398
    };

    use super::*;
    use crate::{
        tests::{create_miniblock_header, mock_execution_result, mock_l2_transaction},
        ConnectionPool,
    };

    #[tokio::test]
    async fn sync_block_basics() {
        let pool = ConnectionPool::test_pool().await;
        let mut conn = pool.access_storage().await.unwrap();

        // Simulate genesis.
        conn.protocol_versions_dal()
            .save_protocol_version_with_tx(ProtocolVersion::default())
            .await;
        conn.blocks_dal()
            .insert_miniblock(&create_miniblock_header(0))
            .await
            .unwrap();
        let mut l1_batch_header = L1BatchHeader::new(
            L1BatchNumber(0),
            0,
            Address::repeat_byte(0x42),
            Default::default(),
            ProtocolVersionId::latest(),
        );
        conn.blocks_dal()
            .insert_mock_l1_batch(&l1_batch_header)
            .await
            .unwrap();
        conn.blocks_dal()
            .mark_miniblocks_as_executed_in_l1_batch(L1BatchNumber(0))
            .await
            .unwrap();

        let operator_address = Address::repeat_byte(1);
        assert!(conn
            .sync_dal()
            .sync_block(MiniblockNumber(1), operator_address, false)
            .await
            .unwrap()
            .is_none());

        // Insert another block in the store.
        let miniblock_header = create_miniblock_header(1);
        let tx = mock_l2_transaction();
        conn.transactions_dal()
            .insert_transaction_l2(tx.clone(), TransactionExecutionMetrics::default())
            .await;
        conn.blocks_dal()
            .insert_miniblock(&miniblock_header)
            .await
            .unwrap();
        conn.transactions_dal()
            .mark_txs_as_executed_in_miniblock(
                MiniblockNumber(1),
                &[mock_execution_result(tx.clone())],
                1.into(),
            )
            .await;

        let block = conn
            .sync_dal()
            .sync_block(MiniblockNumber(1), operator_address, false)
            .await
            .unwrap()
            .expect("no sync block");
        assert_eq!(block.number, MiniblockNumber(1));
        assert_eq!(block.l1_batch_number, L1BatchNumber(1));
        assert!(!block.last_in_batch);
        assert_eq!(block.timestamp, miniblock_header.timestamp);
        assert_eq!(
            block.protocol_version,
            miniblock_header.protocol_version.unwrap()
        );
        assert_eq!(
            block.virtual_blocks.unwrap(),
            miniblock_header.virtual_blocks
        );
        assert_eq!(
            block.l1_gas_price,
            miniblock_header.batch_fee_input.l1_gas_price()
        );
        assert_eq!(
            block.l2_fair_gas_price,
            miniblock_header.batch_fee_input.fair_l2_gas_price()
        );
        assert_eq!(block.operator_address, operator_address);
        assert!(block.transactions.is_none());

        let block = conn
            .sync_dal()
            .sync_block(MiniblockNumber(1), operator_address, true)
            .await
            .unwrap()
            .expect("no sync block");
        let transactions = block.transactions.unwrap();
        assert_eq!(transactions, [Transaction::from(tx)]);

        l1_batch_header.number = L1BatchNumber(1);
        l1_batch_header.timestamp = 1;
        conn.blocks_dal()
            .insert_mock_l1_batch(&l1_batch_header)
            .await
            .unwrap();
        conn.blocks_dal()
            .mark_miniblocks_as_executed_in_l1_batch(L1BatchNumber(1))
            .await
            .unwrap();

        let block = conn
            .sync_dal()
            .sync_block(MiniblockNumber(1), operator_address, true)
            .await
            .unwrap()
            .expect("no sync block");
        assert_eq!(block.l1_batch_number, L1BatchNumber(1));
        assert!(block.last_in_batch);
        assert_eq!(block.operator_address, l1_batch_header.fee_account_address);
    }
}<|MERGE_RESOLUTION|>--- conflicted
+++ resolved
@@ -94,14 +94,8 @@
 #[cfg(test)]
 mod tests {
     use zksync_types::{
-<<<<<<< HEAD
         block::L1BatchHeader, fee::TransactionExecutionMetrics, L1BatchNumber, ProtocolVersion,
-        ProtocolVersionId,
-=======
-        block::{BlockGasCount, L1BatchHeader},
-        fee::TransactionExecutionMetrics,
-        L1BatchNumber, ProtocolVersion, ProtocolVersionId, Transaction,
->>>>>>> a6635398
+        ProtocolVersionId, Transaction,
     };
 
     use super::*;
