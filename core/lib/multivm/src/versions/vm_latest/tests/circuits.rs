--- conflicted
+++ resolved
@@ -1,82 +1,9 @@
 use crate::{
-<<<<<<< HEAD
-    interface::{InspectExecutionMode, TxExecutionMode, VmInterface},
-    vm_latest::{
-        constants::BATCH_COMPUTATIONAL_GAS_LIMIT, tests::tester::VmTesterBuilder, HistoryEnabled,
-    },
-=======
     versions::testonly::circuits::test_circuits,
     vm_latest::{HistoryEnabled, Vm},
->>>>>>> 7241ae13
 };
 
 #[test]
-<<<<<<< HEAD
-fn test_circuits() {
-    let mut vm = VmTesterBuilder::new(HistoryEnabled)
-        .with_empty_in_memory_storage()
-        .with_random_rich_accounts(1)
-        .with_deployer()
-        .with_bootloader_gas_limit(BATCH_COMPUTATIONAL_GAS_LIMIT)
-        .with_execution_mode(TxExecutionMode::VerifyExecute)
-        .build();
-
-    let account = &mut vm.rich_accounts[0];
-    let tx = account.get_l2_tx_for_execute(
-        Execute {
-            contract_address: Some(Address::random()),
-            calldata: Vec::new(),
-            value: U256::from(1u8),
-            factory_deps: vec![],
-        },
-        None,
-    );
-    vm.vm.push_transaction(tx);
-    let res = vm
-        .vm
-        .inspect(&mut Default::default(), InspectExecutionMode::OneTx);
-
-    let s = res.statistics.circuit_statistic;
-    // Check `circuit_statistic`.
-    const EXPECTED: [f32; 13] = [
-        1.34935, 0.15026, 1.66666, 0.00315, 1.0594, 0.00058, 0.00348, 0.00076, 0.11945, 0.14285,
-        0.0, 0.0, 0.0,
-    ];
-    let actual = [
-        (s.main_vm, "main_vm"),
-        (s.ram_permutation, "ram_permutation"),
-        (s.storage_application, "storage_application"),
-        (s.storage_sorter, "storage_sorter"),
-        (s.code_decommitter, "code_decommitter"),
-        (s.code_decommitter_sorter, "code_decommitter_sorter"),
-        (s.log_demuxer, "log_demuxer"),
-        (s.events_sorter, "events_sorter"),
-        (s.keccak256, "keccak256"),
-        (s.ecrecover, "ecrecover"),
-        (s.sha256, "sha256"),
-        (s.secp256k1_verify, "secp256k1_verify"),
-        (s.transient_storage_checker, "transient_storage_checker"),
-    ];
-    for ((actual, name), expected) in actual.iter().zip(EXPECTED) {
-        if expected == 0.0 {
-            assert_eq!(
-                *actual, expected,
-                "Check failed for {}, expected {}, actual {}",
-                name, expected, actual
-            );
-        } else {
-            let diff = (actual - expected) / expected;
-            assert!(
-                diff.abs() < 0.1,
-                "Check failed for {}, expected {}, actual {}",
-                name,
-                expected,
-                actual
-            );
-        }
-    }
-=======
 fn circuits() {
     test_circuits::<Vm<_, HistoryEnabled>>();
->>>>>>> 7241ae13
 }