--- conflicted
+++ resolved
@@ -10,31 +10,14 @@
 categories.workspace = true
 
 [dependencies]
-<<<<<<< HEAD
-vise = { git = "https://github.com/matter-labs/vise.git", version = "0.1.0", rev = "1c9cc500e92cf9ea052b230e114a6f9cce4fb2c1" }
-zksync_config = { path = "../config" }
-zksync_dal = { path = "../dal" }
-
-thiserror = "1.0"
-tokio = { version = "1", features = ["time"] }
-anyhow = "1.0"
-async-trait = "0.1"
-tracing = "0.1.26"
-=======
-zksync_types.workspace = true
+vise.workspace = true
 zksync_config.workspace = true
-zksync_contracts.workspace = true
 zksync_dal.workspace = true
 thiserror.workspace = true
-serde_json.workspace = true
-futures.workspace = true
 tokio = { workspace = true, features = ["time"] }
 anyhow.workspace = true
 async-trait.workspace = true
-hex.workspace = true
-metrics.workspace = true
 tracing.workspace = true
->>>>>>> 1245005e
 
 [dev-dependencies]
 assert_matches.workspace = true