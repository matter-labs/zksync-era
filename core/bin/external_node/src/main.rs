<<<<<<< HEAD
use std::{net::Ipv4Addr, str::FromStr, sync::Arc, time::Duration};
=======
use std::{future, sync::Arc, time::Duration};
>>>>>>> c072288a

use anyhow::{anyhow, Context as _};
use clap::Parser;
use metrics::EN_METRICS;
use prometheus_exporter::PrometheusExporterConfig;
use tokio::{
    sync::watch,
    task::{self, JoinHandle},
    time::sleep,
};
use zksync_basic_types::{Address, L2ChainId};
use zksync_concurrency::{ctx, limiter, scope, time};
use zksync_config::configs::{api::MerkleTreeApiConfig, database::MerkleTreeMode};
use zksync_core::{
    api_server::{
        execution_sandbox::VmConcurrencyLimiter,
        healthcheck::HealthCheckHandle,
        tree::{TreeApiClient, TreeApiHttpClient},
        tx_sender::{proxy::TxProxy, ApiContracts, TxSenderBuilder},
        web3::{ApiBuilder, Namespace},
    },
    block_reverter::{BlockReverter, BlockReverterFlags, L1ExecutedBatchesRevert, NodeRole},
    commitment_generator::CommitmentGenerator,
    consensus,
    consistency_checker::ConsistencyChecker,
    l1_gas_price::MainNodeFeeParamsFetcher,
    metadata_calculator::{MetadataCalculator, MetadataCalculatorConfig},
    reorg_detector::{self, ReorgDetector},
    setup_sigint_handler,
    state_keeper::{
        seal_criteria::NoopSealer, BatchExecutor, MainBatchExecutor, MiniblockSealer,
        MiniblockSealerHandle, ZkSyncStateKeeper,
    },
    sync_layer::{
        batch_status_updater::BatchStatusUpdater, external_io::ExternalIO, ActionQueue,
        MainNodeClient, SyncState,
    },
};
<<<<<<< HEAD
use zksync_dal::{
    connection::ConnectionPoolBuilder, healthcheck::ConnectionPoolHealthCheck, ConnectionPool,
};
=======
use zksync_dal::{metrics::PostgresMetrics, ConnectionPool, Core, CoreDal};
use zksync_db_connection::healthcheck::ConnectionPoolHealthCheck;
>>>>>>> c072288a
use zksync_health_check::{AppHealthCheck, HealthStatus, ReactiveHealthCheck};
use zksync_state::PostgresStorageCaches;
use zksync_storage::RocksDB;
use zksync_types::web3::{transports::Http, Web3};
use zksync_utils::wait_for_tasks::wait_for_tasks;
use zksync_web3_decl::jsonrpsee::http_client::HttpClient;

use crate::{
    config::{observability::observability_config_from_env, ExternalNodeConfig},
    helpers::MainNodeHealthCheck,
    init::ensure_storage_initialized,
};

mod config;
mod helpers;
mod init;
mod metrics;
mod version_sync_task;

const RELEASE_MANIFEST: &str = include_str!("../../../../.github/release-please/manifest.json");

/// Creates the state keeper configured to work in the external node mode.
#[allow(clippy::too_many_arguments)]
async fn build_state_keeper(
    action_queue: ActionQueue,
    state_keeper_db_path: String,
    config: &ExternalNodeConfig,
    connection_pool: ConnectionPool<Core>,
    sync_state: SyncState,
    l2_erc20_bridge_addr: Address,
    miniblock_sealer_handle: MiniblockSealerHandle,
    stop_receiver: watch::Receiver<bool>,
    chain_id: L2ChainId,
) -> anyhow::Result<ZkSyncStateKeeper> {
    // These config values are used on the main node, and depending on these values certain transactions can
    // be *rejected* (that is, not included into the block). However, external node only mirrors what the main
    // node has already executed, so we can safely set these values to the maximum possible values - if the main
    // node has already executed the transaction, then the external node must execute it too.
    let max_allowed_l2_tx_gas_limit = u32::MAX.into();
    let validation_computational_gas_limit = u32::MAX;
    // We only need call traces on the external node if the `debug_` namespace is enabled.
    let save_call_traces = config.optional.api_namespaces().contains(&Namespace::Debug);

    let batch_executor_base: Box<dyn BatchExecutor> = Box::new(MainBatchExecutor::new(
        state_keeper_db_path,
        connection_pool.clone(),
        max_allowed_l2_tx_gas_limit,
        save_call_traces,
        false,
        config.optional.enum_index_migration_chunk_size,
        true,
    ));

    let main_node_url = config.required.main_node_url()?;
    let main_node_client = <dyn MainNodeClient>::json_rpc(&main_node_url)
        .context("Failed creating JSON-RPC client for main node")?;
    let io = ExternalIO::new(
        miniblock_sealer_handle,
        connection_pool,
        action_queue,
        sync_state,
        Box::new(main_node_client),
        l2_erc20_bridge_addr,
        validation_computational_gas_limit,
        chain_id,
    )
    .await
    .context("Failed initializing I/O for external node state keeper")?;

    Ok(ZkSyncStateKeeper::new(
        stop_receiver,
        Box::new(io),
        batch_executor_base,
        Arc::new(NoopSealer),
    ))
}

async fn run_tree(
    task_futures: &mut Vec<JoinHandle<anyhow::Result<()>>>,
    config: &ExternalNodeConfig,
    api_config: Option<&MerkleTreeApiConfig>,
    app_health: &AppHealthCheck,
    stop_receiver: watch::Receiver<bool>,
    tree_pool: ConnectionPool,
) -> anyhow::Result<Arc<dyn TreeApiClient>> {
    let metadata_calculator_config = MetadataCalculatorConfig {
        db_path: config.required.merkle_tree_path.clone(),
        mode: MerkleTreeMode::Lightweight,
        delay_interval: config.optional.metadata_calculator_delay(),
        max_l1_batches_per_iter: config.optional.max_l1_batches_per_tree_iter,
        multi_get_chunk_size: config.optional.merkle_tree_multi_get_chunk_size,
        block_cache_capacity: config.optional.merkle_tree_block_cache_size(),
        memtable_capacity: config.optional.merkle_tree_memtable_capacity(),
        stalled_writes_timeout: config.optional.merkle_tree_stalled_writes_timeout(),
    };
    let metadata_calculator = MetadataCalculator::new(metadata_calculator_config, None)
        .await
        .context("failed initializing metadata calculator")?;
    let tree_reader = Arc::new(metadata_calculator.tree_reader());
    app_health.insert_component(metadata_calculator.tree_health_check());

    if let Some(api_config) = api_config {
        let address = (Ipv4Addr::UNSPECIFIED, api_config.port).into();
        let tree_reader = metadata_calculator.tree_reader();
        let stop_receiver = stop_receiver.clone();
        task_futures.push(tokio::spawn(async move {
            tree_reader
                .wait()
                .await
                .run_api_server(address, stop_receiver)
                .await
        }));
    }

    let tree_handle = task::spawn(metadata_calculator.run(tree_pool, stop_receiver));

    task_futures.push(tree_handle);
    Ok(tree_reader)
}

#[allow(clippy::too_many_arguments)]
async fn run_core(
    config: &ExternalNodeConfig,
    connection_pool: ConnectionPool<Core>,
    main_node_client: HttpClient,
    task_handles: &mut Vec<task::JoinHandle<anyhow::Result<()>>>,
    app_health: &AppHealthCheck,
    stop_receiver: watch::Receiver<bool>,
    fee_params_fetcher: Arc<MainNodeFeeParamsFetcher>,
    singleton_pool_builder: &ConnectionPoolBuilder,
) -> anyhow::Result<SyncState> {
    // Create components.
    let sync_state = SyncState::default();
    app_health.insert_custom_component(Arc::new(sync_state.clone()));
    let (action_queue_sender, action_queue) = ActionQueue::new();

    let (miniblock_sealer, miniblock_sealer_handle) = MiniblockSealer::new(
        connection_pool.clone(),
        config.optional.miniblock_seal_queue_capacity,
    );
    task_handles.push(tokio::spawn(miniblock_sealer.run()));
<<<<<<< HEAD
=======
    let pool = connection_pool.clone();
    task_handles.push(tokio::spawn(async move {
        loop {
            let protocol_version = pool
                .connection()
                .await
                .unwrap()
                .protocol_versions_dal()
                .last_used_version_id()
                .await
                .map(|version| version as u16);

            EN_METRICS.version[&(format!("{}", version), protocol_version)].set(1);

            tokio::time::sleep(Duration::from_secs(10)).await;
        }
    }));
>>>>>>> c072288a

    let state_keeper = build_state_keeper(
        action_queue,
        config.required.state_cache_path.clone(),
        config,
        connection_pool.clone(),
        sync_state.clone(),
        config.remote.l2_erc20_bridge_addr,
        miniblock_sealer_handle,
        stop_receiver.clone(),
        config.remote.l2_chain_id,
    )
    .await?;

    task_handles.push(tokio::spawn({
        let ctx = ctx::root();
        let cfg = config.consensus.clone();
        let mut stop_receiver = stop_receiver.clone();
        let fetcher = consensus::Fetcher {
            store: consensus::Store(connection_pool.clone()),
            sync_state: sync_state.clone(),
            client: Box::new(main_node_client.clone()),
            limiter: limiter::Limiter::new(
                &ctx,
                limiter::Rate {
                    burst: 10,
                    refresh: time::Duration::milliseconds(30),
                },
            ),
        };
        let actions = action_queue_sender;
        async move {
            scope::run!(&ctx, |ctx, s| async {
                s.spawn_bg(async {
                    let res = match cfg {
                        Some(cfg) => {
                            let secrets = config::read_consensus_secrets()
                                .context("config::read_consensus_secrets()")?
                                .context("consensus secrets missing")?;
                            fetcher.run_p2p(ctx, actions, cfg.p2p(&secrets)?).await
                        }
                        None => fetcher.run_centralized(ctx, actions).await,
                    };
                    tracing::info!("Consensus actor stopped");
                    res
                });
                ctx.wait(stop_receiver.wait_for(|stop| *stop)).await??;
                Ok(())
            })
            .await
            .context("consensus actor")
        }
    }));

    let reorg_detector = ReorgDetector::new(main_node_client.clone(), connection_pool.clone());
    app_health.insert_component(reorg_detector.health_check().clone());
    task_handles.push(tokio::spawn({
        let stop = stop_receiver.clone();
        async move {
            reorg_detector
                .run(stop)
                .await
                .context("reorg_detector.run()")
        }
    }));

<<<<<<< HEAD
    let fee_address_migration_handle =
        task::spawn(state_keeper.run_fee_address_migration(connection_pool.clone()));
    let sk_handle = task::spawn(state_keeper.run());
    let fee_params_fetcher_handle =
        tokio::spawn(fee_params_fetcher.clone().run(stop_receiver.clone()));
=======
    let singleton_pool_builder = ConnectionPool::<Core>::singleton(&config.postgres.database_url);

    let metadata_calculator_config = MetadataCalculatorConfig {
        db_path: config.required.merkle_tree_path.clone(),
        mode: MerkleTreeMode::Lightweight,
        delay_interval: config.optional.metadata_calculator_delay(),
        max_l1_batches_per_iter: config.optional.max_l1_batches_per_tree_iter,
        multi_get_chunk_size: config.optional.merkle_tree_multi_get_chunk_size,
        block_cache_capacity: config.optional.merkle_tree_block_cache_size(),
        memtable_capacity: config.optional.merkle_tree_memtable_capacity(),
        stalled_writes_timeout: config.optional.merkle_tree_stalled_writes_timeout(),
    };
    let metadata_calculator = MetadataCalculator::new(metadata_calculator_config, None)
        .await
        .context("failed initializing metadata calculator")?;
    app_health.insert_component(metadata_calculator.tree_health_check());
>>>>>>> c072288a

    let remote_diamond_proxy_addr = config.remote.diamond_proxy_addr;
    let diamond_proxy_addr = if let Some(addr) = config.optional.contracts_diamond_proxy_addr {
        anyhow::ensure!(
            addr == remote_diamond_proxy_addr,
            "Diamond proxy address {addr:?} specified in config doesn't match one returned \
            by main node ({remote_diamond_proxy_addr:?})"
        );
        addr
    } else {
        tracing::info!(
            "Diamond proxy address is not specified in config; will use address \
            returned by main node: {remote_diamond_proxy_addr:?}"
        );
        remote_diamond_proxy_addr
    };

    let consistency_checker = ConsistencyChecker::new(
        &config
            .required
            .eth_client_url()
            .context("L1 client URL is incorrect")?,
        10, // TODO (BFT-97): Make it a part of a proper EN config
        singleton_pool_builder
            .build()
            .await
            .context("failed to build connection pool for ConsistencyChecker")?,
    )
    .context("cannot initialize consistency checker")?
    .with_diamond_proxy_addr(diamond_proxy_addr);

    app_health.insert_component(consistency_checker.health_check().clone());
    let consistency_checker_handle = tokio::spawn(consistency_checker.run(stop_receiver.clone()));

    let batch_status_updater = BatchStatusUpdater::new(
        main_node_client.clone(),
        singleton_pool_builder
            .build()
            .await
            .context("failed to build a connection pool for BatchStatusUpdater")?,
    );
    app_health.insert_component(batch_status_updater.health_check());

    let commitment_generator_pool = singleton_pool_builder
        .build()
        .await
        .context("failed to build a commitment_generator_pool")?;
    let commitment_generator = CommitmentGenerator::new(commitment_generator_pool);
    app_health.insert_component(commitment_generator.health_check());
    let commitment_generator_handle = tokio::spawn(commitment_generator.run(stop_receiver.clone()));

    let updater_handle = task::spawn(batch_status_updater.run(stop_receiver.clone()));

    task_handles.extend([
        sk_handle,
        fee_address_migration_handle,
        fee_params_fetcher_handle,
        consistency_checker_handle,
        commitment_generator_handle,
        updater_handle,
    ]);

    Ok(sync_state)
}

#[allow(clippy::too_many_arguments)]
async fn run_api(
    config: &ExternalNodeConfig,
    app_health: &AppHealthCheck,
    connection_pool: ConnectionPool,
    stop_receiver: watch::Receiver<bool>,
    sync_state: Option<SyncState>,
    ask_sync_state_from: Option<Arc<Web3<Http>>>,
    tree_reader: Arc<dyn TreeApiClient>,
    task_futures: &mut Vec<JoinHandle<anyhow::Result<()>>>,
    main_node_client: HttpClient,
    singleton_pool_builder: ConnectionPoolBuilder,
    fee_params_fetcher: Arc<MainNodeFeeParamsFetcher>,
    components: &[Component],
) -> anyhow::Result<()> {
    let (tx_sender, vm_barrier, cache_update_handle, proxy_cache_updater_handle) = {
        let tx_proxy = TxProxy::new(main_node_client);
        let proxy_cache_updater_pool = singleton_pool_builder
            .build()
            .await
            .context("failed to build a tree_pool")?;
        let proxy_cache_updater_handle = tokio::spawn(
            tx_proxy
                .run_account_nonce_sweeper(proxy_cache_updater_pool.clone(), stop_receiver.clone()),
        );

        let tx_sender_builder = TxSenderBuilder::new(
            config.clone().into(),
            connection_pool.clone(),
            Arc::new(tx_proxy),
        );

        if config.optional.transactions_per_sec_limit.is_some() {
            tracing::warn!("`transactions_per_sec_limit` option is deprecated and ignored");
        };

        let max_concurrency = config.optional.vm_concurrency_limit;
        let (vm_concurrency_limiter, vm_barrier) = VmConcurrencyLimiter::new(max_concurrency);
        let mut storage_caches = PostgresStorageCaches::new(
            config.optional.factory_deps_cache_size() as u64,
            config.optional.initial_writes_cache_size() as u64,
        );
        let latest_values_cache_size = config.optional.latest_values_cache_size() as u64;
        let cache_update_handle = (latest_values_cache_size > 0).then(|| {
            task::spawn(
                storage_caches
                    .configure_storage_values_cache(
                        latest_values_cache_size,
                        connection_pool.clone(),
                    )
                    .run(stop_receiver.clone()),
            )
        });

        let tx_sender = tx_sender_builder
            .build(
                fee_params_fetcher,
                Arc::new(vm_concurrency_limiter),
                ApiContracts::load_from_disk(), // TODO (BFT-138): Allow to dynamically reload API contracts
                storage_caches,
            )
            .await;
        (
            tx_sender,
            vm_barrier,
            cache_update_handle,
            proxy_cache_updater_handle,
        )
    };

    if components.contains(&Component::HttpApi) {
        let mut builder =
            ApiBuilder::jsonrpsee_backend(config.clone().into(), connection_pool.clone())
                .http(config.required.http_port)
                .with_filter_limit(config.optional.filters_limit)
                .with_batch_request_size_limit(config.optional.max_batch_request_size)
                .with_response_body_size_limit(config.optional.max_response_body_size())
                .with_tx_sender(tx_sender.clone())
                .with_vm_barrier(vm_barrier.clone())
                .with_tree_api(tree_reader.clone())
                .enable_api_namespaces(config.optional.api_namespaces());

        if let Some(sync_state) = &sync_state {
            builder = builder.with_sync_state(sync_state.clone());
        }
        let http_server_handles = builder
            .build()
            .context("failed to build HTTP JSON-RPC server")?
            .run(stop_receiver.clone())
            .await
            .context("Failed initializing HTTP JSON-RPC server")?;
        app_health.insert_component(http_server_handles.health_check);
        task_futures.extend(http_server_handles.tasks);
    }

    if components.contains(&Component::WsApi) {
        let mut builder =
            ApiBuilder::jsonrpsee_backend(config.clone().into(), connection_pool.clone())
                .ws(config.required.ws_port)
                .with_filter_limit(config.optional.filters_limit)
                .with_subscriptions_limit(config.optional.subscriptions_limit)
                .with_batch_request_size_limit(config.optional.max_batch_request_size)
                .with_response_body_size_limit(config.optional.max_response_body_size())
                .with_polling_interval(config.optional.polling_interval())
                .with_tx_sender(tx_sender)
                .with_vm_barrier(vm_barrier)
                .with_tree_api(tree_reader)
                .enable_api_namespaces(config.optional.api_namespaces());

        if let Some(sync_state) = sync_state {
            builder = builder.with_sync_state(sync_state);
        }

        if let Some(ask_sync_state_from) = ask_sync_state_from {
            builder = builder.with_ask_sync_state(ask_sync_state_from);
        }

        let ws_server_handles = builder
            .build()
            .context("failed to build WS JSON-RPC server")?
            .run(stop_receiver.clone())
            .await
            .context("Failed initializing WS JSON-RPC server")?;
        app_health.insert_component(ws_server_handles.health_check);
        task_futures.extend(ws_server_handles.tasks);
    }

    task_futures.extend(cache_update_handle);
    task_futures.push(proxy_cache_updater_handle);

    Ok(())
}

async fn init_tasks(
    config: &ExternalNodeConfig,
    connection_pool: ConnectionPool,
    main_node_client: HttpClient,
    task_handles: &mut Vec<task::JoinHandle<anyhow::Result<()>>>,
    app_health: &AppHealthCheck,
    stop_receiver: watch::Receiver<bool>,
    components: &[Component],
) -> anyhow::Result<()> {
    let release_manifest: serde_json::Value = serde_json::from_str(RELEASE_MANIFEST)
        .expect("releuse manifest is a valid json document; qed");
    let release_manifest_version = release_manifest["core"].as_str().expect(
        "a release-please manifest with \"core\" version field was specified at build time; qed.",
    );

    let version = semver::Version::parse(release_manifest_version)
        .expect("version in manifest is a correct semver format; qed");
    let pool = connection_pool.clone();
    task_handles.push(tokio::spawn(async move {
        loop {
            let protocol_version = pool
                .access_storage()
                .await
                .unwrap()
                .protocol_versions_dal()
                .last_used_version_id()
                .await
                .map(|version| version as u16);

            EN_METRICS.version[&(format!("{}", version), protocol_version)].set(1);

            tokio::time::sleep(Duration::from_secs(10)).await;
        }
    }));

    let singleton_pool_builder = ConnectionPool::singleton(&config.postgres.database_url);

    // Run the components.
    let tree_pool = singleton_pool_builder
        .build()
        .await
        .context("failed to build a tree_pool")?;

    let fee_params_fetcher = Arc::new(MainNodeFeeParamsFetcher::new(main_node_client.clone()));
    if !components.contains(&Component::Tree) {
        anyhow::ensure!(
            !components.contains(&Component::TreeApi),
            "Merkle tree API cannot be started without a tree component"
        );
    }
    let tree_reader: Option<Arc<dyn TreeApiClient>> = if components.contains(&Component::Tree) {
        let tree_api_config =
            components
                .contains(&Component::TreeApi)
                .then_some(MerkleTreeApiConfig {
                    port: config
                        .optional
                        .merkle_tree_api_port
                        .ok_or(anyhow!("should contain tree api port"))?,
                });
        Some(
            run_tree(
                task_handles,
                config,
                tree_api_config.as_ref(),
                app_health,
                stop_receiver.clone(),
                tree_pool,
            )
            .await?,
        )
    } else if let Some(tree_api_url) = &config.optional.tree_api_url {
        Some(Arc::new(TreeApiHttpClient::new(tree_api_url)))
    } else {
        None
    };

    let mut sync_state = None;

    if components.contains(&Component::Core) {
        sync_state = Some(
            run_core(
                config,
                connection_pool.clone(),
                main_node_client.clone(),
                task_handles,
                app_health,
                stop_receiver.clone(),
                fee_params_fetcher.clone(),
                &singleton_pool_builder,
            )
            .await?,
        );
    }

    if components.contains(&Component::HttpApi) || components.contains(&Component::WsApi) {
        let tree_reader = tree_reader.ok_or(anyhow!("Must have a tree API"))?;
        let ask_sync_state_from = config
            .optional
            .ask_syncing_status_from
            .as_ref()
            .map(|url| Arc::new(Web3::new(Http::new(url).unwrap())));

        run_api(
            config,
            app_health,
            connection_pool,
            stop_receiver.clone(),
            sync_state,
            ask_sync_state_from,
            tree_reader,
            task_handles,
            main_node_client,
            singleton_pool_builder,
            fee_params_fetcher.clone(),
            components,
        )
        .await?;
    }

    if let Some(port) = config.optional.prometheus_port {
        let (prometheus_health_check, prometheus_health_updater) =
            ReactiveHealthCheck::new("prometheus_exporter");
        app_health.insert_component(prometheus_health_check);
        task_handles.push(tokio::spawn(async move {
            prometheus_health_updater.update(HealthStatus::Ready.into());
            let result = PrometheusExporterConfig::pull(port)
                .run(stop_receiver)
                .await;
            drop(prometheus_health_updater);
            result
        }));
    }

    Ok(())
}

async fn shutdown_components(
    stop_sender: watch::Sender<bool>,
    healthcheck_handle: HealthCheckHandle,
) {
    stop_sender.send(true).ok();
    task::spawn_blocking(RocksDB::await_rocksdb_termination)
        .await
        .unwrap();
    // Sleep for some time to let components gracefully stop.
    sleep(Duration::from_secs(10)).await;
    healthcheck_handle.stop().await;
}

/// External node for zkSync Era.
#[derive(Debug, Parser)]
#[command(author = "Matter Labs", version)]
struct Cli {
    /// Revert the pending L1 batch and exit.
    #[arg(long)]
    revert_pending_l1_batch: bool,
    /// Enables consensus-based syncing instead of JSON-RPC based one. This is an experimental and incomplete feature;
    /// do not use unless you know what you're doing.
    #[arg(long)]
    enable_consensus: bool,
    /// Enables application-level snapshot recovery. Required to start a node that was recovered from a snapshot,
    /// or to initialize a node from a snapshot. Has no effect if a node that was initialized from a Postgres dump
    /// or was synced from genesis.
    ///
    /// This is an experimental and incomplete feature; do not use unless you know what you're doing.
    #[arg(long)]
    enable_snapshots_recovery: bool,
    /// Comma-separated list of components to launch.
    #[arg(long, default_value = "all")]
    components: ComponentsToRun,
}

#[derive(Debug, Clone, Copy, PartialEq)]
pub enum Component {
    HttpApi,
    WsApi,
    Tree,
    TreeApi,
    Core,
}

#[derive(Debug)]
pub struct Components(pub Vec<Component>);

impl FromStr for Components {
    type Err = String;

    fn from_str(s: &str) -> Result<Self, Self::Err> {
        match s {
            "api" => Ok(Components(vec![Component::HttpApi, Component::WsApi])),
            "http_api" => Ok(Components(vec![Component::HttpApi])),
            "ws_api" => Ok(Components(vec![Component::WsApi])),
            "tree" => Ok(Components(vec![Component::Tree])),
            "tree_api" => Ok(Components(vec![Component::TreeApi])),
            "core" => Ok(Components(vec![Component::Core])),
            "all" => Ok(Components(vec![
                Component::HttpApi,
                Component::WsApi,
                Component::Tree,
                Component::TreeApi,
                Component::Core,
            ])),
            other => Err(format!("{} is not a valid component name", other)),
        }
    }
}

#[derive(Debug, Clone)]
struct ComponentsToRun(Vec<Component>);

impl FromStr for ComponentsToRun {
    type Err = String;

    fn from_str(s: &str) -> Result<Self, Self::Err> {
        let components = s.split(',').try_fold(vec![], |mut acc, component_str| {
            let components = Components::from_str(component_str.trim())?;
            acc.extend(components.0);
            Ok::<_, String>(acc)
        })?;
        Ok(Self(components))
    }
}

#[tokio::main]
async fn main() -> anyhow::Result<()> {
    // Initial setup.
    let opt = Cli::parse();

    let observability_config =
        observability_config_from_env().context("ObservabilityConfig::from_env()")?;
    let log_format: vlog::LogFormat = observability_config
        .log_format
        .parse()
        .context("Invalid log format")?;

    let mut builder = vlog::ObservabilityBuilder::new().with_log_format(log_format);
    if let Some(sentry_url) = &observability_config.sentry_url {
        builder = builder
            .with_sentry_url(sentry_url)
            .expect("Invalid Sentry URL")
            .with_sentry_environment(observability_config.sentry_environment);
    }
    let _guard = builder.build();

    // Report whether sentry is running after the logging subsystem was initialized.
    if let Some(sentry_url) = observability_config.sentry_url {
        tracing::info!("Sentry configured with URL: {sentry_url}");
    } else {
        tracing::info!("No sentry URL was provided");
    }

    let mut config = ExternalNodeConfig::collect()
        .await
        .context("Failed to load external node config")?;
    if !opt.enable_consensus {
        config.consensus = None;
    }
    if let Some(threshold) = config.optional.slow_query_threshold() {
        ConnectionPool::<Core>::global_config().set_slow_query_threshold(threshold)?;
    }
    if let Some(threshold) = config.optional.long_connection_threshold() {
        ConnectionPool::<Core>::global_config().set_long_connection_threshold(threshold)?;
    }

    let connection_pool = ConnectionPool::<Core>::builder(
        &config.postgres.database_url,
        config.postgres.max_connections,
    )
    .build()
    .await
    .context("failed to build a connection_pool")?;

    let main_node_url = config
        .required
        .main_node_url()
        .expect("Main node URL is incorrect");
    tracing::info!("Main node URL is: {main_node_url}");
    let main_node_client = <dyn MainNodeClient>::json_rpc(&main_node_url)
        .context("Failed creating JSON-RPC client for main node")?;

    let sigint_receiver = setup_sigint_handler();
    tracing::warn!("The external node is in the alpha phase, and should be used with caution.");
    tracing::info!("Started the external node");

    let app_health = Arc::new(AppHealthCheck::new(
        config.optional.healthcheck_slow_time_limit(),
        config.optional.healthcheck_hard_time_limit(),
    ));
    app_health.insert_custom_component(Arc::new(MainNodeHealthCheck::from(
        main_node_client.clone(),
    )));
    app_health.insert_custom_component(Arc::new(ConnectionPoolHealthCheck::new(
        connection_pool.clone(),
    )));

    // Start the health check server early into the node lifecycle so that its health can be monitored from the very start.
    let healthcheck_handle = HealthCheckHandle::spawn_server(
        ([0, 0, 0, 0], config.required.healthcheck_port).into(),
        app_health.clone(),
    );
    // Start scraping Postgres metrics before store initialization as well.
    let metrics_pool = connection_pool.clone();
    let version_sync_task_pool = connection_pool.clone();
    let version_sync_task_main_node_client = main_node_client.clone();
    let mut task_handles = vec![
        tokio::spawn(async move {
            PostgresMetrics::run_scraping(metrics_pool, Duration::from_secs(60)).await;
            Ok(())
        }),
        tokio::spawn(async move {
            version_sync_task::sync_versions(
                version_sync_task_pool,
                version_sync_task_main_node_client,
            )
            .await?;
            future::pending::<()>().await;
            // ^ Since this is run as a task, we don't want it to exit on success (this would shut down the node).
            Ok(())
        }),
    ];

    // Make sure that the node storage is initialized either via genesis or snapshot recovery.
    ensure_storage_initialized(
        &connection_pool,
        &main_node_client,
        &app_health,
        config.remote.l2_chain_id,
        opt.enable_snapshots_recovery,
    )
    .await?;

    // Revert the storage if needed.
    let reverter = BlockReverter::new(
        NodeRole::External,
        config.required.state_cache_path.clone(),
        config.required.merkle_tree_path.clone(),
        None,
        connection_pool.clone(),
        L1ExecutedBatchesRevert::Allowed,
    );

    let mut reorg_detector = ReorgDetector::new(main_node_client.clone(), connection_pool.clone());
    // We're checking for the reorg in the beginning because we expect that if reorg is detected during
    // the node lifecycle, the node will exit the same way as it does with any other critical error,
    // and would restart. Then, on the 2nd launch reorg would be detected here, then processed and the node
    // will be able to operate normally afterwards.
    match reorg_detector.check_consistency().await {
        Ok(()) => {}
        Err(reorg_detector::Error::ReorgDetected(last_correct_l1_batch)) => {
            tracing::info!("Rolling back to l1 batch number {last_correct_l1_batch}");
            reverter
                .rollback_db(last_correct_l1_batch, BlockReverterFlags::all())
                .await;
            tracing::info!("Rollback successfully completed");
        }
        Err(err) => return Err(err).context("reorg_detector.check_consistency()"),
    }
    if opt.revert_pending_l1_batch {
        tracing::info!("Rolling pending L1 batch back..");
        let mut connection = connection_pool.connection().await?;
        let sealed_l1_batch_number = connection
            .blocks_dal()
            .get_sealed_l1_batch_number()
            .await
            .context("Failed getting sealed L1 batch number")?
            .context(
                "Cannot roll back pending L1 batch since there are no L1 batches in Postgres",
            )?;
        drop(connection);

        tracing::info!("Rolling back to l1 batch number {sealed_l1_batch_number}");
        reverter
            .rollback_db(sealed_l1_batch_number, BlockReverterFlags::all())
            .await;
        tracing::info!("Rollback successfully completed");
    }

    let (stop_sender, stop_receiver) = watch::channel(false);
    init_tasks(
        &config,
        connection_pool.clone(),
        main_node_client.clone(),
        &mut task_handles,
        &app_health,
        stop_receiver.clone(),
        &opt.components.0,
    )
    .await
    .context("init_tasks")?;

    let particular_crypto_alerts = None;
    let graceful_shutdown = None::<futures::future::Ready<()>>;
    let tasks_allowed_to_finish = false;

    tokio::select! {
        _ = wait_for_tasks(task_handles, particular_crypto_alerts, graceful_shutdown, tasks_allowed_to_finish) => {},
        _ = sigint_receiver => {
            tracing::info!("Stop signal received, shutting down");
        },
    };

    // Reaching this point means that either some actor exited unexpectedly or we received a stop signal.
    // Broadcast the stop signal to all actors and exit.
    shutdown_components(stop_sender, healthcheck_handle).await;
    tracing::info!("Stopped");
    Ok(())
}<|MERGE_RESOLUTION|>--- conflicted
+++ resolved
@@ -1,8 +1,4 @@
-<<<<<<< HEAD
-use std::{net::Ipv4Addr, str::FromStr, sync::Arc, time::Duration};
-=======
-use std::{future, sync::Arc, time::Duration};
->>>>>>> c072288a
+use std::{future, net::Ipv4Addr, str::FromStr, sync::Arc, time::Duration};
 
 use anyhow::{anyhow, Context as _};
 use clap::Parser;
@@ -41,14 +37,10 @@
         MainNodeClient, SyncState,
     },
 };
-<<<<<<< HEAD
-use zksync_dal::{
-    connection::ConnectionPoolBuilder, healthcheck::ConnectionPoolHealthCheck, ConnectionPool,
+use zksync_dal::{metrics::PostgresMetrics, ConnectionPool, Core, CoreDal};
+use zksync_db_connection::{
+    connection_pool::ConnectionPoolBuilder, healthcheck::ConnectionPoolHealthCheck,
 };
-=======
-use zksync_dal::{metrics::PostgresMetrics, ConnectionPool, Core, CoreDal};
-use zksync_db_connection::healthcheck::ConnectionPoolHealthCheck;
->>>>>>> c072288a
 use zksync_health_check::{AppHealthCheck, HealthStatus, ReactiveHealthCheck};
 use zksync_state::PostgresStorageCaches;
 use zksync_storage::RocksDB;
@@ -132,7 +124,7 @@
     api_config: Option<&MerkleTreeApiConfig>,
     app_health: &AppHealthCheck,
     stop_receiver: watch::Receiver<bool>,
-    tree_pool: ConnectionPool,
+    tree_pool: ConnectionPool<Core>,
 ) -> anyhow::Result<Arc<dyn TreeApiClient>> {
     let metadata_calculator_config = MetadataCalculatorConfig {
         db_path: config.required.merkle_tree_path.clone(),
@@ -178,7 +170,7 @@
     app_health: &AppHealthCheck,
     stop_receiver: watch::Receiver<bool>,
     fee_params_fetcher: Arc<MainNodeFeeParamsFetcher>,
-    singleton_pool_builder: &ConnectionPoolBuilder,
+    singleton_pool_builder: &ConnectionPoolBuilder<Core>,
 ) -> anyhow::Result<SyncState> {
     // Create components.
     let sync_state = SyncState::default();
@@ -190,26 +182,6 @@
         config.optional.miniblock_seal_queue_capacity,
     );
     task_handles.push(tokio::spawn(miniblock_sealer.run()));
-<<<<<<< HEAD
-=======
-    let pool = connection_pool.clone();
-    task_handles.push(tokio::spawn(async move {
-        loop {
-            let protocol_version = pool
-                .connection()
-                .await
-                .unwrap()
-                .protocol_versions_dal()
-                .last_used_version_id()
-                .await
-                .map(|version| version as u16);
-
-            EN_METRICS.version[&(format!("{}", version), protocol_version)].set(1);
-
-            tokio::time::sleep(Duration::from_secs(10)).await;
-        }
-    }));
->>>>>>> c072288a
 
     let state_keeper = build_state_keeper(
         action_queue,
@@ -276,31 +248,11 @@
         }
     }));
 
-<<<<<<< HEAD
     let fee_address_migration_handle =
         task::spawn(state_keeper.run_fee_address_migration(connection_pool.clone()));
     let sk_handle = task::spawn(state_keeper.run());
     let fee_params_fetcher_handle =
         tokio::spawn(fee_params_fetcher.clone().run(stop_receiver.clone()));
-=======
-    let singleton_pool_builder = ConnectionPool::<Core>::singleton(&config.postgres.database_url);
-
-    let metadata_calculator_config = MetadataCalculatorConfig {
-        db_path: config.required.merkle_tree_path.clone(),
-        mode: MerkleTreeMode::Lightweight,
-        delay_interval: config.optional.metadata_calculator_delay(),
-        max_l1_batches_per_iter: config.optional.max_l1_batches_per_tree_iter,
-        multi_get_chunk_size: config.optional.merkle_tree_multi_get_chunk_size,
-        block_cache_capacity: config.optional.merkle_tree_block_cache_size(),
-        memtable_capacity: config.optional.merkle_tree_memtable_capacity(),
-        stalled_writes_timeout: config.optional.merkle_tree_stalled_writes_timeout(),
-    };
-    let metadata_calculator = MetadataCalculator::new(metadata_calculator_config, None)
-        .await
-        .context("failed initializing metadata calculator")?;
-    app_health.insert_component(metadata_calculator.tree_health_check());
->>>>>>> c072288a
-
     let remote_diamond_proxy_addr = config.remote.diamond_proxy_addr;
     let diamond_proxy_addr = if let Some(addr) = config.optional.contracts_diamond_proxy_addr {
         anyhow::ensure!(
@@ -369,14 +321,14 @@
 async fn run_api(
     config: &ExternalNodeConfig,
     app_health: &AppHealthCheck,
-    connection_pool: ConnectionPool,
+    connection_pool: ConnectionPool<Core>,
     stop_receiver: watch::Receiver<bool>,
     sync_state: Option<SyncState>,
     ask_sync_state_from: Option<Arc<Web3<Http>>>,
     tree_reader: Arc<dyn TreeApiClient>,
     task_futures: &mut Vec<JoinHandle<anyhow::Result<()>>>,
     main_node_client: HttpClient,
-    singleton_pool_builder: ConnectionPoolBuilder,
+    singleton_pool_builder: ConnectionPoolBuilder<Core>,
     fee_params_fetcher: Arc<MainNodeFeeParamsFetcher>,
     components: &[Component],
 ) -> anyhow::Result<()> {
@@ -500,7 +452,7 @@
 
 async fn init_tasks(
     config: &ExternalNodeConfig,
-    connection_pool: ConnectionPool,
+    connection_pool: ConnectionPool<Core>,
     main_node_client: HttpClient,
     task_handles: &mut Vec<task::JoinHandle<anyhow::Result<()>>>,
     app_health: &AppHealthCheck,
@@ -519,7 +471,7 @@
     task_handles.push(tokio::spawn(async move {
         loop {
             let protocol_version = pool
-                .access_storage()
+                .connection()
                 .await
                 .unwrap()
                 .protocol_versions_dal()
