[workspace]
members = [
    # Binaries
    "core/bin/block_reverter",
    "core/bin/contract-verifier",
    "core/bin/external_node",
    "core/bin/merkle_tree_consistency_checker",
    "core/bin/snapshots_creator",
    "core/bin/system-constants-generator",
    "core/bin/verified_sources_fetcher",
    "core/bin/zksync_server",
    "core/bin/genesis_generator",
    "core/bin/zksync_tee_prover",
    # Node services
    "core/node/node_framework",
    "core/node/proof_data_handler",
    "core/node/block_reverter",
    "core/node/commitment_generator",
    "core/node/house_keeper",
    "core/node/genesis",
    "core/node/shared_metrics",
    "core/node/db_pruner",
    "core/node/fee_model",
    "core/node/da_dispatcher",
    "core/node/eth_sender",
    "core/node/vm_runner",
    "core/node/test_utils",
    "core/node/state_keeper",
    "core/node/reorg_detector",
    "core/node/consistency_checker",
    "core/node/metadata_calculator",
    "core/node/node_sync",
    "core/node/node_storage_init",
    "core/node/consensus",
    "core/node/contract_verification_server",
    "core/node/api_server",
    "core/node/tee_verifier_input_producer",
    "core/node/base_token_adjuster",
    "core/node/external_proof_integration_api",
    "core/node/logs_bloom_backfill",
    # Libraries
    "core/lib/db_connection",
    "core/lib/zksync_core_leftovers",
    "core/lib/basic_types",
    "core/lib/config",
    "core/lib/constants",
    "core/lib/contract_verifier",
    "core/lib/contracts",
    "core/lib/circuit_breaker",
    "core/lib/dal",
    "core/lib/env_config",
    "core/lib/da_client",
    "core/lib/default_da_clients",
    "core/lib/eth_client",
    "core/lib/eth_signer",
    "core/lib/l1_contract_interface",
    "core/lib/mempool",
    "core/lib/merkle_tree",
    "core/lib/mini_merkle_tree",
    "core/lib/node_framework_derive",
    "core/lib/object_store",
    "core/lib/prover_interface",
    "core/lib/queued_job_processor",
    "core/lib/state",
    "core/lib/storage",
    "core/lib/tee_verifier",
    "core/lib/types",
    "core/lib/protobuf_config",
    "core/lib/utils",
    "core/lib/vlog",
    "core/lib/multivm",
    "core/lib/vm_interface",
    "core/lib/vm_executor",
    "core/lib/web3_decl",
    "core/lib/snapshots_applier",
    "core/lib/crypto_primitives",
    "core/lib/external_price_api",
    # Test infrastructure
    "core/tests/test_account",
    "core/tests/loadnext",
    "core/tests/vm-benchmark",
    # Parts of prover workspace that are needed for Core workspace
    "prover/crates/lib/prover_dal",
]
resolver = "2"

exclude = []

# for `perf` profiling
[profile.perf]
inherits = "release"
debug = true

[workspace.package]
version = "0.1.0"
edition = "2021"
authors = ["The Matter Labs Team <hello@matterlabs.dev>"]
homepage = "https://zksync.io/"
repository = "https://github.com/matter-labs/zksync-era"
license = "MIT OR Apache-2.0"
keywords = ["blockchain", "zksync"]
categories = ["cryptography"]

[workspace.dependencies]
# "External" dependencies
anyhow = "1"
assert_matches = "1.5"
async-trait = "0.1"
axum = "0.7.5"
backon = "0.4.4"
bigdecimal = "0.4.5"
bincode = "1"
blake2 = "0.10"
chrono = "0.4"
clap = "4.2.2"
codegen = "0.2.0"
criterion = "0.4.0"
ctrlc = "3.1"
dashmap = "5.5.3"
derive_more = "=1.0.0-beta.6"
envy = "0.4"
ethabi = "18.0.0"
flate2 = "1.0.28"
futures = "0.3"
google-cloud-auth = "0.16.0"
google-cloud-storage = "0.20.0"
governor = "0.4.2"
hex = "0.4"
http = "1.1"
hyper = "1.3"
iai = "0.1"
insta = "1.29.0"
itertools = "0.10"
jsonrpsee = { version = "0.23", default-features = false }
lazy_static = "1.4"
leb128 = "0.2.5"
lru = { version = "0.12.1", default-features = false }
mini-moka = "0.10.0"
num = "0.4.0"
num_cpus = "1.13"
num_enum = "0.7.2"
once_cell = "1"
opentelemetry = "0.24.0"
opentelemetry_sdk = "0.24.0"
opentelemetry-otlp = "0.17.0"
opentelemetry-semantic-conventions = "0.16.0"
opentelemetry-appender-tracing = "0.5"
pin-project-lite = "0.2.13"
pretty_assertions = "1"
prost = "0.12.1"
rand = "0.8"
rayon = "1.3.1"
regex = "1"
reqwest = "0.12"
rlp = "0.5"
rocksdb = "0.21.0"
rustc_version = "0.4.0"
rustls = "0.23"
secp256k1 = { version = "0.27.0", features = ["recovery", "global-context"] }
secrecy = "0.8.0"
semver = "1"
sentry = "0.31"
serde = "1"
serde_json = "1"
serde_with = "1"
serde_yaml = "0.9"
sha2 = "0.10.8"
sha3 = "0.10.8"
sqlx = "0.8.1"
static_assertions = "1.1"
structopt = "0.3.20"
strum = "0.26"
tempfile = "3.0.2"
test-casing = "0.1.2"
test-log = "0.2.15"
thiserror = "1"
thread_local = "1.1"
tikv-jemallocator = "0.5"
tiny-keccak = "2"
tokio = "1"
tower = "0.4.13"
tower-http = "0.5.2"
tracing = "0.1"
tracing-subscriber = "0.3"
tracing-opentelemetry = "0.25.0"
time = "0.3.36" # Has to be same as used by `tracing-subscriber`
url = "2"
web3 = "0.19.0"
fraction = "0.15.3"

# Proc-macro
syn = "2.0"
quote = "1.0"
proc-macro2 = "1.0"
trybuild = "1.0"

# "Internal" dependencies
vise = "0.2.0"
vise-exporter = "0.2.0"

# Here and below:
# We *always* pin the latest version of protocol to disallow accidental changes in the execution logic.
# However, for the historical version of protocol crates, we have lax requirements. Otherwise,
# Bumping a crypto dependency like `boojum` would require us to republish all the historical packages.
circuit_sequencer_api_1_3_3 = { package = "circuit_sequencer_api", version = "0.133" }
circuit_sequencer_api_1_4_0 = { package = "circuit_sequencer_api", version = "0.140" }
circuit_sequencer_api_1_4_1 = { package = "circuit_sequencer_api", version = "0.141" }
circuit_sequencer_api_1_4_2 = { package = "circuit_sequencer_api", version = "0.142" }
circuit_sequencer_api_1_5_0 = { package = "circuit_sequencer_api", version = "=0.150.4" }
crypto_codegen = { package = "zksync_solidity_vk_codegen", version = "=0.1.0" }
kzg = { package = "zksync_kzg", version = "=0.150.4" }
zk_evm = { version = "=0.133.0" }
zk_evm_1_3_1 = { package = "zk_evm", version = "0.131.0-rc.2" }
zk_evm_1_3_3 = { package = "zk_evm", version = "0.133.0" }
zk_evm_1_4_0 = { package = "zk_evm", version = "0.140.0" }
zk_evm_1_4_1 = { package = "zk_evm", version = "0.141.0" }
zk_evm_1_5_0 = { package = "zk_evm", version = "=0.150.4" }

# New VM; pinned to a specific commit because of instability
<<<<<<< HEAD
vm2 = { git = "https://github.com/matter-labs/vm2.git", rev = "d385127d8715050cdc5c1265df3f80e98c7a73f4" }
=======
vm2 = { git = "https://github.com/matter-labs/vm2.git", rev = "4ef15d46410ffc11744771a3a6c7c09dd9470c90" }
>>>>>>> 87b02e3a

# Consensus dependencies.
zksync_concurrency = "=0.1.0-rc.11"
zksync_consensus_bft = "=0.1.0-rc.11"
zksync_consensus_crypto = "=0.1.0-rc.11"
zksync_consensus_executor = "=0.1.0-rc.11"
zksync_consensus_network = "=0.1.0-rc.11"
zksync_consensus_roles = "=0.1.0-rc.11"
zksync_consensus_storage = "=0.1.0-rc.11"
zksync_consensus_utils = "=0.1.0-rc.11"
zksync_protobuf = "=0.1.0-rc.11"
zksync_protobuf_build = "=0.1.0-rc.11"

# "Local" dependencies
zksync_multivm = { version = "0.1.0", path = "core/lib/multivm" }
zksync_prover_dal = { version = "0.1.0", path = "prover/crates/lib/prover_dal" }
zksync_vlog = { version = "0.1.0", path = "core/lib/vlog" }
zksync_vm_interface = { version = "0.1.0", path = "core/lib/vm_interface" }
zksync_vm_executor = { version = "0.1.0", path = "core/lib/vm_executor" }
zksync_basic_types = { version = "0.1.0", path = "core/lib/basic_types" }
zksync_circuit_breaker = { version = "0.1.0", path = "core/lib/circuit_breaker" }
zksync_config = { version = "0.1.0", path = "core/lib/config" }
zksync_contract_verifier_lib = { version = "0.1.0", path = "core/lib/contract_verifier" }
zksync_contracts = { version = "0.1.0", path = "core/lib/contracts" }
zksync_core_leftovers = { version = "0.1.0", path = "core/lib/zksync_core_leftovers" }
zksync_dal = { version = "0.1.0", path = "core/lib/dal" }
zksync_db_connection = { version = "0.1.0", path = "core/lib/db_connection" }
zksync_env_config = { version = "0.1.0", path = "core/lib/env_config" }
zksync_eth_client = { version = "0.1.0", path = "core/lib/eth_client" }
zksync_da_client = { version = "0.1.0", path = "core/lib/da_client" }
zksync_default_da_clients = { version = "0.1.0", path = "core/lib/default_da_clients" }
zksync_eth_signer = { version = "0.1.0", path = "core/lib/eth_signer" }
zksync_health_check = { version = "0.1.0", path = "core/lib/health_check" }
zksync_l1_contract_interface = { version = "0.1.0", path = "core/lib/l1_contract_interface" }
zksync_mempool = { version = "0.1.0", path = "core/lib/mempool" }
zksync_merkle_tree = { version = "0.1.0", path = "core/lib/merkle_tree" }
zksync_mini_merkle_tree = { version = "0.1.0", path = "core/lib/mini_merkle_tree" }
zksync_object_store = { version = "0.1.0", path = "core/lib/object_store" }
zksync_protobuf_config = { version = "0.1.0", path = "core/lib/protobuf_config" }
zksync_prover_interface = { version = "0.1.0", path = "core/lib/prover_interface" }
zksync_queued_job_processor = { version = "0.1.0", path = "core/lib/queued_job_processor" }
zksync_snapshots_applier = { version = "0.1.0", path = "core/lib/snapshots_applier" }
zksync_state = { version = "0.1.0", path = "core/lib/state" }
zksync_storage = { version = "0.1.0", path = "core/lib/storage" }
zksync_system_constants = { version = "0.1.0", path = "core/lib/constants" }
zksync_tee_verifier = { version = "0.1.0", path = "core/lib/tee_verifier" }
zksync_test_account = { version = "0.1.0", path = "core/tests/test_account" }
zksync_types = { version = "0.1.0", path = "core/lib/types" }
zksync_utils = { version = "0.1.0", path = "core/lib/utils" }
zksync_web3_decl = { version = "0.1.0", path = "core/lib/web3_decl" }
zksync_crypto_primitives = { version = "0.1.0", path = "core/lib/crypto_primitives" }
zksync_external_price_api = { version = "0.1.0", path = "core/lib/external_price_api" }

# Framework and components
zksync_node_framework = { version = "0.1.0", path = "core/node/node_framework" }
zksync_node_framework_derive = { version = "0.1.0", path = "core/lib/node_framework_derive" }
zksync_eth_watch = { version = "0.1.0", path = "core/node/eth_watch" }
zksync_shared_metrics = { version = "0.1.0", path = "core/node/shared_metrics" }
zksync_proof_data_handler = { version = "0.1.0", path = "core/node/proof_data_handler" }
zksync_block_reverter = { version = "0.1.0", path = "core/node/block_reverter" }
zksync_commitment_generator = { version = "0.1.0", path = "core/node/commitment_generator" }
zksync_house_keeper = { version = "0.1.0", path = "core/node/house_keeper" }
zksync_node_genesis = { version = "0.1.0", path = "core/node/genesis" }
zksync_da_dispatcher = { version = "0.1.0", path = "core/node/da_dispatcher" }
zksync_eth_sender = { version = "0.1.0", path = "core/node/eth_sender" }
zksync_node_db_pruner = { version = "0.1.0", path = "core/node/db_pruner" }
zksync_node_fee_model = { version = "0.1.0", path = "core/node/fee_model" }
zksync_vm_runner = { version = "0.1.0", path = "core/node/vm_runner" }
zksync_external_proof_integration_api = { version = "0.1.0", path = "core/node/external_proof_integration_api" }
zksync_node_test_utils = { version = "0.1.0", path = "core/node/test_utils" }
zksync_state_keeper = { version = "0.1.0", path = "core/node/state_keeper" }
zksync_reorg_detector = { version = "0.1.0", path = "core/node/reorg_detector" }
zksync_consistency_checker = { version = "0.1.0", path = "core/node/consistency_checker" }
zksync_metadata_calculator = { version = "0.1.0", path = "core/node/metadata_calculator" }
zksync_node_sync = { version = "0.1.0", path = "core/node/node_sync" }
zksync_node_storage_init = { version = "0.1.0", path = "core/node/node_storage_init" }
zksync_node_consensus = { version = "0.1.0", path = "core/node/consensus" }
zksync_contract_verification_server = { version = "0.1.0", path = "core/node/contract_verification_server" }
zksync_node_api_server = { version = "0.1.0", path = "core/node/api_server" }
zksync_tee_verifier_input_producer = { version = "0.1.0", path = "core/node/tee_verifier_input_producer" }
zksync_base_token_adjuster = { version = "0.1.0", path = "core/node/base_token_adjuster" }
zksync_logs_bloom_backfill = { version = "0.1.0", path = "core/node/logs_bloom_backfill" }<|MERGE_RESOLUTION|>--- conflicted
+++ resolved
@@ -217,11 +217,7 @@
 zk_evm_1_5_0 = { package = "zk_evm", version = "=0.150.4" }
 
 # New VM; pinned to a specific commit because of instability
-<<<<<<< HEAD
-vm2 = { git = "https://github.com/matter-labs/vm2.git", rev = "d385127d8715050cdc5c1265df3f80e98c7a73f4" }
-=======
 vm2 = { git = "https://github.com/matter-labs/vm2.git", rev = "4ef15d46410ffc11744771a3a6c7c09dd9470c90" }
->>>>>>> 87b02e3a
 
 # Consensus dependencies.
 zksync_concurrency = "=0.1.0-rc.11"
