//! Ethereum watcher polls the Ethereum node for the relevant events, such as priority operations (aka L1 transactions),
//! protocol upgrades etc.
//! New events are accepted to the ZKsync network once they have the sufficient amount of L1 confirmations.

use std::{sync::Arc, time::Duration};

use anyhow::Context as _;
use tokio::sync::watch;
use zksync_config::ContractsConfig;
use zksync_dal::{Connection, ConnectionPool, Core, CoreDal, DalError};
use zksync_mini_merkle_tree::MiniMerkleTree;
use zksync_system_constants::PRIORITY_EXPIRATION;
use zksync_types::{
<<<<<<< HEAD
    abi::ZkChainSpecificUpgradeData, ethabi::Contract, protocol_version::ProtocolSemanticVersion,
    tokens::TokenMetadata, web3::BlockNumber as Web3BlockNumber, PriorityOpId,
    SHARED_BRIDGE_ETHER_TOKEN_ADDRESS,
=======
    ethabi::Contract, protocol_version::ProtocolSemanticVersion,
    web3::BlockNumber as Web3BlockNumber, L1BatchNumber, L2ChainId, PriorityOpId,
>>>>>>> 4897a6ec
};

pub use self::client::{EthClient, EthHttpQueryClient, L2EthClient};
use self::{
    client::{L2EthClientW, RETRY_LIMIT},
    event_processors::{EventProcessor, EventProcessorError, PriorityOpsEventProcessor},
    metrics::METRICS,
};
use crate::event_processors::{
    BatchRootProcessor, DecentralizedUpgradesEventProcessor, EventsSource,
};

mod client;
mod event_processors;
mod metrics;
#[cfg(test)]
mod tests;

#[derive(Debug)]
struct EthWatchState {
    last_seen_protocol_version: ProtocolSemanticVersion,
    next_expected_priority_id: PriorityOpId,
    chain_batch_root_number_lower_bound: L1BatchNumber,
    batch_merkle_tree: MiniMerkleTree<[u8; 96]>,
}

/// Ethereum watcher component.
#[derive(Debug)]
pub struct EthWatch {
    l1_client: Arc<dyn EthClient>,
    sl_client: Arc<dyn EthClient>,
    poll_interval: Duration,
    event_processors: Vec<Box<dyn EventProcessor>>,
    pool: ConnectionPool<Core>,
}

impl EthWatch {
    #[allow(clippy::too_many_arguments)]
    pub async fn new(
        chain_admin_contract: &Contract,
        l1_client: Box<dyn EthClient>,
        sl_l2_client: Option<Box<dyn L2EthClient>>,
        pool: ConnectionPool<Core>,
        poll_interval: Duration,
<<<<<<< HEAD
        contracts_config: &ContractsConfig,
=======
        chain_id: L2ChainId,
>>>>>>> 4897a6ec
    ) -> anyhow::Result<Self> {
        let mut storage = pool.connection_tagged("eth_watch").await?;
        let l1_client: Arc<dyn EthClient> = l1_client.into();
        let sl_l2_client: Option<Arc<dyn L2EthClient>> = sl_l2_client.map(Into::into);
        let sl_client: Arc<dyn EthClient> = if let Some(sl_l2_client) = sl_l2_client.clone() {
            Arc::new(L2EthClientW(sl_l2_client))
        } else {
            l1_client.clone()
        };

        let state = Self::initialize_state(&mut storage, sl_client.as_ref()).await?;
        tracing::info!("initialized state: {state:?}");
        drop(storage);

        let priority_ops_processor =
            PriorityOpsEventProcessor::new(state.next_expected_priority_id, sl_client.clone())?;
        let decentralized_upgrades_processor = DecentralizedUpgradesEventProcessor::new(
            state.last_seen_protocol_version,
            chain_admin_contract,
<<<<<<< HEAD
            get_chain_specific_upgrade_params(&l1_client, contracts_config).await?,
=======
            sl_client.clone(),
>>>>>>> 4897a6ec
        );
        let mut event_processors: Vec<Box<dyn EventProcessor>> = vec![
            Box::new(priority_ops_processor),
            Box::new(decentralized_upgrades_processor),
        ];
        if let Some(sl_l2_client) = sl_l2_client {
            let batch_root_processor = BatchRootProcessor::new(
                state.chain_batch_root_number_lower_bound,
                state.batch_merkle_tree,
                chain_id,
                sl_l2_client,
            );
            event_processors.push(Box::new(batch_root_processor));
        }
        Ok(Self {
            l1_client,
            sl_client,
            poll_interval,
            event_processors,
            pool,
        })
    }

    #[tracing::instrument(name = "EthWatch::initialize_state", skip_all)]
    async fn initialize_state(
        storage: &mut Connection<'_, Core>,
        sl_client: &dyn EthClient,
    ) -> anyhow::Result<EthWatchState> {
        let next_expected_priority_id: PriorityOpId = storage
            .transactions_dal()
            .last_priority_id()
            .await?
            .map_or(PriorityOpId(0), |e| e + 1);

        let last_seen_protocol_version = storage
            .protocol_versions_dal()
            .latest_semantic_version()
            .await?
            .context("expected at least one (genesis) version to be present in DB")?;

        let sl_chain_id = sl_client.chain_id().await?;
        let batch_hashes = storage
            .blocks_dal()
            .get_executed_batch_roots_on_sl(sl_chain_id)
            .await?;

        let chain_batch_root_number_lower_bound = batch_hashes
            .last()
            .map(|(n, _)| *n + 1)
            .unwrap_or(L1BatchNumber(0));
        let tree_leaves = batch_hashes.into_iter().map(|(batch_number, batch_root)| {
            BatchRootProcessor::batch_leaf_preimage(batch_root, batch_number)
        });
        let batch_merkle_tree = MiniMerkleTree::new(tree_leaves, None);

        Ok(EthWatchState {
            next_expected_priority_id,
            last_seen_protocol_version,
            chain_batch_root_number_lower_bound,
            batch_merkle_tree,
        })
    }

    pub async fn run(mut self, mut stop_receiver: watch::Receiver<bool>) -> anyhow::Result<()> {
        let mut timer = tokio::time::interval(self.poll_interval);
        let pool = self.pool.clone();

        while !*stop_receiver.borrow_and_update() {
            tokio::select! {
                _ = timer.tick() => { /* continue iterations */ }
                _ = stop_receiver.changed() => break,
            }
            METRICS.eth_poll.inc();

            let mut storage = pool.connection_tagged("eth_watch").await?;
            match self.loop_iteration(&mut storage).await {
                Ok(()) => { /* everything went fine */ }
                Err(EventProcessorError::Internal(err)) => {
                    tracing::error!("Internal error processing new blocks: {err:?}");
                    return Err(err);
                }
                Err(err) => {
                    // This is an error because otherwise we could potentially miss a priority operation
                    // thus entering priority mode, which is not desired.
                    tracing::error!("Failed to process new blocks: {err}");
                }
            }
        }

        tracing::info!("Stop signal received, eth_watch is shutting down");
        Ok(())
    }

    #[tracing::instrument(name = "EthWatch::loop_iteration", skip_all)]
    async fn loop_iteration(
        &mut self,
        storage: &mut Connection<'_, Core>,
    ) -> Result<(), EventProcessorError> {
        for processor in &mut self.event_processors {
            let client = match processor.event_source() {
                EventsSource::L1 => self.l1_client.as_ref(),
                EventsSource::SL => self.sl_client.as_ref(),
            };
            let chain_id = client.chain_id().await?;
            let to_block = if processor.only_finalized_block() {
                client.finalized_block_number().await?
            } else {
                client.confirmed_block_number().await?
            };

            let from_block = storage
                .eth_watcher_dal()
                .get_or_set_next_block_to_process(
                    processor.event_type(),
                    chain_id,
                    to_block.saturating_sub(PRIORITY_EXPIRATION),
                )
                .await
                .map_err(DalError::generalize)?;

            // There are no new blocks so there is nothing to be done
            if from_block > to_block {
                continue;
            }

            let processor_events = client
                .get_events(
                    Web3BlockNumber::Number(from_block.into()),
                    Web3BlockNumber::Number(to_block.into()),
                    processor.topic1(),
                    processor.topic2(),
                    RETRY_LIMIT,
                )
                .await?;
            let processed_events_count = processor
<<<<<<< HEAD
                .process_events(
                    storage,
                    &*self.l1_client,
                    &*self.sl_client,
                    processor_events.clone(),
                )
=======
                .process_events(storage, processor_events.clone())
>>>>>>> 4897a6ec
                .await?;

            let next_block_to_process = if processed_events_count == processor_events.len() {
                to_block + 1
            } else if processed_events_count == 0 {
                //nothing was processed
                from_block
            } else {
                processor_events[processed_events_count - 1]
                    .block_number
                    .expect("Event block number is missing")
                    .try_into()
                    .unwrap()
            };

            storage
                .eth_watcher_dal()
                .update_next_block_to_process(
                    processor.event_type(),
                    chain_id,
                    next_block_to_process,
                )
                .await
                .map_err(DalError::generalize)?;
        }
        Ok(())
    }
}

async fn get_chain_specific_upgrade_params(
    l1_client: &Box<dyn EthClient>,
    contracts_config: &ContractsConfig,
) -> anyhow::Result<Option<ZkChainSpecificUpgradeData>> {
    let TokenMetadata { name, symbol, .. } = l1_client.get_base_token_metadata().await?;

    Ok(ZkChainSpecificUpgradeData::from_partial_components(
        contracts_config.base_token_asset_id,
        contracts_config.l2_legacy_shared_bridge_addr,
        contracts_config.predeployed_l2_wrapped_base_token_address,
        contracts_config.base_token_addr,
        Some(name),
        Some(symbol),
    ))
}<|MERGE_RESOLUTION|>--- conflicted
+++ resolved
@@ -11,14 +11,9 @@
 use zksync_mini_merkle_tree::MiniMerkleTree;
 use zksync_system_constants::PRIORITY_EXPIRATION;
 use zksync_types::{
-<<<<<<< HEAD
     abi::ZkChainSpecificUpgradeData, ethabi::Contract, protocol_version::ProtocolSemanticVersion,
-    tokens::TokenMetadata, web3::BlockNumber as Web3BlockNumber, PriorityOpId,
-    SHARED_BRIDGE_ETHER_TOKEN_ADDRESS,
-=======
-    ethabi::Contract, protocol_version::ProtocolSemanticVersion,
-    web3::BlockNumber as Web3BlockNumber, L1BatchNumber, L2ChainId, PriorityOpId,
->>>>>>> 4897a6ec
+    tokens::TokenMetadata, web3::BlockNumber as Web3BlockNumber, L1BatchNumber, L2ChainId,
+    PriorityOpId,
 };
 
 pub use self::client::{EthClient, EthHttpQueryClient, L2EthClient};
@@ -63,11 +58,8 @@
         sl_l2_client: Option<Box<dyn L2EthClient>>,
         pool: ConnectionPool<Core>,
         poll_interval: Duration,
-<<<<<<< HEAD
         contracts_config: &ContractsConfig,
-=======
         chain_id: L2ChainId,
->>>>>>> 4897a6ec
     ) -> anyhow::Result<Self> {
         let mut storage = pool.connection_tagged("eth_watch").await?;
         let l1_client: Arc<dyn EthClient> = l1_client.into();
@@ -87,11 +79,9 @@
         let decentralized_upgrades_processor = DecentralizedUpgradesEventProcessor::new(
             state.last_seen_protocol_version,
             chain_admin_contract,
-<<<<<<< HEAD
             get_chain_specific_upgrade_params(&l1_client, contracts_config).await?,
-=======
             sl_client.clone(),
->>>>>>> 4897a6ec
+            l1_client.clone(),
         );
         let mut event_processors: Vec<Box<dyn EventProcessor>> = vec![
             Box::new(priority_ops_processor),
@@ -227,16 +217,7 @@
                 )
                 .await?;
             let processed_events_count = processor
-<<<<<<< HEAD
-                .process_events(
-                    storage,
-                    &*self.l1_client,
-                    &*self.sl_client,
-                    processor_events.clone(),
-                )
-=======
                 .process_events(storage, processor_events.clone())
->>>>>>> 4897a6ec
                 .await?;
 
             let next_block_to_process = if processed_events_count == processor_events.len() {
@@ -267,7 +248,7 @@
 }
 
 async fn get_chain_specific_upgrade_params(
-    l1_client: &Box<dyn EthClient>,
+    l1_client: &Arc<dyn EthClient>,
     contracts_config: &ContractsConfig,
 ) -> anyhow::Result<Option<ZkChainSpecificUpgradeData>> {
     let TokenMetadata { name, symbol, .. } = l1_client.get_base_token_metadata().await?;
