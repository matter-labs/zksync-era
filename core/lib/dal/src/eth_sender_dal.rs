--- conflicted
+++ resolved
@@ -8,19 +8,13 @@
 };
 use zksync_types::{
     aggregated_operations::AggregatedActionType,
-<<<<<<< HEAD
-    eth_sender::{BatchSettlementInfo, EthTx, EthTxBlobSidecar, TxHistory, TxHistoryToSend},
-    Address, L1BatchNumber, H256, U256,
-=======
     eth_sender::{EthTx, EthTxBlobSidecar, TxHistory, TxHistoryToSend},
     Address, L1BatchNumber, SLChainId, H256, U256,
->>>>>>> a8489270
 };
 
 use crate::{
     models::storage_eth_tx::{
         L1BatchEthSenderStats, StorageEthTx, StorageTxHistory, StorageTxHistoryToSend,
-        StoredBatchSettlementInfo,
     },
     Core,
 };
@@ -824,44 +818,6 @@
 
         Ok(())
     }
-
-    pub async fn get_batch_finalization_info(
-        &mut self,
-        batch_number: L1BatchNumber,
-    ) -> DalResult<Option<BatchSettlementInfo>> {
-        let mut info = sqlx::query_as!(
-            StoredBatchSettlementInfo,
-            r#"
-            SELECT
-                number AS batch_number,
-                eth_txs.chain_id AS settlement_layer_id,
-                eth_txs_history.tx_hash AS settlement_layer_tx_hash
-            FROM
-                l1_batches
-            JOIN eth_txs ON l1_batches.eth_execute_tx_id = eth_txs.id
-            JOIN eth_txs_history
-                ON (
-                    eth_txs.id = eth_txs_history.eth_tx_id
-                    AND eth_txs_history.confirmed_at IS NOT NULL
-                )
-            WHERE
-                l1_batches.number = $1
-            "#,
-            i64::from(batch_number.0)
-        )
-        .instrument("get_batch_finalization_info")
-        .with_arg("batch_number", &batch_number)
-        .fetch_all(self.storage)
-        .await?;
-
-        assert!(
-            info.len() <= 1,
-            "Batch number must be unique in the database {:#?}",
-            info
-        );
-
-        Ok(info.pop().and_then(Into::into))
-    }
 }
 
 /// These methods should only be used for tests.
