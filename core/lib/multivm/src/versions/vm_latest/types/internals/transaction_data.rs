--- conflicted
+++ resolved
@@ -65,11 +65,7 @@
                 // Ethereum transactions do not sign gas per pubdata limit, and so for them we need to use
                 // some default value. We use the maximum possible value that is allowed by the bootloader
                 // (i.e. we can not use u64::MAX, because the bootloader requires gas per pubdata for such
-<<<<<<< HEAD
-                // transactions to be higher than MAX_GAS_PER_PUBDATA_BYTE).
-=======
                 // transactions to be higher than `MAX_GAS_PER_PUBDATA_BYTE`).
->>>>>>> dec608d5
                 let gas_per_pubdata_limit = if common_data.transaction_type.is_ethereum_type() {
                     MAX_GAS_PER_PUBDATA_BYTE.into()
                 } else {
