use ethabi::Token;
use zksync_contracts::{get_loadnext_contract, test_contracts::LoadnextContractExecutionParams};
use zksync_test_account::{DeployContractsTx, TxType};
use zksync_types::{get_nonce_key, U256};

use super::TestedLatestVm;
use crate::{
    interface::{
        storage::WriteStorage,
        tracer::{TracerExecutionStatus, TracerExecutionStopReason},
<<<<<<< HEAD
        ExecutionResult, InspectExecutionMode, TxExecutionMode, VmInterface, VmInterfaceExt,
        VmInterfaceHistoryEnabled,
=======
        TxExecutionMode, VmExecutionMode, VmInterface, VmInterfaceExt, VmInterfaceHistoryEnabled,
>>>>>>> 7241ae13
    },
    tracers::dynamic::vm_1_5_0::DynTracer,
    versions::testonly::{
        rollbacks::{test_rollback_in_call_mode, test_vm_loadnext_rollbacks, test_vm_rollbacks},
        VmTesterBuilder,
    },
    vm_latest::{
        types::internals::ZkSyncVmState, BootloaderState, HistoryEnabled, HistoryMode,
        SimpleMemory, ToTracerPointer, Vm, VmTracer,
    },
};

#[test]
fn vm_rollbacks() {
    test_vm_rollbacks::<Vm<_, HistoryEnabled>>();
}

#[test]
fn vm_loadnext_rollbacks() {
    test_vm_loadnext_rollbacks::<Vm<_, HistoryEnabled>>();
}

// Testing tracer that does not allow the recursion to go deeper than a certain limit
struct MaxRecursionTracer {
    max_recursion_depth: usize,
}

/// Tracer responsible for calculating the number of storage invocations and
/// stopping the VM execution if the limit is reached.
impl<S: WriteStorage, H: HistoryMode> DynTracer<S, SimpleMemory<H>> for MaxRecursionTracer {}

impl<S: WriteStorage, H: HistoryMode> VmTracer<S, H> for MaxRecursionTracer {
    fn finish_cycle(
        &mut self,
        state: &mut ZkSyncVmState<S, H>,
        _bootloader_state: &mut BootloaderState,
    ) -> TracerExecutionStatus {
        let current_depth = state.local_state.callstack.depth();

        if current_depth > self.max_recursion_depth {
            TracerExecutionStatus::Stop(TracerExecutionStopReason::Finish)
        } else {
            TracerExecutionStatus::Continue
        }
    }
}

#[test]
fn test_layered_rollback() {
    // This test checks that the layered rollbacks work correctly, i.e.
    // the rollback by the operator will always revert all the changes

    let mut vm = VmTesterBuilder::new()
        .with_empty_in_memory_storage()
        .with_execution_mode(TxExecutionMode::VerifyExecute)
        .with_rich_accounts(1)
        .build::<TestedLatestVm>();

    let account = &mut vm.rich_accounts[0];
    let loadnext_contract = get_loadnext_contract().bytecode;

    let DeployContractsTx {
        tx: deploy_tx,
        address,
        ..
    } = account.get_deploy_tx(
        &loadnext_contract,
        Some(&[Token::Uint(0.into())]),
        TxType::L2,
    );
    vm.vm.push_transaction(deploy_tx);
    let deployment_res = vm.vm.execute(InspectExecutionMode::OneTx);
    assert!(!deployment_res.result.is_failed(), "transaction failed");

    let loadnext_transaction = account.get_loadnext_transaction(
        address,
        LoadnextContractExecutionParams {
            writes: 1,
            recursive_calls: 20,
            ..LoadnextContractExecutionParams::empty()
        },
        TxType::L2,
    );

    let nonce_val = vm
        .vm
        .state
        .storage
        .storage
        .read_from_storage(&get_nonce_key(&account.address));

    vm.vm.make_snapshot();

    vm.vm.push_transaction(loadnext_transaction.clone());
    let tracer = MaxRecursionTracer {
        max_recursion_depth: 15,
    }
    .into_tracer_pointer();
    vm.vm
        .inspect(&mut tracer.into(), InspectExecutionMode::OneTx);

    let nonce_val2 = vm
        .vm
        .state
        .storage
        .storage
        .read_from_storage(&get_nonce_key(&account.address));

    // The tracer stopped after the validation has passed, so nonce has already been increased
    assert_eq!(nonce_val + U256::one(), nonce_val2, "nonce did not change");

    vm.vm.rollback_to_the_latest_snapshot();

    let nonce_val_after_rollback = vm
        .vm
        .state
        .storage
        .storage
        .read_from_storage(&get_nonce_key(&account.address));

    assert_eq!(
        nonce_val, nonce_val_after_rollback,
        "nonce changed after rollback"
    );

    vm.vm.push_transaction(loadnext_transaction);
    let result = vm.vm.execute(InspectExecutionMode::OneTx);
    assert!(!result.result.is_failed(), "transaction must not fail");
}

#[test]
fn rollback_in_call_mode() {
    test_rollback_in_call_mode::<Vm<_, HistoryEnabled>>();
}<|MERGE_RESOLUTION|>--- conflicted
+++ resolved
@@ -2,18 +2,14 @@
 use zksync_contracts::{get_loadnext_contract, test_contracts::LoadnextContractExecutionParams};
 use zksync_test_account::{DeployContractsTx, TxType};
 use zksync_types::{get_nonce_key, U256};
+use zksync_vm_interface::InspectExecutionMode;
 
 use super::TestedLatestVm;
 use crate::{
     interface::{
         storage::WriteStorage,
         tracer::{TracerExecutionStatus, TracerExecutionStopReason},
-<<<<<<< HEAD
-        ExecutionResult, InspectExecutionMode, TxExecutionMode, VmInterface, VmInterfaceExt,
-        VmInterfaceHistoryEnabled,
-=======
-        TxExecutionMode, VmExecutionMode, VmInterface, VmInterfaceExt, VmInterfaceHistoryEnabled,
->>>>>>> 7241ae13
+        TxExecutionMode, VmInterface, VmInterfaceExt, VmInterfaceHistoryEnabled,
     },
     tracers::dynamic::vm_1_5_0::DynTracer,
     versions::testonly::{
