use std::time::Duration;

use anyhow::Context as _;
use serde::{Deserialize, Serialize};
use smart_config::{
    de::{Optional, Serde, WellKnown},
    metadata::TimeUnit,
    DescribeConfig, DeserializeConfig,
};
use zksync_basic_types::{pubdata_da::PubdataSendingMode, H256};
use zksync_crypto_primitives::K256PrivateKey;

use crate::EthWatchConfig;

/// Configuration for the Ethereum related components.
#[derive(Debug, Clone, PartialEq, DescribeConfig, DeserializeConfig)]
pub struct EthConfig {
    /// Options related to the Ethereum sender directly.
    #[config(nest, alias = "sender_sender")]
    pub sender: SenderConfig,
    /// Options related to the `GasAdjuster` submodule.
    #[config(nest, alias = "sender_gas_adjuster")]
    pub gas_adjuster: GasAdjusterConfig,
    #[config(nest, alias = "watch")]
    pub watcher: EthWatchConfig,
}

impl EthConfig {
    /// Creates a mock configuration object suitable for unit tests.
    /// Values inside match the config used for localhost development.
    pub fn for_tests() -> Self {
        Self {
            sender: SenderConfig {
                wait_confirmations: Some(10),
                tx_poll_period: Duration::from_secs(1),
                aggregate_tx_poll_period: Duration::from_secs(1),
                max_txs_in_flight: 30,
                proof_sending_mode: ProofSendingMode::SkipEveryProof,
                max_aggregated_tx_gas: 4000000,
                max_eth_tx_data_size: 6000000,
                max_aggregated_blocks_to_commit: 10,
                max_aggregated_blocks_to_execute: 10,
                aggregated_block_commit_deadline: Duration::from_secs(1),
                aggregated_block_prove_deadline: Duration::from_secs(10),
                aggregated_block_execute_deadline: Duration::from_secs(10),
                timestamp_criteria_max_allowed_lag: 30,
                l1_batch_min_age_before_execute_seconds: None,
                max_acceptable_priority_fee_in_gwei: 100000000000,
                pubdata_sending_mode: PubdataSendingMode::Calldata,
                tx_aggregation_paused: false,
                tx_aggregation_only_prove_and_execute: false,
                time_in_mempool_in_l1_blocks_cap: 1800,
                is_verifier_pre_fflonk: true,
                gas_limit_mode: GasLimitMode::Maximum,
                max_acceptable_base_fee_in_wei: 100000000000,
<<<<<<< HEAD
                precommit_params: None,
=======
                time_in_mempool_multiplier_cap: None,
>>>>>>> 933888ea
            },
            gas_adjuster: GasAdjusterConfig {
                default_priority_fee_per_gas: 1000000000,
                max_base_fee_samples: 10000,
                pricing_formula_parameter_a: 1.5,
                pricing_formula_parameter_b: 1.0005,
                internal_l1_pricing_multiplier: 0.8,
                internal_enforced_l1_gas_price: None,
                internal_enforced_pubdata_price: None,
                poll_period: Duration::from_secs(5),
                max_l1_gas_price: u64::MAX,
                num_samples_for_blob_base_fee_estimate: 10,
                internal_pubdata_pricing_multiplier: 1.0,
                max_blob_base_fee: u64::MAX,
            },
            watcher: EthWatchConfig {
                confirmations_for_eth_event: None,
                eth_node_poll_interval: Duration::ZERO,
            },
        }
    }

    /// We need to modify the values inside this config. Please use this method with ultra caution,
    /// that this could be inconsistent with other codebase.
    pub fn get_eth_sender_config_for_sender_layer_data_layer(&self) -> &SenderConfig {
        &self.sender
    }
}

#[derive(Debug, Clone, Copy, PartialEq, Serialize, Deserialize)]
pub enum ProofSendingMode {
    OnlyRealProofs,
    OnlySampledProofs,
    SkipEveryProof,
}

impl WellKnown for ProofSendingMode {
    type Deserializer = Serde![str];
    const DE: Self::Deserializer = Serde![str];
}

#[derive(Debug, Clone, Copy, PartialEq)]
pub enum ProofLoadingMode {
    OldProofFromDb,
    FriProofFromGcs,
}

#[derive(Debug, Default, Clone, Copy, PartialEq, Serialize, Deserialize)]
pub enum GasLimitMode {
    #[default]
    Maximum,
    Calculated,
}

impl WellKnown for GasLimitMode {
    type Deserializer = Serde![str];
    const DE: Self::Deserializer = Serde![str];
}

#[derive(Debug, Clone, PartialEq, DescribeConfig, DeserializeConfig)]
pub struct SenderConfig {
    /// Amount of confirmations required to consider L1 transaction committed.
    /// If not specified L1 transaction will be considered finalized once its block is finalized.
    pub wait_confirmations: Option<u64>,
    /// Node polling period in seconds.
    #[config(default_t = Duration::from_secs(1), with = TimeUnit::Seconds)]
    pub tx_poll_period: Duration,
    /// Aggregate txs polling period in seconds.
    #[config(default_t = Duration::from_secs(1), with = TimeUnit::Seconds)]
    pub aggregate_tx_poll_period: Duration,
    /// The maximum number of unconfirmed Ethereum transactions.
    #[config(default_t = 30)]
    pub max_txs_in_flight: u64,
    /// The mode in which proofs are sent.
    pub proof_sending_mode: ProofSendingMode,
    #[config(default_t = 4_000_000)]
    pub max_aggregated_tx_gas: u64,
    #[config(default_t = 6_000_000)]
    pub max_eth_tx_data_size: usize,
    #[config(default_t = 10)]
    pub max_aggregated_blocks_to_commit: u32,
    #[config(default_t = 10)]
    pub max_aggregated_blocks_to_execute: u32,
    #[config(default_t = 5 * TimeUnit::Minutes, with = TimeUnit::Seconds)]
    pub aggregated_block_commit_deadline: Duration,
    #[config(default_t = 5 * TimeUnit::Minutes, with = TimeUnit::Seconds)]
    pub aggregated_block_prove_deadline: Duration,
    #[config(default_t = 5 * TimeUnit::Minutes, with = TimeUnit::Seconds)]
    pub aggregated_block_execute_deadline: Duration,
    #[config(default_t = 30)]
    pub timestamp_criteria_max_allowed_lag: usize,

    /// L1 batches will only be executed on L1 contract after they are at least this number of seconds old.
    /// Note that this number must be slightly higher than the one set on the contract,
    /// because the contract uses `block.timestamp` which lags behind the clock time.
    #[config(with = Optional(TimeUnit::Seconds))]
    pub l1_batch_min_age_before_execute_seconds: Option<Duration>,
    // Max acceptable fee for sending tx it acts as a safeguard to prevent sending tx with very high fees.
    #[config(default_t = 100_000_000_000)]
    pub max_acceptable_priority_fee_in_gwei: u64,

    /// The mode in which we send pubdata: Calldata, Blobs or Custom (DA layers, Object Store, etc.)
    #[config(with = Serde![str])]
    pub pubdata_sending_mode: PubdataSendingMode,
    /// Special mode specifically for gateway migration to allow all inflight txs to be processed.
    #[config(default)]
    pub tx_aggregation_paused: bool,
    /// Special mode specifically for gateway migration to decrease number of non-executed batches.
    #[config(default)]
    pub tx_aggregation_only_prove_and_execute: bool,
    /// Cap of time in mempool for price calculations
    #[config(default = SenderConfig::default_time_in_mempool_in_l1_blocks_cap)]
    pub time_in_mempool_in_l1_blocks_cap: u32,
    #[config(default_t = true)]
    pub is_verifier_pre_fflonk: bool,
    #[config(default)]
    pub gas_limit_mode: GasLimitMode,
    /// Max acceptable base fee the sender is allowed to use to send L1 txs.
    #[config(default_t = u64::MAX)]
    pub max_acceptable_base_fee_in_wei: u64,
<<<<<<< HEAD
    /// Parameters for precommit operation.
    #[config(nest)]
    pub precommit_params: Option<PrecommitParams>,
}

/// We send precommit if l2_blocks_to_aggregate OR deadline_sec passed since last precommit or beginning of batch.
#[derive(Debug, Clone, PartialEq, DescribeConfig, DeserializeConfig)]
pub struct PrecommitParams {
    pub l2_blocks_to_aggregate: u32,
    pub deadline: Duration,
=======
    /// Cap for `b ^ time_in_mempool` used for price calculations.
    #[config(default)]
    pub time_in_mempool_multiplier_cap: Option<u32>,
>>>>>>> 933888ea
}

impl SenderConfig {
    // Don't load private key, if it's not required.
    #[deprecated]
    pub fn private_key(&self) -> anyhow::Result<Option<K256PrivateKey>> {
        std::env::var("ETH_SENDER_SENDER_OPERATOR_PRIVATE_KEY")
            .ok()
            .map(|pk| {
                let private_key_bytes: H256 =
                    pk.parse().context("failed parsing private key bytes")?;
                K256PrivateKey::from_bytes(private_key_bytes)
                    .context("private key bytes are invalid")
            })
            .transpose()
    }

    const fn default_time_in_mempool_in_l1_blocks_cap() -> u32 {
        let blocks_per_hour = 3600 / 12;
        // we cap it at 6h to not allow nearly infinite values when a tx is stuck for a long time
        // 1,001 ^ 1800 ~= 6, so by default we cap exponential price formula at roughly median * 6
        blocks_per_hour * 6
    }
}

#[derive(Debug, Clone, PartialEq, DescribeConfig, DeserializeConfig)]
#[config(derive(Default))]
pub struct GasAdjusterConfig {
    /// Priority Fee to be used by GasAdjuster
    #[config(default_t = 1_000_000_000)]
    pub default_priority_fee_per_gas: u64,
    /// Number of blocks collected by GasAdjuster from which base_fee median is taken
    #[config(default_t = 100)]
    pub max_base_fee_samples: usize,
    /// Parameter of the transaction base_fee_per_gas pricing formula
    #[config(default_t = 1.1)]
    pub pricing_formula_parameter_a: f64,
    /// Parameter of the transaction base_fee_per_gas pricing formula
    #[config(default_t = 1.001)]
    pub pricing_formula_parameter_b: f64,
    /// Parameter by which the base fee will be multiplied for internal purposes
    // TODO(EVM-920): Note, that while the name says "L1", this same parameter is actually used for
    //   any settlement layer.
    #[config(default_t = 1.0)]
    pub internal_l1_pricing_multiplier: f64,
    /// If equal to Some(x), then it will always provide `x` as the L1 gas price
    // TODO(EVM-920): Note, that while the name says "L1", this same parameter is actually used for
    //   any settlement layer.
    #[config(default)]
    pub internal_enforced_l1_gas_price: Option<u64>,
    /// If equal to Some(x), then it will always provide `x` as the pubdata price
    #[config(default)]
    pub internal_enforced_pubdata_price: Option<u64>,
    /// Node polling period in seconds
    #[config(default_t = 1 * TimeUnit::Minutes, with = TimeUnit::Seconds)]
    pub poll_period: Duration,
    /// Max number of l1 gas price that is allowed to be used.
    #[config(default_t = u64::MAX)]
    pub max_l1_gas_price: u64,
    /// Number of blocks collected by GasAdjuster from which `blob_base_fee` median is taken
    #[config(default_t = 10)]
    pub num_samples_for_blob_base_fee_estimate: usize,
    /// Parameter by which the pubdata fee will be multiplied for internal purposes
    #[config(default_t = 1.0)]
    pub internal_pubdata_pricing_multiplier: f64,
    /// Max blob base fee that is allowed to be used.
    #[config(default_t = u64::MAX)]
    pub max_blob_base_fee: u64,
}

#[cfg(test)]
mod tests {
    use smart_config::{
        testing::{test, Tester},
        Environment, Yaml,
    };

    use super::*;

    fn expected_config() -> EthConfig {
        EthConfig {
            sender: SenderConfig {
                aggregated_block_commit_deadline: Duration::from_secs(30),
                aggregated_block_prove_deadline: Duration::from_secs(3_000),
                aggregated_block_execute_deadline: Duration::from_secs(4_000),
                max_aggregated_tx_gas: 4_000_000,
                max_eth_tx_data_size: 120_000,
                timestamp_criteria_max_allowed_lag: 30,
                max_aggregated_blocks_to_commit: 3,
                max_aggregated_blocks_to_execute: 4,
                wait_confirmations: Some(1),
                tx_poll_period: Duration::from_secs(3),
                aggregate_tx_poll_period: Duration::from_secs(3),
                max_txs_in_flight: 3,
                proof_sending_mode: ProofSendingMode::SkipEveryProof,
                l1_batch_min_age_before_execute_seconds: Some(Duration::from_secs(1000)),
                max_acceptable_priority_fee_in_gwei: 100_000_000_000,
                pubdata_sending_mode: PubdataSendingMode::Calldata,
                tx_aggregation_only_prove_and_execute: false,
                tx_aggregation_paused: false,
                time_in_mempool_in_l1_blocks_cap: 2000,
                is_verifier_pre_fflonk: false,
                gas_limit_mode: GasLimitMode::Calculated,
                max_acceptable_base_fee_in_wei: 100_000_000_000,
<<<<<<< HEAD
                precommit_params: Some(PrecommitParams {
                    l2_blocks_to_aggregate: 1,
                    deadline: Duration::from_secs(1),
                }),
=======
                time_in_mempool_multiplier_cap: Some(10),
>>>>>>> 933888ea
            },
            gas_adjuster: GasAdjusterConfig {
                default_priority_fee_per_gas: 20000000000,
                max_base_fee_samples: 10000,
                pricing_formula_parameter_a: 1.5,
                pricing_formula_parameter_b: 1.0005,
                internal_l1_pricing_multiplier: 0.8,
                internal_enforced_l1_gas_price: Some(10000000),
                internal_enforced_pubdata_price: Some(5000000),
                poll_period: Duration::from_secs(15),
                max_l1_gas_price: 100000000,
                num_samples_for_blob_base_fee_estimate: 10,
                internal_pubdata_pricing_multiplier: 1.0,
                max_blob_base_fee: 1000,
            },
            watcher: EthWatchConfig {
                confirmations_for_eth_event: Some(0),
                eth_node_poll_interval: Duration::from_millis(300),
            },
        }
    }

    #[test]
    fn parsing_from_env() {
        let env = r#"
            ETH_WATCH_CONFIRMATIONS_FOR_ETH_EVENT="0"
            ETH_WATCH_ETH_NODE_POLL_INTERVAL="300"
            ETH_SENDER_SENDER_WAIT_CONFIRMATIONS="1"
            ETH_SENDER_SENDER_TX_POLL_PERIOD="3"
            ETH_SENDER_SENDER_AGGREGATE_TX_POLL_PERIOD="3"
            ETH_SENDER_SENDER_MAX_TXS_IN_FLIGHT="3"
            ETH_SENDER_SENDER_OPERATOR_PRIVATE_KEY="0x27593fea79697e947890ecbecce7901b0008345e5d7259710d0dd5e500d040be"
            ETH_SENDER_SENDER_PROOF_SENDING_MODE="SkipEveryProof"
            ETH_SENDER_GAS_ADJUSTER_DEFAULT_PRIORITY_FEE_PER_GAS="20000000000"
            ETH_SENDER_GAS_ADJUSTER_MAX_BASE_FEE_SAMPLES="10000"
            ETH_SENDER_GAS_ADJUSTER_PRICING_FORMULA_PARAMETER_A="1.5"
            ETH_SENDER_GAS_ADJUSTER_PRICING_FORMULA_PARAMETER_B="1.0005"
            ETH_SENDER_GAS_ADJUSTER_INTERNAL_L1_PRICING_MULTIPLIER="0.8"
            ETH_SENDER_GAS_ADJUSTER_POLL_PERIOD="15"
            ETH_SENDER_GAS_ADJUSTER_MAX_L1_GAS_PRICE="100000000"
            ETH_SENDER_GAS_ADJUSTER_MAX_BLOB_BASE_FEE=1000
            ETH_SENDER_GAS_ADJUSTER_INTERNAL_PUBDATA_PRICING_MULTIPLIER="1.0"
            ETH_SENDER_GAS_ADJUSTER_INTERNAL_ENFORCED_L1_GAS_PRICE=10000000
            ETH_SENDER_GAS_ADJUSTER_INTERNAL_ENFORCED_PUBDATA_PRICE=5000000
            ETH_SENDER_SENDER_AGGREGATED_PROOF_SIZES="1,5"
            ETH_SENDER_SENDER_MAX_AGGREGATED_BLOCKS_TO_COMMIT="3"
            ETH_SENDER_SENDER_MAX_AGGREGATED_BLOCKS_TO_EXECUTE="4"
            ETH_SENDER_SENDER_AGGREGATED_BLOCK_COMMIT_DEADLINE="30"
            ETH_SENDER_SENDER_AGGREGATED_BLOCK_PROVE_DEADLINE="3000"
            ETH_SENDER_SENDER_AGGREGATED_BLOCK_EXECUTE_DEADLINE="4000"
            ETH_SENDER_SENDER_TIMESTAMP_CRITERIA_MAX_ALLOWED_LAG="30"
            ETH_SENDER_SENDER_MAX_AGGREGATED_TX_GAS="4000000"
            ETH_SENDER_SENDER_MAX_ETH_TX_DATA_SIZE="120000"
            ETH_SENDER_SENDER_TIME_IN_MEMPOOL_IN_L1_BLOCKS_CAP="2000"
            ETH_SENDER_SENDER_L1_BATCH_MIN_AGE_BEFORE_EXECUTE_SECONDS="1000"
            ETH_SENDER_SENDER_MAX_ACCEPTABLE_PRIORITY_FEE_IN_GWEI="100000000000"
            ETH_SENDER_SENDER_PUBDATA_SENDING_MODE="Calldata"
            ETH_SENDER_SENDER_IS_VERIFIER_PRE_FFLONK=false
            ETH_SENDER_SENDER_GAS_LIMIT_MODE=Calculated
            ETH_SENDER_SENDER_MAX_ACCEPTABLE_BASE_FEE_IN_WEI=100000000000
<<<<<<< HEAD
            ETH_SENDER_SENDER_PRECOMMIT_PARAMS_L2_BLOCKS_TO_AGGREGATE="1"
            ETH_SENDER_SENDER_PRECOMMIT_PARAMS_DEADLINE="1"
=======
            ETH_SENDER_SENDER_TIME_IN_MEMPOOL_MULTIPLIER_CAP="10"
>>>>>>> 933888ea
        "#;
        let env = Environment::from_dotenv("test.env", env)
            .unwrap()
            .strip_prefix("ETH_");

        let config: EthConfig = test(env).unwrap();
        assert_eq!(config, expected_config());
    }

    #[test]
    fn parsing_from_yaml() {
        let yaml = r#"
          sender:
            wait_confirmations: 1
            tx_poll_period: 3
            aggregate_tx_poll_period: 3
            l1_batch_min_age_before_execute_seconds: 1000
            max_txs_in_flight: 3
            proof_sending_mode: SKIP_EVERY_PROOF
            max_aggregated_tx_gas: 4000000
            max_eth_tx_data_size: 120000
            max_aggregated_blocks_to_commit: 3
            max_aggregated_blocks_to_execute: 4
            aggregated_block_commit_deadline: 30
            aggregated_block_prove_deadline: 3000
            aggregated_block_execute_deadline: 4000
            timestamp_criteria_max_allowed_lag: 30
            max_acceptable_priority_fee_in_gwei: 100000000000
            pubdata_sending_mode: CALLDATA
            tx_aggregation_paused: false
            tx_aggregation_only_prove_and_execute: false
            time_in_mempool_in_l1_blocks_cap: 2000
            is_verifier_pre_fflonk: false
            gas_limit_mode: Calculated
            max_acceptable_base_fee_in_wei: 100000000000
            time_in_mempool_multiplier_cap: 10
          gas_adjuster:
            default_priority_fee_per_gas: 20000000000
            max_base_fee_samples: 10000
            max_l1_gas_price: 100000000
            pricing_formula_parameter_a: 1.5
            pricing_formula_parameter_b: 1.0005
            internal_l1_pricing_multiplier: 0.8
            poll_period: 15
            num_samples_for_blob_base_fee_estimate: 10
            settlement_mode: "SettlesToL1"
            internal_pubdata_pricing_multiplier: 1.0
            internal_enforced_l1_gas_price: 10000000
            internal_enforced_pubdata_price: 5000000
            max_blob_base_fee: 1000
          watcher:
            confirmations_for_eth_event: 0
            eth_node_poll_interval: 300
          precommit_params:
            l2_blocks_to_aggregate: 1
            deadline: 1 sec
        "#;
        let yaml = Yaml::new("test.yml", serde_yaml::from_str(yaml).unwrap()).unwrap();
        let config: EthConfig = Tester::default()
            .coerce_variant_names()
            .test_complete(yaml)
            .unwrap();
        assert_eq!(config, expected_config());
    }
}<|MERGE_RESOLUTION|>--- conflicted
+++ resolved
@@ -53,11 +53,8 @@
                 is_verifier_pre_fflonk: true,
                 gas_limit_mode: GasLimitMode::Maximum,
                 max_acceptable_base_fee_in_wei: 100000000000,
-<<<<<<< HEAD
                 precommit_params: None,
-=======
                 time_in_mempool_multiplier_cap: None,
->>>>>>> 933888ea
             },
             gas_adjuster: GasAdjusterConfig {
                 default_priority_fee_per_gas: 1000000000,
@@ -178,10 +175,12 @@
     /// Max acceptable base fee the sender is allowed to use to send L1 txs.
     #[config(default_t = u64::MAX)]
     pub max_acceptable_base_fee_in_wei: u64,
-<<<<<<< HEAD
     /// Parameters for precommit operation.
     #[config(nest)]
     pub precommit_params: Option<PrecommitParams>,
+    /// Cap for `b ^ time_in_mempool` used for price calculations.
+    #[config(default)]
+    pub time_in_mempool_multiplier_cap: Option<u32>,
 }
 
 /// We send precommit if l2_blocks_to_aggregate OR deadline_sec passed since last precommit or beginning of batch.
@@ -189,11 +188,6 @@
 pub struct PrecommitParams {
     pub l2_blocks_to_aggregate: u32,
     pub deadline: Duration,
-=======
-    /// Cap for `b ^ time_in_mempool` used for price calculations.
-    #[config(default)]
-    pub time_in_mempool_multiplier_cap: Option<u32>,
->>>>>>> 933888ea
 }
 
 impl SenderConfig {
@@ -298,14 +292,11 @@
                 is_verifier_pre_fflonk: false,
                 gas_limit_mode: GasLimitMode::Calculated,
                 max_acceptable_base_fee_in_wei: 100_000_000_000,
-<<<<<<< HEAD
                 precommit_params: Some(PrecommitParams {
                     l2_blocks_to_aggregate: 1,
                     deadline: Duration::from_secs(1),
                 }),
-=======
                 time_in_mempool_multiplier_cap: Some(10),
->>>>>>> 933888ea
             },
             gas_adjuster: GasAdjusterConfig {
                 default_priority_fee_per_gas: 20000000000,
@@ -366,12 +357,9 @@
             ETH_SENDER_SENDER_IS_VERIFIER_PRE_FFLONK=false
             ETH_SENDER_SENDER_GAS_LIMIT_MODE=Calculated
             ETH_SENDER_SENDER_MAX_ACCEPTABLE_BASE_FEE_IN_WEI=100000000000
-<<<<<<< HEAD
             ETH_SENDER_SENDER_PRECOMMIT_PARAMS_L2_BLOCKS_TO_AGGREGATE="1"
             ETH_SENDER_SENDER_PRECOMMIT_PARAMS_DEADLINE="1"
-=======
             ETH_SENDER_SENDER_TIME_IN_MEMPOOL_MULTIPLIER_CAP="10"
->>>>>>> 933888ea
         "#;
         let env = Environment::from_dotenv("test.env", env)
             .unwrap()
