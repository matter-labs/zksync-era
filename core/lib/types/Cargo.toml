[package]
name = "zksync_types"
version = "0.1.0"
edition = "2018"
authors = ["The Matter Labs Team <hello@matterlabs.dev>"]
homepage = "https://zksync.io/"
repository = "https://github.com/matter-labs/zksync-era"
license = "MIT OR Apache-2.0"
keywords = ["blockchain", "zksync"]
categories = ["cryptography"]
readme = "README.md"

[dependencies]
zksync_system_constants = { path = "../constants" }
zksync_utils = { path = "../utils" }
zksync_basic_types = { path = "../basic_types" }
zksync_contracts = { path = "../contracts" }
zksync_mini_merkle_tree = { path = "../mini_merkle_tree" }
# We need this import because we wanat DAL to be responsible for (de)serialization
codegen = { git = "https://github.com/matter-labs/solidity_plonk_verifier.git", branch = "dev" }
zkevm_test_harness = { git = "https://github.com/matter-labs/era-zkevm_test_harness.git", branch = "v1.3.3" }
zk_evm_1_4_0 = { git = "https://github.com/matter-labs/era-zk_evm.git", branch = "v1.4.0", package = "zk_evm" }
zk_evm = { git = "https://github.com/matter-labs/era-zk_evm.git", tag = "v1.3.3-rc2" }
<<<<<<< HEAD
=======
zksync_consensus_roles = { version = "0.1.0", git = "https://github.com/matter-labs/era-consensus.git", rev = "da015d4c94b19962bc11622b6cc256e214256555" }
zksync_protobuf = { version = "0.1.0", git = "https://github.com/matter-labs/era-consensus.git", rev = "da015d4c94b19962bc11622b6cc256e214256555" }
>>>>>>> e71ee349

anyhow = "1.0.75"
chrono = { version = "0.4", features = ["serde"] }
num = { version = "0.3.1", features = ["serde"] }
once_cell = "1.7"
rlp = "0.5"
serde = "1.0.90"
serde_json = "1.0.0"
serde_with = { version = "1", features = ["base64"] }
strum = { version = "0.24", features = ["derive"] }
thiserror = "1.0"
num_enum = "0.6"
hex = "0.4"

# Crypto stuff
# TODO (PLA-440): remove parity-crypto
parity-crypto = { version = "0.9", features = ["publickey"] }
blake2 = "0.10"

# TODO (PLA-440): remove parity-crypto
# `ethereum-types` version used in `parity-crypto`
ethereum_types_old = { package = "ethereum-types", version = "0.12.0" }

[dev-dependencies]
secp256k1 = { version = "0.27", features = ["recovery"] }
tokio = { version = "1", features = ["rt", "macros"] }
<<<<<<< HEAD
serde_with = { version = "1", features = ["hex"] }
=======
serde_with = { version = "1", features = ["hex"] }

[build-dependencies]
zksync_protobuf_build = { version = "0.1.0", git = "https://github.com/matter-labs/era-consensus.git", rev = "da015d4c94b19962bc11622b6cc256e214256555" }
>>>>>>> e71ee349
<|MERGE_RESOLUTION|>--- conflicted
+++ resolved
@@ -21,11 +21,8 @@
 zkevm_test_harness = { git = "https://github.com/matter-labs/era-zkevm_test_harness.git", branch = "v1.3.3" }
 zk_evm_1_4_0 = { git = "https://github.com/matter-labs/era-zk_evm.git", branch = "v1.4.0", package = "zk_evm" }
 zk_evm = { git = "https://github.com/matter-labs/era-zk_evm.git", tag = "v1.3.3-rc2" }
-<<<<<<< HEAD
-=======
 zksync_consensus_roles = { version = "0.1.0", git = "https://github.com/matter-labs/era-consensus.git", rev = "da015d4c94b19962bc11622b6cc256e214256555" }
 zksync_protobuf = { version = "0.1.0", git = "https://github.com/matter-labs/era-consensus.git", rev = "da015d4c94b19962bc11622b6cc256e214256555" }
->>>>>>> e71ee349
 
 anyhow = "1.0.75"
 chrono = { version = "0.4", features = ["serde"] }
@@ -52,11 +49,7 @@
 [dev-dependencies]
 secp256k1 = { version = "0.27", features = ["recovery"] }
 tokio = { version = "1", features = ["rt", "macros"] }
-<<<<<<< HEAD
-serde_with = { version = "1", features = ["hex"] }
-=======
 serde_with = { version = "1", features = ["hex"] }
 
 [build-dependencies]
-zksync_protobuf_build = { version = "0.1.0", git = "https://github.com/matter-labs/era-consensus.git", rev = "da015d4c94b19962bc11622b6cc256e214256555" }
->>>>>>> e71ee349
+zksync_protobuf_build = { version = "0.1.0", git = "https://github.com/matter-labs/era-consensus.git", rev = "da015d4c94b19962bc11622b6cc256e214256555" }