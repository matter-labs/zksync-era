use std::{sync::Arc, time::Instant};

use assert_matches::assert_matches;
use async_trait::async_trait;
use tokio::sync::watch;
use zksync_config::configs::{
    api::Web3JsonRpcConfig,
    chain::{NetworkConfig, StateKeeperConfig},
    ContractsConfig,
};
use zksync_dal::{transactions_dal::L2TxSubmissionResult, ConnectionPool};
use zksync_health_check::CheckHealth;
use zksync_state::PostgresStorageCaches;
use zksync_types::{
    block::MiniblockHeader, fee::TransactionExecutionMetrics, tx::IncludedTxLocation, Address,
    L1BatchNumber, VmEvent, H256, U64,
};
use zksync_web3_decl::{
    jsonrpsee::{core::ClientError as RpcError, http_client::HttpClient, types::error::ErrorCode},
    namespaces::{EthNamespaceClient, ZksNamespaceClient},
    types::FilterChanges,
};

use super::{metrics::ApiTransportLabel, *};
use crate::{
    api_server::tx_sender::TxSenderConfig,
    genesis::{ensure_genesis_state, GenesisParams},
    l1_gas_price::L1GasPriceProvider,
    utils::testonly::{create_l2_transaction, create_miniblock},
};

mod snapshots;
mod ws;

const TEST_TIMEOUT: Duration = Duration::from_secs(10);
const POLL_INTERVAL: Duration = Duration::from_millis(50);

/// Mock [`L1GasPriceProvider`] that returns a constant value.
#[derive(Debug)]
struct MockL1GasPriceProvider(u64);

impl L1GasPriceProvider for MockL1GasPriceProvider {
    fn estimate_effective_gas_price(&self) -> u64 {
        self.0
    }
}

impl ApiServerHandles {
    /// Waits until the server health check reports the ready state.
    pub(crate) async fn wait_until_ready(&self) {
        let started_at = Instant::now();
        loop {
            assert!(
                started_at.elapsed() <= TEST_TIMEOUT,
                "Timed out waiting for API server"
            );
            let health = self.health_check.check_health().await;
            if health.status().is_ready() {
                break;
            }
            tokio::time::sleep(POLL_INTERVAL).await;
        }
    }

    pub(crate) async fn shutdown(self) {
        let stop_server = async {
            for task in self.tasks {
                // FIXME(PLA-481): avoid these errors (by spawning notifier tasks on server runtime?)
                if let Err(err) = task.await.expect("Server panicked") {
                    let err = err.root_cause().to_string();
                    assert!(err.contains("Tokio 1.x context was found"));
                }
            }
        };
        tokio::time::timeout(TEST_TIMEOUT, stop_server)
            .await
            .unwrap();
    }
}

pub(crate) async fn spawn_http_server(
    network_config: &NetworkConfig,
    pool: ConnectionPool,
    stop_receiver: watch::Receiver<bool>,
) -> ApiServerHandles {
    spawn_server(
        ApiTransportLabel::Http,
        network_config,
        pool,
        stop_receiver,
        None,
    )
    .await
    .0
}

async fn spawn_ws_server(
    network_config: &NetworkConfig,
    pool: ConnectionPool,
    stop_receiver: watch::Receiver<bool>,
    websocket_requests_per_minute_limit: Option<NonZeroU32>,
) -> (ApiServerHandles, mpsc::UnboundedReceiver<PubSubEvent>) {
    spawn_server(
        ApiTransportLabel::Ws,
        network_config,
        pool,
        stop_receiver,
        websocket_requests_per_minute_limit,
    )
    .await
}

async fn spawn_server(
    transport: ApiTransportLabel,
    network_config: &NetworkConfig,
    pool: ConnectionPool,
    stop_receiver: watch::Receiver<bool>,
    websocket_requests_per_minute_limit: Option<NonZeroU32>,
) -> (ApiServerHandles, mpsc::UnboundedReceiver<PubSubEvent>) {
    let contracts_config = ContractsConfig::for_tests();
    let web3_config = Web3JsonRpcConfig::for_tests();
    let state_keeper_config = StateKeeperConfig::for_tests();
    let api_config = InternalApiConfig::new(network_config, &web3_config, &contracts_config);
    let tx_sender_config =
        TxSenderConfig::new(&state_keeper_config, &web3_config, api_config.l2_chain_id);

    let storage_caches = PostgresStorageCaches::new(1, 1);
    let gas_adjuster = Arc::new(MockL1GasPriceProvider(1));
    let (tx_sender, vm_barrier) = crate::build_tx_sender(
        &tx_sender_config,
        &web3_config,
        &state_keeper_config,
        pool.clone(),
        pool.clone(),
        gas_adjuster,
        storage_caches,
    )
    .await;
    let (pub_sub_events_sender, pub_sub_events_receiver) = mpsc::unbounded_channel();

    let mut namespaces = Namespace::DEFAULT.to_vec();
    namespaces.push(Namespace::Snapshots);

    let server_builder = match transport {
        ApiTransportLabel::Http => ApiBuilder::jsonrpsee_backend(api_config, pool).http(0),
        ApiTransportLabel::Ws => {
            let mut builder = ApiBuilder::jsonrpsee_backend(api_config, pool)
                .ws(0)
                .with_subscriptions_limit(100);
            if let Some(websocket_requests_per_minute_limit) = websocket_requests_per_minute_limit {
                builder = builder
                    .with_websocket_requests_per_minute_limit(websocket_requests_per_minute_limit);
            }
            builder
        }
    };
    let server_handles = server_builder
        .with_threads(1)
        .with_polling_interval(POLL_INTERVAL)
        .with_tx_sender(tx_sender, vm_barrier)
        .with_pub_sub_events(pub_sub_events_sender)
        .enable_api_namespaces(namespaces)
        .build(stop_receiver)
        .await
        .expect("Failed spawning JSON-RPC server");
    (server_handles, pub_sub_events_receiver)
}

#[async_trait]
trait HttpTest {
    async fn test(&self, client: &HttpClient, pool: &ConnectionPool) -> anyhow::Result<()>;
}

async fn test_http_server(test: impl HttpTest) {
    let pool = ConnectionPool::test_pool().await;
    let network_config = NetworkConfig::for_tests();
    let mut storage = pool.access_storage().await.unwrap();
    if storage.blocks_dal().is_genesis_needed().await.unwrap() {
        ensure_genesis_state(
            &mut storage,
            network_config.zksync_network_id,
            &GenesisParams::mock(),
        )
        .await
        .unwrap();
    }
    drop(storage);

    let (stop_sender, stop_receiver) = watch::channel(false);
    let server_handles = spawn_http_server(&network_config, pool.clone(), stop_receiver).await;
    server_handles.wait_until_ready().await;

    let client = <HttpClient>::builder()
        .build(format!("http://{}/", server_handles.local_addr))
        .unwrap();
    test.test(&client, &pool).await.unwrap();

    stop_sender.send_replace(true);
    server_handles.shutdown().await;
}

fn assert_logs_match(actual_logs: &[api::Log], expected_logs: &[&VmEvent]) {
    assert_eq!(actual_logs.len(), expected_logs.len());
    for (actual_log, &expected_log) in actual_logs.iter().zip(expected_logs) {
        assert_eq!(actual_log.address, expected_log.address);
        assert_eq!(actual_log.topics, expected_log.indexed_topics);
        assert_eq!(actual_log.data.0, expected_log.value);
    }
}

<<<<<<< HEAD
async fn store_block(pool: &ConnectionPool) -> anyhow::Result<(MiniblockHeader, H256)> {
    let mut storage = pool.access_storage().await?;
=======
fn create_miniblock(number: u32) -> MiniblockHeader {
    MiniblockHeader {
        number: MiniblockNumber(number),
        timestamp: number.into(),
        hash: H256::from_low_u64_be(number.into()),
        l1_tx_count: 0,
        l2_tx_count: 0,
        base_fee_per_gas: 100,
        l1_gas_price: 100,
        l2_fair_gas_price: 100,
        base_system_contracts_hashes: BaseSystemContractsHashes::default(),
        protocol_version: Some(ProtocolVersionId::latest()),
        virtual_blocks: 1,
    }
}

async fn store_miniblock(
    storage: &mut StorageProcessor<'_>,
) -> anyhow::Result<(MiniblockHeader, H256)> {
>>>>>>> 286c7d15
    let new_tx = create_l2_transaction(1, 2);
    let new_tx_hash = new_tx.hash();
    let tx_submission_result = storage
        .transactions_dal()
        .insert_transaction_l2(new_tx, TransactionExecutionMetrics::default())
        .await;
    assert_matches!(tx_submission_result, L2TxSubmissionResult::Added);

    let new_miniblock = create_miniblock(1);
    storage
        .blocks_dal()
        .insert_miniblock(&new_miniblock)
        .await?;
    Ok((new_miniblock, new_tx_hash))
}

async fn store_events(
    storage: &mut StorageProcessor<'_>,
    miniblock_number: u32,
    start_idx: u32,
) -> anyhow::Result<(IncludedTxLocation, Vec<VmEvent>)> {
    let new_miniblock = create_miniblock(miniblock_number);
    storage
        .blocks_dal()
        .insert_miniblock(&new_miniblock)
        .await?;
    let tx_location = IncludedTxLocation {
        tx_hash: H256::repeat_byte(1),
        tx_index_in_miniblock: 0,
        tx_initiator_address: Address::repeat_byte(2),
    };
    let events = vec![
        // Matches address, doesn't match topics
        VmEvent {
            location: (L1BatchNumber(1), start_idx),
            address: Address::repeat_byte(23),
            indexed_topics: vec![],
            value: start_idx.to_le_bytes().to_vec(),
        },
        // Doesn't match address, matches topics
        VmEvent {
            location: (L1BatchNumber(1), start_idx + 1),
            address: Address::zero(),
            indexed_topics: vec![H256::repeat_byte(42)],
            value: (start_idx + 1).to_le_bytes().to_vec(),
        },
        // Doesn't match address or topics
        VmEvent {
            location: (L1BatchNumber(1), start_idx + 2),
            address: Address::zero(),
            indexed_topics: vec![H256::repeat_byte(1), H256::repeat_byte(42)],
            value: (start_idx + 2).to_le_bytes().to_vec(),
        },
        // Matches both address and topics
        VmEvent {
            location: (L1BatchNumber(1), start_idx + 3),
            address: Address::repeat_byte(23),
            indexed_topics: vec![H256::repeat_byte(42), H256::repeat_byte(111)],
            value: (start_idx + 3).to_le_bytes().to_vec(),
        },
    ];
    storage
        .events_dal()
        .save_events(
            MiniblockNumber(miniblock_number),
            &[(tx_location, events.iter().collect())],
        )
        .await;
    Ok((tx_location, events))
}

#[derive(Debug)]
struct HttpServerBasicsTest;

#[async_trait]
impl HttpTest for HttpServerBasicsTest {
    async fn test(&self, client: &HttpClient, _pool: &ConnectionPool) -> anyhow::Result<()> {
        let block_number = client.get_block_number().await?;
        assert_eq!(block_number, U64::from(0));

        let l1_batch_number = client.get_l1_batch_number().await?;
        assert_eq!(l1_batch_number, U64::from(0));

        let genesis_l1_batch = client
            .get_l1_batch_details(L1BatchNumber(0))
            .await?
            .context("No genesis L1 batch")?;
        assert!(genesis_l1_batch.base.root_hash.is_some());
        Ok(())
    }
}

#[tokio::test]
async fn http_server_basics() {
    test_http_server(HttpServerBasicsTest).await;
}

#[derive(Debug)]
struct BasicFilterChangesTest;

#[async_trait]
impl HttpTest for BasicFilterChangesTest {
    async fn test(&self, client: &HttpClient, pool: &ConnectionPool) -> anyhow::Result<()> {
        let block_filter_id = client.new_block_filter().await?;
        let tx_filter_id = client.new_pending_transaction_filter().await?;

        let (new_miniblock, new_tx_hash) =
            store_miniblock(&mut pool.access_storage().await?).await?;

        let block_filter_changes = client.get_filter_changes(block_filter_id).await?;
        assert_matches!(
            block_filter_changes,
            FilterChanges::Hashes(hashes) if hashes == [new_miniblock.hash]
        );
        let block_filter_changes = client.get_filter_changes(block_filter_id).await?;
        assert_matches!(block_filter_changes, FilterChanges::Hashes(hashes) if hashes.is_empty());

        let tx_filter_changes = client.get_filter_changes(tx_filter_id).await?;
        assert_matches!(
            tx_filter_changes,
            FilterChanges::Hashes(hashes) if hashes == [new_tx_hash]
        );
        let tx_filter_changes = client.get_filter_changes(tx_filter_id).await?;
        assert_matches!(tx_filter_changes, FilterChanges::Hashes(hashes) if hashes.is_empty());

        // Check uninstalling the filter.
        let removed = client.uninstall_filter(block_filter_id).await?;
        assert!(removed);
        let removed = client.uninstall_filter(block_filter_id).await?;
        assert!(!removed);

        let err = client
            .get_filter_changes(block_filter_id)
            .await
            .unwrap_err();
        assert_matches!(err, RpcError::Call(err) if err.code() == ErrorCode::InvalidParams.code());
        Ok(())
    }
}

#[tokio::test]
async fn basic_filter_changes() {
    test_http_server(BasicFilterChangesTest).await;
}

#[derive(Debug)]
struct LogFilterChangesTest;

#[async_trait]
impl HttpTest for LogFilterChangesTest {
    async fn test(&self, client: &HttpClient, pool: &ConnectionPool) -> anyhow::Result<()> {
        let all_logs_filter_id = client.new_filter(Filter::default()).await?;
        let address_filter = Filter {
            address: Some(Address::repeat_byte(23).into()),
            ..Filter::default()
        };
        let address_filter_id = client.new_filter(address_filter).await?;
        let topics_filter = Filter {
            topics: Some(vec![Some(H256::repeat_byte(42).into())]),
            ..Filter::default()
        };
        let topics_filter_id = client.new_filter(topics_filter).await?;

        let mut storage = pool.access_storage().await?;
        let (_, events) = store_events(&mut storage, 1, 0).await?;
        drop(storage);
        let events: Vec<_> = events.iter().collect();

        let all_logs = client.get_filter_changes(all_logs_filter_id).await?;
        let FilterChanges::Logs(all_logs) = all_logs else {
            panic!("Unexpected getFilterChanges output: {:?}", all_logs);
        };
        assert_logs_match(&all_logs, &events);

        let address_logs = client.get_filter_changes(address_filter_id).await?;
        let FilterChanges::Logs(address_logs) = address_logs else {
            panic!("Unexpected getFilterChanges output: {:?}", address_logs);
        };
        assert_logs_match(&address_logs, &[events[0], events[3]]);

        let topics_logs = client.get_filter_changes(topics_filter_id).await?;
        let FilterChanges::Logs(topics_logs) = topics_logs else {
            panic!("Unexpected getFilterChanges output: {:?}", topics_logs);
        };
        assert_logs_match(&topics_logs, &[events[1], events[3]]);

        let new_all_logs = client.get_filter_changes(all_logs_filter_id).await?;
        let FilterChanges::Hashes(new_all_logs) = new_all_logs else {
            panic!("Unexpected getFilterChanges output: {:?}", new_all_logs);
        };
        assert!(new_all_logs.is_empty());
        Ok(())
    }
}

#[tokio::test]
async fn log_filter_changes() {
    test_http_server(LogFilterChangesTest).await;
}

#[derive(Debug)]
struct LogFilterChangesWithBlockBoundariesTest;

#[async_trait]
impl HttpTest for LogFilterChangesWithBlockBoundariesTest {
    async fn test(&self, client: &HttpClient, pool: &ConnectionPool) -> anyhow::Result<()> {
        let lower_bound_filter = Filter {
            from_block: Some(api::BlockNumber::Number(2.into())),
            ..Filter::default()
        };
        let lower_bound_filter_id = client.new_filter(lower_bound_filter).await?;
        let upper_bound_filter = Filter {
            to_block: Some(api::BlockNumber::Number(1.into())),
            ..Filter::default()
        };
        let upper_bound_filter_id = client.new_filter(upper_bound_filter).await?;
        let bounded_filter = Filter {
            from_block: Some(api::BlockNumber::Number(1.into())),
            to_block: Some(api::BlockNumber::Number(1.into())),
            ..Filter::default()
        };
        let bounded_filter_id = client.new_filter(bounded_filter).await?;

        let mut storage = pool.access_storage().await?;
        let (_, events) = store_events(&mut storage, 1, 0).await?;
        drop(storage);
        let events: Vec<_> = events.iter().collect();

        let lower_bound_logs = client.get_filter_changes(lower_bound_filter_id).await?;
        assert_matches!(
            lower_bound_logs,
            FilterChanges::Hashes(hashes) if hashes.is_empty()
        );
        // ^ Since `FilterChanges` is serialized w/o a tag, an empty array will be deserialized
        // as `Hashes(_)` (the first declared variant).

        let upper_bound_logs = client.get_filter_changes(upper_bound_filter_id).await?;
        let FilterChanges::Logs(upper_bound_logs) = upper_bound_logs else {
            panic!("Unexpected getFilterChanges output: {:?}", upper_bound_logs);
        };
        assert_logs_match(&upper_bound_logs, &events);
        let bounded_logs = client.get_filter_changes(bounded_filter_id).await?;
        let FilterChanges::Logs(bounded_logs) = bounded_logs else {
            panic!("Unexpected getFilterChanges output: {:?}", bounded_logs);
        };
        assert_eq!(bounded_logs, upper_bound_logs);

        // Add another miniblock with events to the storage.
        let mut storage = pool.access_storage().await?;
        let (_, new_events) = store_events(&mut storage, 2, 4).await?;
        drop(storage);
        let new_events: Vec<_> = new_events.iter().collect();

        let lower_bound_logs = client.get_filter_changes(lower_bound_filter_id).await?;
        let FilterChanges::Logs(lower_bound_logs) = lower_bound_logs else {
            panic!("Unexpected getFilterChanges output: {:?}", lower_bound_logs);
        };
        assert_logs_match(&lower_bound_logs, &new_events);

        let new_upper_bound_logs = client.get_filter_changes(upper_bound_filter_id).await?;
        assert_matches!(new_upper_bound_logs, FilterChanges::Hashes(hashes) if hashes.is_empty());
        let new_bounded_logs = client.get_filter_changes(bounded_filter_id).await?;
        assert_matches!(new_bounded_logs, FilterChanges::Hashes(hashes) if hashes.is_empty());

        // Add miniblock #3. It should not be picked up by the bounded and upper bound filters,
        // and should be picked up by the lower bound filter.
        let mut storage = pool.access_storage().await?;
        let (_, new_events) = store_events(&mut storage, 3, 8).await?;
        drop(storage);
        let new_events: Vec<_> = new_events.iter().collect();

        let bounded_logs = client.get_filter_changes(bounded_filter_id).await?;
        let FilterChanges::Hashes(bounded_logs) = bounded_logs else {
            panic!("Unexpected getFilterChanges output: {:?}", bounded_logs);
        };
        assert!(bounded_logs.is_empty());

        let upper_bound_logs = client.get_filter_changes(upper_bound_filter_id).await?;
        let FilterChanges::Hashes(upper_bound_logs) = upper_bound_logs else {
            panic!("Unexpected getFilterChanges output: {:?}", upper_bound_logs);
        };
        assert!(upper_bound_logs.is_empty());

        let lower_bound_logs = client.get_filter_changes(lower_bound_filter_id).await?;
        let FilterChanges::Logs(lower_bound_logs) = lower_bound_logs else {
            panic!("Unexpected getFilterChanges output: {:?}", lower_bound_logs);
        };
        assert_logs_match(&lower_bound_logs, &new_events);
        Ok(())
    }
}

#[tokio::test]
async fn log_filter_changes_with_block_boundaries() {
    test_http_server(LogFilterChangesWithBlockBoundariesTest).await;
}<|MERGE_RESOLUTION|>--- conflicted
+++ resolved
@@ -208,30 +208,9 @@
     }
 }
 
-<<<<<<< HEAD
-async fn store_block(pool: &ConnectionPool) -> anyhow::Result<(MiniblockHeader, H256)> {
-    let mut storage = pool.access_storage().await?;
-=======
-fn create_miniblock(number: u32) -> MiniblockHeader {
-    MiniblockHeader {
-        number: MiniblockNumber(number),
-        timestamp: number.into(),
-        hash: H256::from_low_u64_be(number.into()),
-        l1_tx_count: 0,
-        l2_tx_count: 0,
-        base_fee_per_gas: 100,
-        l1_gas_price: 100,
-        l2_fair_gas_price: 100,
-        base_system_contracts_hashes: BaseSystemContractsHashes::default(),
-        protocol_version: Some(ProtocolVersionId::latest()),
-        virtual_blocks: 1,
-    }
-}
-
 async fn store_miniblock(
     storage: &mut StorageProcessor<'_>,
 ) -> anyhow::Result<(MiniblockHeader, H256)> {
->>>>>>> 286c7d15
     let new_tx = create_l2_transaction(1, 2);
     let new_tx_hash = new_tx.hash();
     let tx_submission_result = storage
