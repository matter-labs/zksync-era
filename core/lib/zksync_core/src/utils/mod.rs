//! Miscellaneous utils used by multiple components.

<<<<<<< HEAD
use zksync_config::configs::chain::L1BatchCommitDataGeneratorMode;
use zksync_eth_client::{CallFunctionArgs, ClientError, Error as EthClientError, EthInterface};
use zksync_types::Address;
=======
use std::{
    future::Future,
    sync::atomic::{AtomicBool, Ordering},
    time::Duration,
};

use anyhow::Context as _;
use async_trait::async_trait;
use tokio::sync::watch;
use zksync_dal::{Connection, ConnectionPool, Core, CoreDal};
use zksync_eth_client::{CallFunctionArgs, ClientError, Error as EthClientError, EthInterface};
use zksync_types::{commitment::L1BatchCommitmentMode, Address, L1BatchNumber, ProtocolVersionId};

/// Fallible and async predicate for binary search.
#[async_trait]
pub(crate) trait BinarySearchPredicate: Send {
    type Error;

    async fn eval(&mut self, argument: u32) -> Result<bool, Self::Error>;
}

#[async_trait]
impl<F, Fut, E> BinarySearchPredicate for F
where
    F: Send + FnMut(u32) -> Fut,
    Fut: Send + Future<Output = Result<bool, E>>,
{
    type Error = E;

    async fn eval(&mut self, argument: u32) -> Result<bool, Self::Error> {
        self(argument).await
    }
}

/// Finds the greatest `u32` value for which `f` returns `true`.
pub(crate) async fn binary_search_with<P: BinarySearchPredicate>(
    mut left: u32,
    mut right: u32,
    mut predicate: P,
) -> Result<u32, P::Error> {
    while left + 1 < right {
        let middle = (left + right) / 2;
        if predicate.eval(middle).await? {
            left = middle;
        } else {
            right = middle;
        }
    }
    Ok(left)
}

/// Repeatedly polls the DB until there is an L1 batch. We may not have such a batch initially
/// if the DB is recovered from an application-level snapshot.
///
/// Returns the number of the *earliest* L1 batch, or `None` if the stop signal is received.
pub(crate) async fn wait_for_l1_batch(
    pool: &ConnectionPool<Core>,
    poll_interval: Duration,
    stop_receiver: &mut watch::Receiver<bool>,
) -> anyhow::Result<Option<L1BatchNumber>> {
    tracing::debug!("Waiting for at least one L1 batch in db in DB");
    loop {
        if *stop_receiver.borrow() {
            return Ok(None);
        }

        let mut storage = pool.connection().await?;
        let sealed_l1_batch_number = storage.blocks_dal().get_earliest_l1_batch_number().await?;
        drop(storage);

        if let Some(number) = sealed_l1_batch_number {
            return Ok(Some(number));
        }

        // We don't check the result: if a stop signal is received, we'll return at the start
        // of the next iteration.
        tokio::time::timeout(poll_interval, stop_receiver.changed())
            .await
            .ok();
    }
}

/// Repeatedly polls the DB until there is an L1 batch with metadata. We may not have such a batch initially
/// if the DB is recovered from an application-level snapshot.
///
/// Returns the number of the *earliest* L1 batch with metadata, or `None` if the stop signal is received.
pub(crate) async fn wait_for_l1_batch_with_metadata(
    pool: &ConnectionPool<Core>,
    poll_interval: Duration,
    stop_receiver: &mut watch::Receiver<bool>,
) -> anyhow::Result<Option<L1BatchNumber>> {
    loop {
        if *stop_receiver.borrow() {
            return Ok(None);
        }

        let mut storage = pool.connection().await?;
        let sealed_l1_batch_number = storage
            .blocks_dal()
            .get_earliest_l1_batch_number_with_metadata()
            .await?;
        drop(storage);

        if let Some(number) = sealed_l1_batch_number {
            return Ok(Some(number));
        }
        tracing::debug!(
            "No L1 batches with metadata are present in DB; trying again in {poll_interval:?}"
        );
        tokio::time::timeout(poll_interval, stop_receiver.changed())
            .await
            .ok();
    }
}

/// Returns the projected number of the first locally available L1 batch. The L1 batch is **not**
/// guaranteed to be present in the storage!
pub(crate) async fn projected_first_l1_batch(
    storage: &mut Connection<'_, Core>,
) -> anyhow::Result<L1BatchNumber> {
    let snapshot_recovery = storage
        .snapshot_recovery_dal()
        .get_applied_snapshot_status()
        .await?;
    Ok(snapshot_recovery.map_or(L1BatchNumber(0), |recovery| recovery.l1_batch_number + 1))
}

/// Obtains a protocol version projected to be applied for the next L2 block. This is either the version used by the last
/// sealed L2 block, or (if there are no L2 blocks), one referenced in the snapshot recovery record.
pub(crate) async fn pending_protocol_version(
    storage: &mut Connection<'_, Core>,
) -> anyhow::Result<ProtocolVersionId> {
    static WARNED_ABOUT_NO_VERSION: AtomicBool = AtomicBool::new(false);

    let last_l2_block = storage
        .blocks_dal()
        .get_last_sealed_l2_block_header()
        .await?;
    if let Some(last_l2_block) = last_l2_block {
        return Ok(last_l2_block.protocol_version.unwrap_or_else(|| {
            // Protocol version should be set for the most recent L2 block even in cases it's not filled
            // for old L2 blocks, hence the warning. We don't want to rely on this assumption, so we treat
            // the lack of it as in other similar places, replacing with the default value.
            if !WARNED_ABOUT_NO_VERSION.fetch_or(true, Ordering::Relaxed) {
                tracing::warn!("Protocol version not set for recent L2 block: {last_l2_block:?}");
            }
            ProtocolVersionId::last_potentially_undefined()
        }));
    }
    // No L2 blocks in the storage; use snapshot recovery information.
    let snapshot_recovery = storage
        .snapshot_recovery_dal()
        .get_applied_snapshot_status()
        .await?
        .context("storage contains neither L2 blocks, nor snapshot recovery info")?;
    Ok(snapshot_recovery.protocol_version)
}
>>>>>>> 3af5f5b3

/// Managed task that asynchronously validates that the commitment mode (rollup or validium) from the node config
/// matches the mode in the L1 diamond proxy contract.
#[derive(Debug)]
pub struct L1BatchCommitmentModeValidationTask {
    diamond_proxy_address: Address,
    expected_mode: L1BatchCommitmentMode,
    eth_client: Box<dyn EthInterface>,
    retry_interval: Duration,
    exit_on_success: bool,
}

impl L1BatchCommitmentModeValidationTask {
    const DEFAULT_RETRY_INTERVAL: Duration = Duration::from_secs(5);

    /// Creates a new task with the specified params and Ethereum client.
    pub fn new(
        diamond_proxy_address: Address,
        expected_mode: L1BatchCommitmentMode,
        eth_client: Box<dyn EthInterface>,
    ) -> Self {
        Self {
            diamond_proxy_address,
            expected_mode,
            eth_client: eth_client.for_component("commitment_mode_validation"),
            retry_interval: Self::DEFAULT_RETRY_INTERVAL,
            exit_on_success: false,
        }
    }

    /// Makes the task exit after the commitment mode was successfully verified. By default, the task
    /// will only exit on error or after getting a stop signal.
    pub fn exit_on_success(mut self) -> Self {
        self.exit_on_success = true;
        self
    }

    async fn validate_commitment_mode(self) -> anyhow::Result<()> {
        let expected_mode = self.expected_mode;
        let diamond_proxy_address = self.diamond_proxy_address;
        let eth_client = self.eth_client.as_ref();
        loop {
            let result = Self::get_pubdata_pricing_mode(diamond_proxy_address, eth_client).await;
            match result {
                Ok(mode) => {
                    anyhow::ensure!(
                        mode == self.expected_mode,
                        "Configured L1 batch commitment mode ({expected_mode:?}) does not match the commitment mode \
                         used on L1 contract {diamond_proxy_address:?} ({mode:?})"
                    );
                    tracing::info!(
                        "Checked that the configured L1 batch commitment mode ({expected_mode:?}) matches the commitment mode \
                         used on L1 contract {diamond_proxy_address:?}"
                    );
                    return Ok(());
                }

                // Getters contract does not support `getPubdataPricingMode` method.
                // This case is accepted for backwards compatibility with older contracts, but emits a
                // warning in case the wrong contract address was passed by the caller.
                Err(EthClientError::EthereumGateway(err))
                    if matches!(err.as_ref(), ClientError::Call(_)) =>
                {
                    tracing::warn!("Contract {diamond_proxy_address:?} does not support getPubdataPricingMode method: {err}");
                    return Ok(());
                }

                Err(EthClientError::EthereumGateway(err)) if err.is_transient() => {
                    tracing::warn!(
                        "Transient error validating commitment mode, will retry after {:?}: {err}",
                        self.retry_interval
                    );
                    tokio::time::sleep(self.retry_interval).await;
                }

                Err(err) => {
                    tracing::error!("Fatal error validating commitment mode: {err}");
                    return Err(err.into());
                }
            }
        }
    }

    async fn get_pubdata_pricing_mode(
        diamond_proxy_address: Address,
        eth_client: &dyn EthInterface,
    ) -> Result<L1BatchCommitmentMode, EthClientError> {
        CallFunctionArgs::new("getPubdataPricingMode", ())
            .for_contract(
                diamond_proxy_address,
                &zksync_contracts::hyperchain_contract(),
            )
            .call(eth_client)
            .await
    }

    /// Runs this task. The task will exit on error (and on success if `exit_on_success` is set),
    /// or when a stop signal is received.
    pub async fn run(self, mut stop_receiver: watch::Receiver<bool>) -> anyhow::Result<()> {
        let exit_on_success = self.exit_on_success;
        let validation = self.validate_commitment_mode();
        tokio::select! {
            result = validation => {
                if exit_on_success || result.is_err() {
                    return result;
                }
                stop_receiver.changed().await.ok();
                Ok(())
            },
            _ = stop_receiver.changed() => Ok(()),
        }
    }
}

#[cfg(test)]
mod tests {
    use std::{mem, sync::Mutex};

    use jsonrpsee::types::ErrorObject;
<<<<<<< HEAD
    use zksync_eth_client::{clients::MockEthereum, ClientError};
=======
    use zksync_eth_client::clients::MockEthereum;
    use zksync_node_genesis::{insert_genesis_batch, GenesisParams};
>>>>>>> 3af5f5b3
    use zksync_types::{ethabi, U256};
    use zksync_web3_decl::error::EnrichedClientError;

    use super::*;

    fn mock_ethereum(token: ethabi::Token, err: Option<EthClientError>) -> MockEthereum {
        let err_mutex = Mutex::new(err);
        MockEthereum::default().with_fallible_call_handler(move |_, _| {
            let err = mem::take(&mut *err_mutex.lock().unwrap());
            if let Some(err) = err {
                Err(err)
            } else {
                Ok(token.clone())
            }
        })
    }

    fn mock_ethereum_with_legacy_contract() -> MockEthereum {
        let err = ClientError::Call(ErrorObject::owned(3, "execution reverted: F", None::<()>));
        let err = EthClientError::EthereumGateway(EnrichedClientError::new(err, "call"));
        mock_ethereum(ethabi::Token::Uint(U256::zero()), Some(err))
    }

    fn mock_ethereum_with_transport_error() -> MockEthereum {
        let err = ClientError::Transport(anyhow::anyhow!("unreachable"));
        let err = EthClientError::EthereumGateway(EnrichedClientError::new(err, "call"));
        mock_ethereum(ethabi::Token::Uint(U256::zero()), Some(err))
    }

    fn mock_ethereum_with_rollup_contract() -> MockEthereum {
        mock_ethereum(ethabi::Token::Uint(U256::zero()), None)
    }

    fn mock_ethereum_with_validium_contract() -> MockEthereum {
        mock_ethereum(ethabi::Token::Uint(U256::one()), None)
    }

    fn commitment_task(
        expected_mode: L1BatchCommitmentMode,
        eth_client: MockEthereum,
    ) -> L1BatchCommitmentModeValidationTask {
        let diamond_proxy_address = Address::repeat_byte(0x01);
        L1BatchCommitmentModeValidationTask {
            diamond_proxy_address,
            expected_mode,
            eth_client: Box::new(eth_client),
            exit_on_success: true,
            retry_interval: Duration::ZERO,
        }
    }

    #[tokio::test]
    async fn ensure_l1_batch_commit_data_generation_mode_succeeds_when_both_match() {
        let task = commitment_task(
            L1BatchCommitmentMode::Rollup,
            mock_ethereum_with_rollup_contract(),
        );
        task.validate_commitment_mode().await.unwrap();

        let task = commitment_task(
            L1BatchCommitmentMode::Validium,
            mock_ethereum_with_validium_contract(),
        );
        task.validate_commitment_mode().await.unwrap();
    }

    #[tokio::test]
    async fn ensure_l1_batch_commit_data_generation_mode_succeeds_on_legacy_contracts() {
        let task = commitment_task(
            L1BatchCommitmentMode::Rollup,
            mock_ethereum_with_legacy_contract(),
        );
        task.validate_commitment_mode().await.unwrap();

        let task = commitment_task(
            L1BatchCommitmentMode::Validium,
            mock_ethereum_with_legacy_contract(),
        );
        task.validate_commitment_mode().await.unwrap();
    }

    #[tokio::test]
    async fn ensure_l1_batch_commit_data_generation_mode_fails_on_mismatch() {
        let task = commitment_task(
            L1BatchCommitmentMode::Validium,
            mock_ethereum_with_rollup_contract(),
        );
        let err = task
            .validate_commitment_mode()
            .await
            .unwrap_err()
            .to_string();
        assert!(err.contains("commitment mode"), "{err}");

        let task = commitment_task(
            L1BatchCommitmentMode::Rollup,
            mock_ethereum_with_validium_contract(),
        );
        let err = task
            .validate_commitment_mode()
            .await
            .unwrap_err()
            .to_string();
        assert!(err.contains("commitment mode"), "{err}");
    }

    #[tokio::test]
    async fn ensure_l1_batch_commit_data_generation_mode_recovers_from_request_failure() {
        let task = commitment_task(
            L1BatchCommitmentMode::Rollup,
            mock_ethereum_with_transport_error(),
        );
        task.validate_commitment_mode().await.unwrap();
    }

    #[tokio::test]
    async fn ensure_l1_batch_commit_data_generation_mode_fails_on_parse_error() {
        let task = commitment_task(
            L1BatchCommitmentMode::Rollup,
            mock_ethereum(ethabi::Token::String("what".into()), None),
        );
        let err = task
            .validate_commitment_mode()
            .await
            .unwrap_err()
            .to_string();
        assert!(
            err.contains("L1BatchCommitDataGeneratorMode::from_tokens"),
            "{err}",
        );
    }
}<|MERGE_RESOLUTION|>--- conflicted
+++ resolved
@@ -1,168 +1,10 @@
 //! Miscellaneous utils used by multiple components.
 
-<<<<<<< HEAD
-use zksync_config::configs::chain::L1BatchCommitDataGeneratorMode;
+use std::time::Duration;
+
+use tokio::sync::watch;
 use zksync_eth_client::{CallFunctionArgs, ClientError, Error as EthClientError, EthInterface};
-use zksync_types::Address;
-=======
-use std::{
-    future::Future,
-    sync::atomic::{AtomicBool, Ordering},
-    time::Duration,
-};
-
-use anyhow::Context as _;
-use async_trait::async_trait;
-use tokio::sync::watch;
-use zksync_dal::{Connection, ConnectionPool, Core, CoreDal};
-use zksync_eth_client::{CallFunctionArgs, ClientError, Error as EthClientError, EthInterface};
-use zksync_types::{commitment::L1BatchCommitmentMode, Address, L1BatchNumber, ProtocolVersionId};
-
-/// Fallible and async predicate for binary search.
-#[async_trait]
-pub(crate) trait BinarySearchPredicate: Send {
-    type Error;
-
-    async fn eval(&mut self, argument: u32) -> Result<bool, Self::Error>;
-}
-
-#[async_trait]
-impl<F, Fut, E> BinarySearchPredicate for F
-where
-    F: Send + FnMut(u32) -> Fut,
-    Fut: Send + Future<Output = Result<bool, E>>,
-{
-    type Error = E;
-
-    async fn eval(&mut self, argument: u32) -> Result<bool, Self::Error> {
-        self(argument).await
-    }
-}
-
-/// Finds the greatest `u32` value for which `f` returns `true`.
-pub(crate) async fn binary_search_with<P: BinarySearchPredicate>(
-    mut left: u32,
-    mut right: u32,
-    mut predicate: P,
-) -> Result<u32, P::Error> {
-    while left + 1 < right {
-        let middle = (left + right) / 2;
-        if predicate.eval(middle).await? {
-            left = middle;
-        } else {
-            right = middle;
-        }
-    }
-    Ok(left)
-}
-
-/// Repeatedly polls the DB until there is an L1 batch. We may not have such a batch initially
-/// if the DB is recovered from an application-level snapshot.
-///
-/// Returns the number of the *earliest* L1 batch, or `None` if the stop signal is received.
-pub(crate) async fn wait_for_l1_batch(
-    pool: &ConnectionPool<Core>,
-    poll_interval: Duration,
-    stop_receiver: &mut watch::Receiver<bool>,
-) -> anyhow::Result<Option<L1BatchNumber>> {
-    tracing::debug!("Waiting for at least one L1 batch in db in DB");
-    loop {
-        if *stop_receiver.borrow() {
-            return Ok(None);
-        }
-
-        let mut storage = pool.connection().await?;
-        let sealed_l1_batch_number = storage.blocks_dal().get_earliest_l1_batch_number().await?;
-        drop(storage);
-
-        if let Some(number) = sealed_l1_batch_number {
-            return Ok(Some(number));
-        }
-
-        // We don't check the result: if a stop signal is received, we'll return at the start
-        // of the next iteration.
-        tokio::time::timeout(poll_interval, stop_receiver.changed())
-            .await
-            .ok();
-    }
-}
-
-/// Repeatedly polls the DB until there is an L1 batch with metadata. We may not have such a batch initially
-/// if the DB is recovered from an application-level snapshot.
-///
-/// Returns the number of the *earliest* L1 batch with metadata, or `None` if the stop signal is received.
-pub(crate) async fn wait_for_l1_batch_with_metadata(
-    pool: &ConnectionPool<Core>,
-    poll_interval: Duration,
-    stop_receiver: &mut watch::Receiver<bool>,
-) -> anyhow::Result<Option<L1BatchNumber>> {
-    loop {
-        if *stop_receiver.borrow() {
-            return Ok(None);
-        }
-
-        let mut storage = pool.connection().await?;
-        let sealed_l1_batch_number = storage
-            .blocks_dal()
-            .get_earliest_l1_batch_number_with_metadata()
-            .await?;
-        drop(storage);
-
-        if let Some(number) = sealed_l1_batch_number {
-            return Ok(Some(number));
-        }
-        tracing::debug!(
-            "No L1 batches with metadata are present in DB; trying again in {poll_interval:?}"
-        );
-        tokio::time::timeout(poll_interval, stop_receiver.changed())
-            .await
-            .ok();
-    }
-}
-
-/// Returns the projected number of the first locally available L1 batch. The L1 batch is **not**
-/// guaranteed to be present in the storage!
-pub(crate) async fn projected_first_l1_batch(
-    storage: &mut Connection<'_, Core>,
-) -> anyhow::Result<L1BatchNumber> {
-    let snapshot_recovery = storage
-        .snapshot_recovery_dal()
-        .get_applied_snapshot_status()
-        .await?;
-    Ok(snapshot_recovery.map_or(L1BatchNumber(0), |recovery| recovery.l1_batch_number + 1))
-}
-
-/// Obtains a protocol version projected to be applied for the next L2 block. This is either the version used by the last
-/// sealed L2 block, or (if there are no L2 blocks), one referenced in the snapshot recovery record.
-pub(crate) async fn pending_protocol_version(
-    storage: &mut Connection<'_, Core>,
-) -> anyhow::Result<ProtocolVersionId> {
-    static WARNED_ABOUT_NO_VERSION: AtomicBool = AtomicBool::new(false);
-
-    let last_l2_block = storage
-        .blocks_dal()
-        .get_last_sealed_l2_block_header()
-        .await?;
-    if let Some(last_l2_block) = last_l2_block {
-        return Ok(last_l2_block.protocol_version.unwrap_or_else(|| {
-            // Protocol version should be set for the most recent L2 block even in cases it's not filled
-            // for old L2 blocks, hence the warning. We don't want to rely on this assumption, so we treat
-            // the lack of it as in other similar places, replacing with the default value.
-            if !WARNED_ABOUT_NO_VERSION.fetch_or(true, Ordering::Relaxed) {
-                tracing::warn!("Protocol version not set for recent L2 block: {last_l2_block:?}");
-            }
-            ProtocolVersionId::last_potentially_undefined()
-        }));
-    }
-    // No L2 blocks in the storage; use snapshot recovery information.
-    let snapshot_recovery = storage
-        .snapshot_recovery_dal()
-        .get_applied_snapshot_status()
-        .await?
-        .context("storage contains neither L2 blocks, nor snapshot recovery info")?;
-    Ok(snapshot_recovery.protocol_version)
-}
->>>>>>> 3af5f5b3
+use zksync_types::{commitment::L1BatchCommitmentMode, Address};
 
 /// Managed task that asynchronously validates that the commitment mode (rollup or validium) from the node config
 /// matches the mode in the L1 diamond proxy contract.
@@ -282,12 +124,7 @@
     use std::{mem, sync::Mutex};
 
     use jsonrpsee::types::ErrorObject;
-<<<<<<< HEAD
-    use zksync_eth_client::{clients::MockEthereum, ClientError};
-=======
     use zksync_eth_client::clients::MockEthereum;
-    use zksync_node_genesis::{insert_genesis_batch, GenesisParams};
->>>>>>> 3af5f5b3
     use zksync_types::{ethabi, U256};
     use zksync_web3_decl::error::EnrichedClientError;
 
