//! This module determines the fees to pay in txs containing blocks submitted to the L1.

use std::{
    collections::VecDeque,
<<<<<<< HEAD
    fmt::Debug,
    ops::RangeInclusive,
=======
>>>>>>> 1d6f87dd
    sync::{Arc, RwLock},
};

use tokio::sync::watch;
use zksync_config::{configs::eth_sender::PubdataSendingMode, GasAdjusterConfig};
use zksync_eth_client::EthInterface;
use zksync_types::{commitment::L1BatchCommitmentMode, L1_GAS_PER_PUBDATA_BYTE, U256};
use zksync_web3_decl::client::{DynClient, L1};

use self::metrics::METRICS;
use super::L1TxParamsProvider;

mod metrics;
#[cfg(test)]
mod tests;

pub trait L1GasAdjuster: Debug + Send + Sync {
    fn estimate_effective_gas_price(&self) -> u64;
    fn estimate_effective_pubdata_price(&self) -> u64;
}

/// This component keeps track of the median `base_fee` from the last `max_base_fee_samples` blocks
/// and of the median `blob_base_fee` from the last `max_blob_base_fee_sample` blocks.
/// It is used to adjust the base_fee of transactions sent to L1.
#[derive(Debug)]
pub struct GasAdjuster {
    pub(super) base_fee_statistics: GasStatistics<u64>,
    // Type for blob base fee is chosen to be `U256`.
    // In practice, it's very unlikely to overflow `u64` (if `blob_base_fee_statistics` = 10 ^ 18, then price for one blob is 2 ^ 17 ETH).
    // But it's still possible and code shouldn't panic if that happens. One more argument is that geth uses big int type for blob prices.
    pub(super) blob_base_fee_statistics: GasStatistics<U256>,
    pub(super) config: GasAdjusterConfig,
    pubdata_sending_mode: PubdataSendingMode,
    eth_client: Box<DynClient<L1>>,
    commitment_mode: L1BatchCommitmentMode,
}

impl L1GasAdjuster for GasAdjuster {
    fn estimate_effective_gas_price(&self) -> u64 {
        if let Some(price) = self.config.internal_enforced_l1_gas_price {
            return price;
        }

        let effective_gas_price = self.get_base_fee(0) + self.get_priority_fee();

        let calculated_price =
            (self.config.internal_l1_pricing_multiplier * effective_gas_price as f64) as u64;

        // Bound the price if it's too high.
        self.bound_gas_price(calculated_price)
    }

    fn estimate_effective_pubdata_price(&self) -> u64 {
        if let Some(price) = self.config.internal_enforced_pubdata_price {
            return price;
        }

        match self.pubdata_sending_mode {
            PubdataSendingMode::Blobs => {
                const BLOB_GAS_PER_BYTE: u64 = 1; // `BYTES_PER_BLOB` = `GAS_PER_BLOB` = 2 ^ 17.

                let blob_base_fee_median = self.blob_base_fee_statistics.median();

                // Check if blob base fee overflows `u64` before converting. Can happen only in very extreme cases.
                if blob_base_fee_median > U256::from(u64::MAX) {
                    let max_allowed = self.config.max_blob_base_fee();
                    tracing::error!("Blob base fee is too high: {blob_base_fee_median}, using max allowed: {max_allowed}");
                    return max_allowed;
                }
                METRICS
                    .median_blob_base_fee
                    .set(blob_base_fee_median.as_u64());
                let calculated_price = blob_base_fee_median.as_u64() as f64
                    * BLOB_GAS_PER_BYTE as f64
                    * self.config.internal_pubdata_pricing_multiplier;

                self.bound_blob_base_fee(calculated_price)
            }
            PubdataSendingMode::Calldata => {
                self.estimate_effective_gas_price() * self.pubdata_byte_gas()
            }
        }
    }
}

impl GasAdjuster {
    pub async fn new(
        eth_client: Box<DynClient<L1>>,
        config: GasAdjusterConfig,
        pubdata_sending_mode: PubdataSendingMode,
        commitment_mode: L1BatchCommitmentMode,
    ) -> anyhow::Result<Self> {
        let eth_client = eth_client.for_component("gas_adjuster");

        // Subtracting 1 from the "latest" block number to prevent errors in case
        // the info about the latest block is not yet present on the node.
        // This sometimes happens on Infura.
        let current_block = eth_client
            .block_number()
            .await?
            .as_usize()
            .saturating_sub(1);
        let fee_history = eth_client
            .base_fee_history(current_block, config.max_base_fee_samples)
            .await?;

        let base_fee_statistics = GasStatistics::new(
            config.max_base_fee_samples,
            current_block,
            fee_history.iter().map(|fee| fee.base_fee_per_gas),
        );

        let blob_base_fee_statistics = GasStatistics::new(
            config.num_samples_for_blob_base_fee_estimate,
            current_block,
            fee_history.iter().map(|fee| fee.base_fee_per_blob_gas),
        );

        Ok(Self {
            base_fee_statistics,
            blob_base_fee_statistics,
            config,
            pubdata_sending_mode,
            eth_client,
            commitment_mode,
        })
    }

    /// Performs an actualization routine for `GasAdjuster`.
    /// This method is intended to be invoked periodically.
    pub async fn keep_updated(&self) -> anyhow::Result<()> {
        // Subtracting 1 from the "latest" block number to prevent errors in case
        // the info about the latest block is not yet present on the node.
        // This sometimes happens on Infura.
        let current_block = self
            .eth_client
            .block_number()
            .await?
            .as_usize()
            .saturating_sub(1);

        let last_processed_block = self.base_fee_statistics.last_processed_block();

        if current_block > last_processed_block {
            let n_blocks = current_block - last_processed_block;
            let base_fees = self
                .eth_client
                .base_fee_history(current_block, n_blocks)
                .await?;

            // We shouldn't rely on L1 provider to return consistent results, so we check that we have at least one new sample.
            if let Some(current_base_fee_per_gas) = base_fees.last().map(|fee| fee.base_fee_per_gas)
            {
                METRICS
                    .current_base_fee_per_gas
                    .set(current_base_fee_per_gas);
            }
            self.base_fee_statistics
                .add_samples(base_fees.iter().map(|fee| fee.base_fee_per_gas));

            if let Some(current_blob_base_fee) =
                base_fees.last().map(|fee| fee.base_fee_per_blob_gas)
            {
                // Blob base fee overflows `u64` only in very extreme cases.
                // It doesn't worth to observe exact value with metric because anyway values that can be used
                // are capped by `self.config.max_blob_base_fee()` of `u64` type.
                if current_blob_base_fee > U256::from(u64::MAX) {
                    tracing::error!("Failed to report current_blob_base_fee = {current_blob_base_fee}, it exceeds u64::MAX");
                } else {
                    METRICS
                        .current_blob_base_fee
                        .set(current_blob_base_fee.as_u64());
                }
            }
            self.blob_base_fee_statistics
                .add_samples(base_fees.iter().map(|fee| fee.base_fee_per_blob_gas));
        }
        Ok(())
    }

    fn bound_gas_price(&self, gas_price: u64) -> u64 {
        let max_l1_gas_price = self.config.max_l1_gas_price();
        if gas_price > max_l1_gas_price {
            tracing::warn!(
                "Effective gas price is too high: {gas_price}, using max allowed: {}",
                max_l1_gas_price
            );
            return max_l1_gas_price;
        }
        gas_price
    }

    pub async fn run(self: Arc<Self>, stop_receiver: watch::Receiver<bool>) -> anyhow::Result<()> {
        loop {
            if *stop_receiver.borrow() {
                tracing::info!("Stop signal received, gas_adjuster is shutting down");
                break;
            }

            if let Err(err) = self.keep_updated().await {
                tracing::warn!("Cannot add the base fee to gas statistics: {}", err);
            }

            tokio::time::sleep(self.config.poll_period()).await;
        }
        Ok(())
    }

    fn pubdata_byte_gas(&self) -> u64 {
        match self.commitment_mode {
            L1BatchCommitmentMode::Validium => 0,
            L1BatchCommitmentMode::Rollup => L1_GAS_PER_PUBDATA_BYTE.into(),
        }
    }

    fn bound_blob_base_fee(&self, blob_base_fee: f64) -> u64 {
        let max_blob_base_fee = self.config.max_blob_base_fee();
        match self.commitment_mode {
            L1BatchCommitmentMode::Validium => 0,
            L1BatchCommitmentMode::Rollup => {
                if blob_base_fee > max_blob_base_fee as f64 {
                    tracing::error!("Blob base fee is too high: {blob_base_fee}, using max allowed: {max_blob_base_fee}");
                    return max_blob_base_fee;
                }
                blob_base_fee as u64
            }
        }
    }
}

impl L1TxParamsProvider for GasAdjuster {
    // This is the method where we decide how much we are ready to pay for the
    // base_fee based on the number of L1 blocks the transaction has been in the mempool.
    // This is done in order to avoid base_fee spikes (e.g. during NFT drops) and
    // smooth out base_fee increases in general.
    // In other words, in order to pay less fees, we are ready to wait longer.
    // But the longer we wait, the more we are ready to pay.
    fn get_base_fee(&self, time_in_mempool: u32) -> u64 {
        let a = self.config.pricing_formula_parameter_a;
        let b = self.config.pricing_formula_parameter_b;

        // Currently we use an exponential formula.
        // The alternative is a linear one:
        // `let scale_factor = a + b * time_in_mempool as f64;`
        let scale_factor = a * b.powf(time_in_mempool as f64);
        let median = self.base_fee_statistics.median();
        METRICS.median_base_fee_per_gas.set(median);
        let new_fee = median as f64 * scale_factor;
        new_fee as u64
    }

    fn get_blob_base_fee(&self) -> u64 {
        let a = self.config.pricing_formula_parameter_a;
        let b = self.config.pricing_formula_parameter_b;

        // Use the single evaluation at zero of the following:
        // Currently we use an exponential formula.
        // The alternative is a linear one:
        // `let scale_factor = a + b * time_in_mempool as f64;`
        let scale_factor = a * b.powf(0.0);
        let median = self.blob_base_fee_statistics.median();
        METRICS.median_blob_base_fee_per_gas.set(median.as_u64());
        let new_fee = median.as_u64() as f64 * scale_factor;
        new_fee as u64
    }

    fn get_next_block_minimal_base_fee(&self) -> u64 {
        let last_block_base_fee = self.base_fee_statistics.last_added_value();

        // The next block's base fee will decrease by a maximum of 12.5%.
        last_block_base_fee * 875 / 1000
    }

    // Priority fee is set to constant, sourced from config.
    // Reasoning behind this is the following:
    // High `priority_fee` means high demand for block space,
    // which means `base_fee` will increase, which means `priority_fee`
    // will decrease. The EIP-1559 mechanism is designed such that
    // `base_fee` will balance out `priority_fee` in such a way that
    // `priority_fee` will be a small fraction of the overall fee.
    fn get_priority_fee(&self) -> u64 {
        self.config.default_priority_fee_per_gas
    }

    // The idea is that when we finally decide to send blob tx, we want to offer gas fees high
    // enough to "almost be certain" that the transaction gets included. To never have to double
    // the gas prices as then we have very little control how much we pay in the end. This strategy
    // works as no matter if we double or triple such price, we pay the same block base fees.
    fn get_blob_tx_base_fee(&self) -> u64 {
        self.base_fee_statistics.last_added_value() * 2
    }

    fn get_blob_tx_blob_base_fee(&self) -> u64 {
        self.blob_base_fee_statistics.last_added_value().as_u64() * 2
    }

    fn get_blob_tx_priority_fee(&self) -> u64 {
        self.get_priority_fee() * 2
    }
}

/// Helper structure responsible for collecting the data about recent transactions,
/// calculating the median base fee.
#[derive(Debug, Clone, Default)]
pub(super) struct GasStatisticsInner<T> {
    samples: VecDeque<T>,
    median_cached: T,
    max_samples: usize,
    last_processed_block: usize,
}

impl<T: Ord + Copy + Default> GasStatisticsInner<T> {
    fn new(max_samples: usize, block: usize, fee_history: impl IntoIterator<Item = T>) -> Self {
        let mut statistics = Self {
            max_samples,
            samples: VecDeque::with_capacity(max_samples),
            median_cached: T::default(),
            last_processed_block: 0,
        };

        statistics.add_samples(fee_history);

        Self {
            last_processed_block: block,
            ..statistics
        }
    }

    fn median(&self) -> T {
        self.median_cached
    }

    fn last_added_value(&self) -> T {
        self.samples.back().copied().unwrap_or(self.median_cached)
    }

    fn add_samples(&mut self, fees: impl IntoIterator<Item = T>) {
        let old_len = self.samples.len();
        self.samples.extend(fees);
        let processed_blocks = self.samples.len() - old_len;
        self.last_processed_block += processed_blocks;

        let extra = self.samples.len().saturating_sub(self.max_samples);
        self.samples.drain(..extra);

        let mut samples: Vec<_> = self.samples.iter().cloned().collect();

        if !self.samples.is_empty() {
            let (_, &mut median, _) = samples.select_nth_unstable(self.samples.len() / 2);
            self.median_cached = median;
        }
    }
}

#[derive(Debug, Default)]
pub(super) struct GasStatistics<T>(RwLock<GasStatisticsInner<T>>);

impl<T: Ord + Copy + Default> GasStatistics<T> {
    pub fn new(max_samples: usize, block: usize, fee_history: impl IntoIterator<Item = T>) -> Self {
        Self(RwLock::new(GasStatisticsInner::new(
            max_samples,
            block,
            fee_history,
        )))
    }

    pub fn median(&self) -> T {
        self.0.read().unwrap().median()
    }

    pub fn last_added_value(&self) -> T {
        self.0.read().unwrap().last_added_value()
    }

    pub fn add_samples(&self, fees: impl IntoIterator<Item = T>) {
        self.0.write().unwrap().add_samples(fees)
    }

    pub fn last_processed_block(&self) -> usize {
        self.0.read().unwrap().last_processed_block
    }
}

#[derive(Debug)]
#[allow(dead_code)]
pub struct MockGasAdjuster {
    pub effective_l1_gas_price: u64,
    pub effective_l1_pubdata_price: u64,
}

impl L1GasAdjuster for MockGasAdjuster {
    fn estimate_effective_gas_price(&self) -> u64 {
        self.effective_l1_gas_price
    }

    fn estimate_effective_pubdata_price(&self) -> u64 {
        self.effective_l1_pubdata_price
    }
}

impl MockGasAdjuster {
    pub fn new(effective_l1_gas_price: u64, effective_l1_pubdata_price: u64) -> Self {
        Self {
            effective_l1_gas_price,
            effective_l1_pubdata_price,
        }
    }
}<|MERGE_RESOLUTION|>--- conflicted
+++ resolved
@@ -2,11 +2,6 @@
 
 use std::{
     collections::VecDeque,
-<<<<<<< HEAD
-    fmt::Debug,
-    ops::RangeInclusive,
-=======
->>>>>>> 1d6f87dd
     sync::{Arc, RwLock},
 };
 
