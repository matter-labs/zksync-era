use std::{str::FromStr, sync::Arc};

use async_trait::async_trait;
use secp256k1::SecretKey;
use subxt_signer::ExposeSecret;
use zksync_config::{configs::da_client::eigen::EigenSecrets, EigenConfig};
use zksync_da_client::{
    types::{ClientType, DAError, DispatchResponse, InclusionData},
    DataAvailabilityClient,
};

use super::sdk::RawEigenClient;
use crate::utils::to_non_retriable_da_error;

#[derive(Debug, Clone)]
pub struct EigenClient {
    client: Arc<RawEigenClient>,
}

impl EigenClient {
    pub async fn new(config: EigenConfig, secrets: EigenSecrets) -> anyhow::Result<Self> {
        let private_key = SecretKey::from_str(secrets.private_key.0.expose_secret().as_str())
            .map_err(|e| anyhow::anyhow!("Failed to parse private key: {}", e))?;

        Ok(EigenClient {
            client: Arc::new(
                RawEigenClient::new(
                    config.rpc_node_url,
                    config.inclusion_polling_interval_ms,
                    private_key,
                )
                .await?,
            ),
        })
    }
}

#[async_trait]
impl DataAvailabilityClient for EigenClient {
    async fn dispatch_blob(
        &self,
        _: u32, // batch number
        data: Vec<u8>,
    ) -> Result<DispatchResponse, DAError> {
        let blob_id = self
            .client
            .dispatch_blob(data)
            .await
            .map_err(to_non_retriable_da_error)?;

        Ok(DispatchResponse::from(blob_id))
    }

    async fn get_inclusion_data(&self, _: &str) -> Result<Option<InclusionData>, DAError> {
        Ok(Some(InclusionData { data: vec![] }))
    }

    fn clone_boxed(&self) -> Box<dyn DataAvailabilityClient> {
        Box::new(self.clone())
    }

    fn blob_size_limit(&self) -> Option<usize> {
        Some(1920 * 1024) // 2mb - 128kb as a buffer
    }

<<<<<<< HEAD
    fn client_type(&self) -> ClientType {
        ClientType::Eigen
=======
    async fn balance(&self) -> Result<u64, DAError> {
        Ok(0) // TODO fetch from API when payments are enabled in Eigen (PE-305)
>>>>>>> a1714330
    }
}<|MERGE_RESOLUTION|>--- conflicted
+++ resolved
@@ -63,12 +63,11 @@
         Some(1920 * 1024) // 2mb - 128kb as a buffer
     }
 
-<<<<<<< HEAD
     fn client_type(&self) -> ClientType {
         ClientType::Eigen
-=======
+    }
+
     async fn balance(&self) -> Result<u64, DAError> {
         Ok(0) // TODO fetch from API when payments are enabled in Eigen (PE-305)
->>>>>>> a1714330
     }
 }