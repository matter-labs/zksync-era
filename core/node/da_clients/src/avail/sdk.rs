//! Minimal reimplementation of the Avail SDK client required for the DA client implementation.
//! This is considered to be a temporary solution until a mature SDK is available on crates.io

use std::{fmt::Debug, sync::Arc, time};

<<<<<<< HEAD
use anyhow::{bail, Context};
=======
use anyhow::Context;
>>>>>>> e3759a27
use backon::{ConstantBuilder, Retryable};
use bytes::Bytes;
use jsonrpsee::{
    core::client::{Client, ClientT, Subscription, SubscriptionClientT},
    rpc_params,
};
use parity_scale_codec::{Compact, Decode, Encode};
use scale_encode::EncodeAsFields;
use serde::{Deserialize, Serialize};
use subxt_signer::{
    bip39::Mnemonic,
    sr25519::{Keypair, Signature},
};
use zksync_types::H256;

use crate::utils::to_non_retriable_da_error;

const PROTOCOL_VERSION: u8 = 4;

#[derive(Debug, Clone)]
pub(crate) struct RawAvailClient {
    app_id: u32,
    keypair: Keypair,
    finality_state: String,
}

/// Utility type needed for encoding the call data
#[derive(parity_scale_codec::Encode, scale_encode::EncodeAsType)]
#[encode_as_type(crate_path = "scale_encode")]
struct SubmitData {
    pub data: BoundedVec<u8>,
}

/// Utility type needed for encoding the call data
#[derive(parity_scale_codec::Encode, scale_encode::EncodeAsType)]
#[encode_as_type(crate_path = "scale_encode")]
struct BoundedVec<_0>(pub Vec<_0>);

impl RawAvailClient {
    pub(crate) const MAX_BLOB_SIZE: usize = 512 * 1024; // 512kb

    pub(crate) async fn new(
        app_id: u32,
        seed: &str,
        finality_state: String,
    ) -> anyhow::Result<Self> {
        let mnemonic = Mnemonic::parse(seed)?;
        let keypair = Keypair::from_phrase(&mnemonic, None)?;

        Ok(Self {
            app_id,
            keypair,
            finality_state,
        })
    }

    /// Returns a hex-encoded extrinsic
    pub(crate) async fn build_extrinsic(
        &self,
        client: &Client,
        data: Vec<u8>,
    ) -> anyhow::Result<String> {
        let call_data = self
            .get_encoded_call(client, data)
            .await
            .map_err(to_non_retriable_da_error)?;
        let extra_params = self
            .get_extended_params(client)
            .await
            .map_err(to_non_retriable_da_error)?;
        let additional_params = self
            .get_additional_params(client)
            .await
            .map_err(to_non_retriable_da_error)?;

        let signature = self.get_signature(
            call_data.as_slice(),
            extra_params.as_slice(),
            additional_params.as_slice(),
        );

        let ext = self.get_submittable_extrinsic(
            signature,
            extra_params.as_slice(),
            call_data.as_slice(),
        );

        Ok(hex::encode(&ext))
    }

    /// Returns an encoded call data
    async fn get_encoded_call(
        &self,
        client: &Client,
        data: Vec<u8>,
    ) -> anyhow::Result<Vec<u8>, anyhow::Error> {
        let resp: serde_json::Value = client.request("state_getMetadata", rpc_params![]).await?;

        let resp = resp
            .as_str()
            .ok_or_else(|| anyhow::anyhow!("Invalid metadata"))?
            .to_string();

        let metadata_bytes = hex::decode(
            resp.strip_prefix("0x")
                .ok_or_else(|| anyhow::anyhow!("Metadata doesn't have 0x prefix"))?,
        )?;
        let meta = subxt_metadata::Metadata::decode(&mut &metadata_bytes[..])?;

        let pallet = meta
            .pallet_by_name("DataAvailability")
            .ok_or_else(|| anyhow::anyhow!("DataAvailability pallet not found"))?;

        let call = pallet
            .call_variant_by_name("submit_data")
            .ok_or_else(|| anyhow::anyhow!("submit_data call not found"))?;

        let mut fields = call
            .fields
            .iter()
            .map(|f| scale_encode::Field::new(f.ty.id, f.name.as_deref()));

        let mut bytes = Vec::new();
        pallet.index().encode_to(&mut bytes);
        call.index.encode_to(&mut bytes);

        SubmitData {
            data: BoundedVec(data),
        }
        .encode_as_fields_to(&mut fields, meta.types(), &mut bytes)?;

        Ok(bytes)
    }

    /// Queries a node for a nonce
    async fn fetch_account_nonce(&self, client: &Client) -> anyhow::Result<u64> {
        let address = to_addr(self.keypair.clone());
        let resp: serde_json::Value = client
            .request("system_accountNextIndex", rpc_params![address])
            .await?;

        let nonce = resp
            .as_u64()
            .ok_or_else(|| anyhow::anyhow!("Invalid nonce"))?;

        Ok(nonce)
    }

    /// Returns a Compact-encoded extended extrinsic parameters
    /// Extrinsic params used here:
    /// - CheckMortality<AvailConfig>
    /// - CheckNonce
    /// - ChargeTransactionPayment
    /// - CheckAppId
    async fn get_extended_params(&self, client: &Client) -> anyhow::Result<Vec<u8>> {
        let era = 0u8; // immortal era
        let tip = 0u128; // no tip
        let nonce = self.fetch_account_nonce(client).await?;

        // Encode the params
        let mut bytes = vec![era];
        Compact(nonce).encode_to(&mut bytes);
        Compact(tip).encode_to(&mut bytes);
        Compact(self.app_id).encode_to(&mut bytes);

        Ok(bytes)
    }

    /// Returns a Compact-encoded additional extrinsic parameters
    /// Extrinsic params used here
    /// - CheckSpecVersion
    /// - CheckTxVersion
    /// - CheckGenesis<AvailConfig>
    async fn get_additional_params(&self, client: &Client) -> anyhow::Result<Vec<u8>> {
        let (spec_version, tx_version) = self.get_runtime_version(client).await?;
        let genesis_hash = self.fetch_genesis_hash(client).await?;

        let mut bytes = Vec::new();
        spec_version.encode_to(&mut bytes);
        tx_version.encode_to(&mut bytes);
        // adding genesis hash twice (that's what API requires ¯\_(ツ)_/¯)
        bytes.extend(hex::decode(&genesis_hash)?);
        bytes.extend(hex::decode(&genesis_hash)?);

        Ok(bytes)
    }

    /// Returns the specification and transaction versions of a runtime
    async fn get_runtime_version(&self, client: &Client) -> anyhow::Result<(u32, u32)> {
        let resp: serde_json::Value = client
            .request("chain_getRuntimeVersion", rpc_params![])
            .await?;

        let sv = resp
            .get("specVersion")
            .ok_or_else(|| anyhow::anyhow!("Invalid runtime version"))?;
        let tv = resp
            .get("transactionVersion")
            .ok_or_else(|| anyhow::anyhow!("Invalid runtime version"))?;

        let spec_version = sv
            .as_u64()
            .ok_or_else(|| anyhow::anyhow!("Invalid spec version"))?;
        let transaction_version = tv
            .as_u64()
            .ok_or_else(|| anyhow::anyhow!("Invalid transaction version"))?;

        Ok((spec_version as u32, transaction_version as u32))
    }

    async fn fetch_genesis_hash(&self, client: &Client) -> anyhow::Result<String> {
        let resp: serde_json::Value = client.request("chain_getBlockHash", rpc_params![0]).await?;

        let genesis_hash = resp
            .as_str()
            .ok_or_else(|| anyhow::anyhow!("Invalid genesis hash"))?;

        Ok(genesis_hash
            .strip_prefix("0x")
            .ok_or_else(|| anyhow::anyhow!("Genesis hash doesn't have a 0x prefix"))?
            .to_string())
    }

    /// Returns a signature for partially-encoded extrinsic
    fn get_signature(
        &self,
        call_data: &[u8],
        extra_params: &[u8],
        additional_params: &[u8],
    ) -> Signature {
        let mut bytes = vec![];
        bytes.extend_from_slice(call_data);
        bytes.extend_from_slice(extra_params);
        bytes.extend_from_slice(additional_params);

        if bytes.len() > 256 {
            bytes = blake2::<32>(bytes).to_vec();
        }

        self.keypair.sign(&bytes)
    }

    /// Encodes all the components of an extrinsic into a single vector
    fn get_submittable_extrinsic(
        &self,
        signature: Signature,
        extra_params: &[u8],
        call_data: &[u8],
    ) -> Vec<u8> {
        let mut encoded_inner = Vec::new();
        (0b10000000 + PROTOCOL_VERSION).encode_to(&mut encoded_inner); // "is signed" + transaction protocol version

        // sender
        encoded_inner.push(0); // 0 as an id param in MultiAddress enum
        self.keypair.public_key().0.encode_to(&mut encoded_inner); // from address for signature

        // signature
        encoded_inner.push(1); // 1 as an Sr25519 in MultiSignature enum
        signature.0.encode_to(&mut encoded_inner);

        // extra params
        encoded_inner.extend_from_slice(extra_params);

        // call data
        encoded_inner.extend_from_slice(call_data);

        // now, prefix with byte length:
        let len = Compact(
            u32::try_from(encoded_inner.len()).expect("extrinsic size expected to be <4GB"),
        );
        let mut encoded = Vec::new();
        len.encode_to(&mut encoded);
        encoded.extend(encoded_inner);

        encoded
    }

    /// Submits an extrinsic. Subscribes to a stream and waits for a tx to be included in a block
    /// to return the block hash
    pub(crate) async fn submit_extrinsic(
        &self,
        client: &Client,
        extrinsic: &str,
    ) -> anyhow::Result<String> {
        let mut sub: Subscription<serde_json::Value> = client
            .subscribe(
                "author_submitAndWatchExtrinsic",
                rpc_params![extrinsic],
                "author_unwatchExtrinsic",
            )
            .await?;

        let block_hash = loop {
            let status = sub.next().await.transpose()?;

            if status.is_some() && status.as_ref().unwrap().is_object() {
                if let Some(block_hash) = status.unwrap().get(self.finality_state.as_str()) {
                    break block_hash
                        .as_str()
                        .ok_or_else(|| anyhow::anyhow!("Invalid block hash"))?
                        .strip_prefix("0x")
                        .ok_or_else(|| anyhow::anyhow!("Block hash doesn't have 0x prefix"))?
                        .to_string();
                }
            }
        };
        sub.unsubscribe().await?;

        Ok(block_hash)
    }

    /// Iterates over all transaction in the block and finds an ID of the one provided as an argument
    pub(crate) async fn get_tx_id(
        &self,
        client: &Client,
        block_hash: &str,
        hex_ext: &str,
    ) -> anyhow::Result<usize> {
        let resp: serde_json::Value = client
            .request("chain_getBlock", rpc_params![block_hash])
            .await?;

        let block = resp
            .get("block")
            .ok_or_else(|| anyhow::anyhow!("Invalid block"))?;
        let extrinsics = block
            .get("extrinsics")
            .ok_or_else(|| anyhow::anyhow!("No field named extrinsics in block"))?
            .as_array()
            .ok_or_else(|| anyhow::anyhow!("Extrinsics field is not an array"))?;

        let hex_ext = format!("0x{}", hex_ext);

        let tx_id = extrinsics
            .iter()
            .position(|extrinsic| extrinsic.as_str() == Some(hex_ext.as_str()))
            .ok_or_else(|| anyhow::anyhow!("Extrinsic not found in block"))?;

        Ok(tx_id)
    }

    /// Returns the balance of the address controlled by the `keypair`
    pub async fn balance(&self, client: &Client) -> anyhow::Result<u64> {
        let address = to_addr(self.keypair.clone());
        let resp: serde_json::Value = client
            .request("state_getStorage", rpc_params![address])
            .await
            .context("Error calling state_getStorage RPC")?;

        let balance = resp
            .as_str()
            .ok_or_else(|| anyhow::anyhow!("Invalid balance"))?;

        balance
            .parse()
            .context("Unable to parse the account balance")
    }
}

fn blake2<const N: usize>(data: Vec<u8>) -> [u8; N] {
    blake2b_simd::Params::new()
        .hash_length(N)
        .hash(data.as_slice())
        .as_bytes()
        .try_into()
        .expect("slice is always the necessary length")
}

// Taken from subxt accountId implementation
fn to_addr(keypair: Keypair) -> String {
    // For serializing to a string to obtain the account nonce, we use the default substrate
    // prefix (since we have no way to otherwise pick one). It doesn't really matter, since when
    // it's deserialized back in system_accountNextIndex, we ignore this (so long as it's valid).
    const SUBSTRATE_SS58_PREFIX: u8 = 42;
    // prefix <= 63 just take up one byte at the start:
    let mut v = vec![SUBSTRATE_SS58_PREFIX];
    // then push the account ID bytes.
    v.extend(keypair.public_key().0);
    // then push a 2 byte checksum of what we have so far.
    let r = ss58hash(&v);
    v.extend(&r[0..2]);
    // then encode to base58.
    use base58::ToBase58;
    v.to_base58()
}

// Taken from subxt accountId implementation
fn ss58hash(data: &[u8]) -> Vec<u8> {
    use blake2::{Blake2b512, Digest};
    const PREFIX: &[u8] = b"SS58PRE";
    let mut ctx = Blake2b512::new();
    ctx.update(PREFIX);
    ctx.update(data);
    ctx.finalize().to_vec()
}

/// An implementation of the `DataAvailabilityClient` trait that interacts with the Avail network.
#[derive(Debug, Clone)]
pub(crate) struct GasRelayClient {
    api_url: String,
    api_key: String,
    max_retries: usize,
    api_client: Arc<reqwest::Client>,
}

#[derive(Deserialize, Serialize, Debug, Clone)]
pub struct GasRelayAPISubmissionResponse {
    submission_id: String,
}

#[derive(Deserialize, Serialize, Debug, Clone)]
pub struct GasRelayAPIStatusResponse {
    submission: GasRelayAPISubmission,
}

#[derive(Deserialize, Serialize, Debug, Clone)]
pub struct GasRelayAPISubmission {
    block_hash: Option<H256>,
    extrinsic_index: Option<u64>,
}

impl GasRelayClient {
    const DEFAULT_INCLUSION_DELAY: time::Duration = time::Duration::from_secs(60);
    const RETRY_DELAY: time::Duration = time::Duration::from_secs(5);
    pub(crate) async fn new(
        api_url: &str,
        api_key: &str,
        max_retries: usize,
        api_client: Arc<reqwest::Client>,
    ) -> anyhow::Result<Self> {
        Ok(Self {
            api_url: api_url.to_owned(),
            api_key: api_key.to_owned(),
            max_retries,
            api_client,
        })
    }

    pub(crate) async fn post_data(&self, data: Vec<u8>) -> anyhow::Result<(H256, u64)> {
        let submit_url = format!("{}/user/submit_raw_data?token=ethereum", &self.api_url);
        // send the data to the gas relay
        let submit_response = self
            .api_client
            .post(&submit_url)
            .body(Bytes::from(data))
            .header("Content-Type", "text/plain")
            .header("Authorization", format!("Bearer {}", self.api_key))
            .send()
            .await
            .map_err(|e| anyhow::anyhow!("Failed to submit data to the gas relay: {:?}", e))?;

        let response_bytes = submit_response
            .bytes()
            .await
            .context("Failed to read response body")?;

        let submit_response =
            match serde_json::from_slice::<GasRelayAPISubmissionResponse>(&response_bytes) {
                Ok(response) => response,
                Err(_) => {
                    let response_body = String::from_utf8_lossy(&response_bytes).to_string();
                    bail!("Unexpected response from gas relay: {:?}", response_body)
                }
            };

        let status_url = format!(
            "{}/user/get_submission_info?submission_id={}",
            self.api_url, submit_response.submission_id
        );

        tokio::time::sleep(Self::DEFAULT_INCLUSION_DELAY).await;
        let status_response = (|| async {
            self.api_client
                .get(&status_url)
                .header("Authorization", format!("Bearer {}", self.api_key))
                .send()
                .await
        })
        .retry(
            &ConstantBuilder::default()
                .with_delay(Self::RETRY_DELAY)
                .with_max_times(self.max_retries),
        )
        .await?;

        let status_response_bytes = status_response
            .bytes()
            .await
            .context("Failed to read response body")?;

        let status_response =
            match serde_json::from_slice::<GasRelayAPIStatusResponse>(&status_response_bytes) {
                Ok(response) => response,
                Err(_) => {
                    let response_body = String::from_utf8_lossy(&status_response_bytes).to_string();
                    bail!(
                        "Unexpected status response from gas relay: {:?}",
                        response_body
                    )
                }
            };

        let (block_hash, extrinsic_index) = (
            status_response.submission.block_hash.ok_or_else(|| {
                anyhow::anyhow!("Block hash not found in the response from the gas relay")
            })?,
            status_response.submission.extrinsic_index.ok_or_else(|| {
                anyhow::anyhow!("Extrinsic index not found in the response from the gas relay")
            })?,
        );

        Ok((block_hash, extrinsic_index))
    }
}<|MERGE_RESOLUTION|>--- conflicted
+++ resolved
@@ -3,11 +3,7 @@
 
 use std::{fmt::Debug, sync::Arc, time};
 
-<<<<<<< HEAD
 use anyhow::{bail, Context};
-=======
-use anyhow::Context;
->>>>>>> e3759a27
 use backon::{ConstantBuilder, Retryable};
 use bytes::Bytes;
 use jsonrpsee::{
