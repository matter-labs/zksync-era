//! Ethereum watcher polls the Ethereum node for the relevant events, such as priority operations (aka L1 transactions),
//! protocol upgrades etc.
//! New events are accepted to the ZKsync network once they have the sufficient amount of L1 confirmations.

use std::time::Duration;

use anyhow::Context as _;
use tokio::sync::watch;
use zksync_dal::{Connection, ConnectionPool, Core, CoreDal, DalError};
<<<<<<< HEAD
use zksync_mini_merkle_tree::{MiniMerkleTree, SyncMerkleTree};
use zksync_system_constants::PRIORITY_EXPIRATION;
use zksync_types::{
    ethabi::Contract, l1::L1Tx, protocol_version::ProtocolSemanticVersion,
    web3::BlockNumber as Web3BlockNumber, L1BatchNumber, L2ChainId, PriorityOpId,
=======
use zksync_system_constants::PRIORITY_EXPIRATION;
use zksync_types::{
    ethabi::Contract, protocol_version::ProtocolSemanticVersion,
    web3::BlockNumber as Web3BlockNumber, PriorityOpId,
>>>>>>> d31dc159
};

pub use self::client::EthHttpQueryClient;
use self::{
    client::{EthClient, RETRY_LIMIT},
    event_processors::{EventProcessor, EventProcessorError, PriorityOpsEventProcessor},
    metrics::METRICS,
};
use crate::event_processors::{
    BatchRootProcessor, DecentralizedUpgradesEventProcessor, EventsSource,
};

mod client;
mod event_processors;
mod metrics;
#[cfg(test)]
mod tests;

#[derive(Debug)]
struct EthWatchState {
    last_seen_protocol_version: ProtocolSemanticVersion,
    next_expected_priority_id: PriorityOpId,
    next_expected_batch_number: L1BatchNumber,
    batch_merkle_tree: MiniMerkleTree<[u8; 96]>,
}

/// Ethereum watcher component.
#[derive(Debug)]
pub struct EthWatch {
    l1_client: Box<dyn EthClient>,
    sl_client: Box<dyn EthClient>,
    poll_interval: Duration,
    event_processors: Vec<Box<dyn EventProcessor>>,
    pool: ConnectionPool<Core>,
}

impl EthWatch {
    #[allow(clippy::too_many_arguments)]
    pub async fn new(
        chain_admin_contract: &Contract,
        l1_client: Box<dyn EthClient>,
        sl_client: Box<dyn EthClient>,
        pool: ConnectionPool<Core>,
        poll_interval: Duration,
<<<<<<< HEAD
        priority_merkle_tree: SyncMerkleTree<L1Tx>,
        chain_id: L2ChainId,
=======
>>>>>>> d31dc159
    ) -> anyhow::Result<Self> {
        let mut storage = pool.connection_tagged("eth_watch").await?;
        let state = Self::initialize_state(&mut storage, sl_client.as_ref()).await?;
        tracing::info!("initialized state: {state:?}");
        drop(storage);

        let priority_ops_processor =
            PriorityOpsEventProcessor::new(state.next_expected_priority_id)?;
        let decentralized_upgrades_processor = DecentralizedUpgradesEventProcessor::new(
            state.last_seen_protocol_version,
            chain_admin_contract,
        );
        let batch_root_processor = BatchRootProcessor::new(
            state.next_expected_batch_number,
            state.batch_merkle_tree,
            chain_id,
        );
        let event_processors: Vec<Box<dyn EventProcessor>> = vec![
            Box::new(priority_ops_processor),
            Box::new(decentralized_upgrades_processor),
            Box::new(batch_root_processor),
        ];

        Ok(Self {
            l1_client,
            sl_client,
            poll_interval,
            event_processors,
            pool,
        })
    }

    #[tracing::instrument(name = "EthWatch::initialize_state", skip_all)]
    async fn initialize_state(
        storage: &mut Connection<'_, Core>,
        sl_client: &dyn EthClient,
    ) -> anyhow::Result<EthWatchState> {
        let next_expected_priority_id: PriorityOpId = storage
            .transactions_dal()
            .last_priority_id()
            .await?
            .map_or(PriorityOpId(0), |e| e + 1);

        let last_seen_protocol_version = storage
            .protocol_versions_dal()
            .latest_semantic_version()
            .await?
            .context("expected at least one (genesis) version to be present in DB")?;

        let sl_chain_id = sl_client.chain_id().await?;
        let batch_hashes = storage
            .blocks_dal()
            .get_executed_batch_roots_on_sl(sl_chain_id)
            .await?;

        let next_expected_batch_number = batch_hashes
            .last()
            .map(|(n, _)| *n + 1)
            .unwrap_or(L1BatchNumber(0));
        let tree_leaves = batch_hashes.into_iter().map(|(batch_number, batch_root)| {
            BatchRootProcessor::batch_leaf_preimage(batch_root, batch_number)
        });
        let batch_merkle_tree = MiniMerkleTree::new(tree_leaves, None);

        Ok(EthWatchState {
            next_expected_priority_id,
            last_seen_protocol_version,
            next_expected_batch_number,
            batch_merkle_tree,
        })
    }

    pub async fn run(mut self, mut stop_receiver: watch::Receiver<bool>) -> anyhow::Result<()> {
        let mut timer = tokio::time::interval(self.poll_interval);
        let pool = self.pool.clone();

        while !*stop_receiver.borrow_and_update() {
            tokio::select! {
                _ = timer.tick() => { /* continue iterations */ }
                _ = stop_receiver.changed() => break,
            }
            METRICS.eth_poll.inc();

            let mut storage = pool.connection_tagged("eth_watch").await?;
            match self.loop_iteration(&mut storage).await {
                Ok(()) => { /* everything went fine */ }
                Err(EventProcessorError::Internal(err)) => {
                    tracing::error!("Internal error processing new blocks: {err:?}");
                    return Err(err);
                }
                Err(err) => {
                    // This is an error because otherwise we could potentially miss a priority operation
                    // thus entering priority mode, which is not desired.
                    tracing::error!("Failed to process new blocks: {err}");
                }
            }
        }

        tracing::info!("Stop signal received, eth_watch is shutting down");
        Ok(())
    }

    #[tracing::instrument(name = "EthWatch::loop_iteration", skip_all)]
    async fn loop_iteration(
        &mut self,
        storage: &mut Connection<'_, Core>,
    ) -> Result<(), EventProcessorError> {
        for processor in &mut self.event_processors {
            let client = match processor.event_source() {
                EventsSource::L1 => self.l1_client.as_ref(),
                EventsSource::SL => self.sl_client.as_ref(),
            };
            let chain_id = client.chain_id().await?;
            let to_block = if processor.only_finalized_block() {
                client.finalized_block_number().await?
            } else {
                client.confirmed_block_number().await?
            };

            let from_block = storage
                .eth_watcher_dal()
                .get_or_set_next_block_to_process(
                    processor.event_type(),
                    chain_id,
                    to_block.saturating_sub(PRIORITY_EXPIRATION),
                )
                .await
                .map_err(DalError::generalize)?;

            // There are no new blocks so there is nothing to be done
            if from_block > to_block {
                continue;
            }

            let processor_events = client
                .get_events(
                    Web3BlockNumber::Number(from_block.into()),
                    Web3BlockNumber::Number(to_block.into()),
                    processor.topic1(),
                    processor.topic2(),
                    RETRY_LIMIT,
                )
                .await?;
            let processed_events_count = processor
                .process_events(storage, &*self.sl_client, processor_events.clone())
                .await?;

            let next_block_to_process = if processed_events_count == processor_events.len() {
                to_block + 1
            } else if processed_events_count == 0 {
                //nothing was processed
                from_block
            } else {
                processor_events[processed_events_count - 1]
                    .block_number
                    .expect("Event block number is missing")
                    .try_into()
                    .unwrap()
            };

            storage
                .eth_watcher_dal()
                .update_next_block_to_process(
                    processor.event_type(),
                    chain_id,
                    next_block_to_process,
                )
                .await
                .map_err(DalError::generalize)?;
        }
        Ok(())
    }
}<|MERGE_RESOLUTION|>--- conflicted
+++ resolved
@@ -7,18 +7,11 @@
 use anyhow::Context as _;
 use tokio::sync::watch;
 use zksync_dal::{Connection, ConnectionPool, Core, CoreDal, DalError};
-<<<<<<< HEAD
-use zksync_mini_merkle_tree::{MiniMerkleTree, SyncMerkleTree};
-use zksync_system_constants::PRIORITY_EXPIRATION;
-use zksync_types::{
-    ethabi::Contract, l1::L1Tx, protocol_version::ProtocolSemanticVersion,
-    web3::BlockNumber as Web3BlockNumber, L1BatchNumber, L2ChainId, PriorityOpId,
-=======
+use zksync_mini_merkle_tree::MiniMerkleTree;
 use zksync_system_constants::PRIORITY_EXPIRATION;
 use zksync_types::{
     ethabi::Contract, protocol_version::ProtocolSemanticVersion,
-    web3::BlockNumber as Web3BlockNumber, PriorityOpId,
->>>>>>> d31dc159
+    web3::BlockNumber as Web3BlockNumber, L1BatchNumber, L2ChainId, PriorityOpId,
 };
 
 pub use self::client::EthHttpQueryClient;
@@ -63,11 +56,7 @@
         sl_client: Box<dyn EthClient>,
         pool: ConnectionPool<Core>,
         poll_interval: Duration,
-<<<<<<< HEAD
-        priority_merkle_tree: SyncMerkleTree<L1Tx>,
         chain_id: L2ChainId,
-=======
->>>>>>> d31dc159
     ) -> anyhow::Result<Self> {
         let mut storage = pool.connection_tagged("eth_watch").await?;
         let state = Self::initialize_state(&mut storage, sl_client.as_ref()).await?;
