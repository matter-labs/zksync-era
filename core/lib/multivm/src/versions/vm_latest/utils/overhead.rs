<<<<<<< HEAD
use crate::vm_latest::constants::{
    BLOCK_OVERHEAD_GAS, BLOCK_OVERHEAD_L1_GAS, BLOCK_OVERHEAD_PUBDATA, BOOTLOADER_TX_ENCODING_SPACE,
};
use zk_evm_1_4_1::zkevm_opcode_defs::system_params::MAX_TX_ERGS_LIMIT;
=======
use zk_evm_1_4_0::zkevm_opcode_defs::system_params::MAX_TX_ERGS_LIMIT;
>>>>>>> 6c5dbb8b
use zksync_system_constants::{MAX_L2_TX_GAS_LIMIT, MAX_TXS_IN_BLOCK};
use zksync_types::{l1::is_l1_tx_type, U256};
use zksync_utils::ceil_div_u256;

use crate::vm_latest::constants::{
    BLOCK_OVERHEAD_GAS, BLOCK_OVERHEAD_PUBDATA, BOOTLOADER_TX_ENCODING_SPACE,
};

/// Derives the overhead for processing transactions in a block.
pub fn derive_overhead(
    l1_gas_price: u64,
    base_fee: u64,
    encoded_len: usize,
    coefficients: OverheadCoefficients,
) -> u32 {
    let base_fee = U256::from(base_fee);

    let overhead_for_batch_eth = block_overhead_eth(l1_gas_price);

<<<<<<< HEAD
    // todo: move into constants
    let slot_overhead_gas = 80000; //ceil_div_u256(overhead_for_batch_eth, (base_fee * MAX_TXS_IN_BLOCK));
                                   // todo: the 32 constant is for words -> byte conversion
=======
    // The MAX_TX_ERGS_LIMIT is formed in a way that may fulfills a single-instance circuits
    // if used in full. That is, within MAX_TX_ERGS_LIMIT it is possible to fully saturate all the single-instance
    // circuits.
    let overhead_for_single_instance_circuits =
        ceil_div_u256(gas_limit * max_block_overhead, MAX_TX_ERGS_LIMIT.into());
>>>>>>> 6c5dbb8b

    // todo: move into constants
    let memory_overhead_gas = 10;
    // let memory_overhead_gas = ceil_div_u256(
    //     overhead_for_batch_eth,
    //     (base_fee * BOOTLOADER_TX_ENCODING_SPACE * 32),
    // );

    vec![
        slot_overhead_gas,
        memory_overhead_gas * (encoded_len as u32),
    ]
    .into_iter()
    .max()
    .unwrap()
}

/// Contains the coefficients with which the overhead for transactions will be calculated.
/// All of the coefficients should be <= 1. There are here to provide a certain "discount" for normal transactions
/// at the risk of malicious transactions that may close the block prematurely.
/// IMPORTANT: to perform correct computations, `MAX_TX_ERGS_LIMIT / coefficients.ergs_limit_overhead_coeficient` MUST
/// result in an integer number
#[derive(Debug, Clone, Copy)]
pub struct OverheadCoefficients {
    slot_overhead_coeficient: f64,
    bootloader_memory_overhead_coeficient: f64,
}

impl OverheadCoefficients {
    // This method ensures that the parameters keep the required invariants
    fn new_checked(
        slot_overhead_coeficient: f64,
        bootloader_memory_overhead_coeficient: f64,
    ) -> Self {
        Self {
            slot_overhead_coeficient,
            bootloader_memory_overhead_coeficient,
        }
    }

    // L1->L2 do not receive any discounts
    fn new_l1() -> Self {
        OverheadCoefficients::new_checked(1.0, 1.)
    }

    fn new_l2() -> Self {
        OverheadCoefficients::new_checked(
            1.0,
            1.0,
            // // For L2 transactions we allow a certain default discount with regard to the number of ergs.
            // // Multiinstance circuits can in theory be spawned infinite times, while projected future limitations
            // // on gas per pubdata allow for roughly 800kk gas per L1 batch, so the rough trust "discount" on the proof's part
            // // to be paid by the users is 0.1.
            // 0.1,
        )
    }

    /// Return the coefficients for the given transaction type
    pub fn from_tx_type(tx_type: u8) -> Self {
        if is_l1_tx_type(tx_type) {
            Self::new_l1()
        } else {
            Self::new_l2()
        }
    }
}

/// This method returns the overhead for processing the block  
/// TODO: maybe remove this method
pub(crate) fn get_amortized_overhead(
    l1_gas_price: u64,
    base_fee: u64,
    encoded_len: usize,
    coefficients: OverheadCoefficients,
) -> u32 {
    derive_overhead(l1_gas_price, base_fee, encoded_len, coefficients)
}

// todo: maybe remove this function
// pub(crate) fn block_overhead_gas(gas_per_pubdata_byte: u32) -> u32 {
//     BLOCK_OVERHEAD_GAS + BLOCK_OVERHEAD_PUBDATA * gas_per_pubdata_byte
// }

pub(crate) fn block_overhead_eth(l1_gas_price: u64) -> U256 {
    let l1_costs = U256::from(BLOCK_OVERHEAD_L1_GAS) * U256::from(l1_gas_price);

    l1_costs
}

#[cfg(test)]
mod tests {

    // use super::*;

    // const TEST_L1_GAS_PRICE: u64 = 50_000_000_000;
    // const TEST_FAIR_L2_GAS_PRICE: u64 = 2_500_000_000;
    // const TEST_BASE_FEE: u64 = 2_500_000_000;

    // // This method returns the maximum block overhead that can be charged from the user based on the binary search approach
    // pub(crate) fn get_maximal_allowed_overhead_bin_search(
    //     total_gas_limit: u32,
    //     gas_per_pubdata_byte_limit: u32,
    //     encoded_len: usize,
    //     coeficients: OverheadCoeficients,
    // ) -> u32 {
    //     let mut left_bound = if MAX_TX_ERGS_LIMIT < total_gas_limit {
    //         total_gas_limit - MAX_TX_ERGS_LIMIT
    //     } else {
    //         0u32
    //     };
    //     // Safe cast: the gas_limit for a transaction can not be larger than 2^32
    //     let mut right_bound = total_gas_limit;

    //     // The closure returns whether a certain overhead would be accepted by the bootloader.
    //     // It is accepted if the derived overhead (i.e. the actual overhead that the user has to pay)
    //     // is >= than the overhead proposed by the operator.
    //     let is_overhead_accepted = |suggested_overhead: u32| {
    //         let derived_overhead = derive_overhead(
    //             TEST_L1_GAS_PRICE,
    //             TEST_FAIR_L2_GAS_PRICE,
    //             TEST_BASE_FEE,
    //             encoded_len,
    //             coeficients,
    //         );

    //         derived_overhead >= suggested_overhead
    //     };

    //     // In order to find the maximal allowed overhead we are doing binary search
    //     while left_bound + 1 < right_bound {
    //         let mid = (left_bound + right_bound) / 2;

    //         if is_overhead_accepted(mid) {
    //             left_bound = mid;
    //         } else {
    //             right_bound = mid;
    //         }
    //     }

    //     if is_overhead_accepted(right_bound) {
    //         right_bound
    //     } else {
    //         left_bound
    //     }
    // }

    // #[test]
    // fn test_correctness_for_efficient_overhead() {
    //     let test_params = |total_gas_limit: u32,
    //                        gas_per_pubdata: u32,
    //                        encoded_len: usize,
    //                        coeficients: OverheadCoeficients| {
    //         let result_by_efficient_search =
    //             get_amortized_overhead(
    //                 TEST_L1_GAS_PRICE,
    //                 TEST_FAIR_L2_GAS_PRICE,
    //                 TEST_BASE_FEE,
    //                 encoded_len,
    //                  coeficients
    //             );

    //         let result_by_binary_search = get_maximal_allowed_overhead_bin_search(
    //             total_gas_limit,
    //             gas_per_pubdata,
    //             encoded_len,
    //             coeficients,
    //         );

    //         assert_eq!(result_by_efficient_search, result_by_binary_search);
    //     };

    //     // Some arbitrary test
    //     test_params(60_000_000, 800, 2900, OverheadCoeficients::new_l2());

    //     // Very small parameters
    //     test_params(0, 1, 12, OverheadCoeficients::new_l2());

    //     // Relatively big parameters
    //     let max_tx_overhead = derive_overhead(
    //         MAX_TX_ERGS_LIMIT,
    //         5000,
    //         10000,
    //         OverheadCoeficients::new_l2(),
    //     );
    //     test_params(
    //         MAX_TX_ERGS_LIMIT + max_tx_overhead,
    //         5000,
    //         10000,
    //         OverheadCoeficients::new_l2(),
    //     );

    //     test_params(115432560, 800, 2900, OverheadCoeficients::new_l1());
    // }
}<|MERGE_RESOLUTION|>--- conflicted
+++ resolved
@@ -1,17 +1,10 @@
-<<<<<<< HEAD
-use crate::vm_latest::constants::{
-    BLOCK_OVERHEAD_GAS, BLOCK_OVERHEAD_L1_GAS, BLOCK_OVERHEAD_PUBDATA, BOOTLOADER_TX_ENCODING_SPACE,
-};
 use zk_evm_1_4_1::zkevm_opcode_defs::system_params::MAX_TX_ERGS_LIMIT;
-=======
-use zk_evm_1_4_0::zkevm_opcode_defs::system_params::MAX_TX_ERGS_LIMIT;
->>>>>>> 6c5dbb8b
 use zksync_system_constants::{MAX_L2_TX_GAS_LIMIT, MAX_TXS_IN_BLOCK};
 use zksync_types::{l1::is_l1_tx_type, U256};
 use zksync_utils::ceil_div_u256;
 
 use crate::vm_latest::constants::{
-    BLOCK_OVERHEAD_GAS, BLOCK_OVERHEAD_PUBDATA, BOOTLOADER_TX_ENCODING_SPACE,
+    BLOCK_OVERHEAD_GAS, BLOCK_OVERHEAD_L1_GAS, BLOCK_OVERHEAD_PUBDATA, BOOTLOADER_TX_ENCODING_SPACE,
 };
 
 /// Derives the overhead for processing transactions in a block.
@@ -25,17 +18,9 @@
 
     let overhead_for_batch_eth = block_overhead_eth(l1_gas_price);
 
-<<<<<<< HEAD
     // todo: move into constants
     let slot_overhead_gas = 80000; //ceil_div_u256(overhead_for_batch_eth, (base_fee * MAX_TXS_IN_BLOCK));
                                    // todo: the 32 constant is for words -> byte conversion
-=======
-    // The MAX_TX_ERGS_LIMIT is formed in a way that may fulfills a single-instance circuits
-    // if used in full. That is, within MAX_TX_ERGS_LIMIT it is possible to fully saturate all the single-instance
-    // circuits.
-    let overhead_for_single_instance_circuits =
-        ceil_div_u256(gas_limit * max_block_overhead, MAX_TX_ERGS_LIMIT.into());
->>>>>>> 6c5dbb8b
 
     // todo: move into constants
     let memory_overhead_gas = 10;
