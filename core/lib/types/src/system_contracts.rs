--- conflicted
+++ resolved
@@ -5,14 +5,6 @@
 use zksync_system_constants::{
     BOOTLOADER_UTILITIES_ADDRESS, CODE_ORACLE_ADDRESS, COMPRESSOR_ADDRESS, CREATE2_FACTORY_ADDRESS,
     EVENT_WRITER_ADDRESS, EVM_GAS_MANAGER_ADDRESS, EVM_HASHES_STORAGE_ADDRESS,
-<<<<<<< HEAD
-    EVM_PREDEPLOYS_MANAGER_ADDRESS, IDENTITY_ADDRESS, L2_ASSET_ROUTER_ADDRESS,
-    L2_ASSET_TRACKER_ADDRESS, L2_BRIDGEHUB_ADDRESS, L2_CHAIN_ASSET_HANDLER_ADDRESS,
-    L2_GENESIS_UPGRADE_ADDRESS, L2_INTEROP_CENTER_ADDRESS, L2_INTEROP_HANDLER_ADDRESS,
-    L2_INTEROP_ROOT_STORAGE_ADDRESS, L2_MESSAGE_ROOT_ADDRESS, L2_MESSAGE_VERIFICATION_ADDRESS,
-    L2_NATIVE_TOKEN_VAULT_ADDRESS, L2_WRAPPED_BASE_TOKEN_IMPL, MODEXP_PRECOMPILE_ADDRESS,
-    PUBDATA_CHUNK_PUBLISHER_ADDRESS, SECP256R1_VERIFY_PRECOMPILE_ADDRESS, SLOAD_CONTRACT_ADDRESS,
-=======
     EVM_PREDEPLOYS_MANAGER_ADDRESS, GW_ASSET_TRACKER_ADDRESS, IDENTITY_ADDRESS,
     L2_ASSET_ROUTER_ADDRESS, L2_ASSET_TRACKER_ADDRESS, L2_BRIDGEHUB_ADDRESS,
     L2_CHAIN_ASSET_HANDLER_ADDRESS, L2_GENESIS_UPGRADE_ADDRESS, L2_INTEROP_CENTER_ADDRESS,
@@ -20,7 +12,6 @@
     L2_MESSAGE_VERIFICATION_ADDRESS, L2_NATIVE_TOKEN_VAULT_ADDRESS, L2_WRAPPED_BASE_TOKEN_IMPL,
     MODEXP_PRECOMPILE_ADDRESS, PUBDATA_CHUNK_PUBLISHER_ADDRESS,
     SECP256R1_VERIFY_PRECOMPILE_ADDRESS, SLOAD_CONTRACT_ADDRESS,
->>>>>>> c93600c5
 };
 
 use crate::{
@@ -40,11 +31,7 @@
 pub const TX_NONCE_INCREMENT: U256 = U256([1, 0, 0, 0]); // 1
 pub const DEPLOYMENT_NONCE_INCREMENT: U256 = U256([0, 0, 1, 0]); // 2^128
 
-<<<<<<< HEAD
-static SYSTEM_CONTRACT_LIST: [(&str, &str, Address, ContractLanguage); 43] = [
-=======
 static SYSTEM_CONTRACT_LIST: [(&str, &str, Address, ContractLanguage); 44] = [
->>>>>>> c93600c5
     (
         "",
         "AccountCodeStorage",
@@ -294,9 +281,6 @@
         "L2AssetTracker",
         L2_ASSET_TRACKER_ADDRESS,
         ContractLanguage::Sol,
-<<<<<<< HEAD
-    ), //
-=======
     ),
     (
         "../../l1-contracts/zkout/",
@@ -304,7 +288,6 @@
         GW_ASSET_TRACKER_ADDRESS,
         ContractLanguage::Sol,
     ),
->>>>>>> c93600c5
 ];
 
 /// Gets default set of system contracts, based on Cargo workspace location.
