--- conflicted
+++ resolved
@@ -284,18 +284,6 @@
             self.last_pending_l2_block().interop_roots
         );
         self.last_pending_l2_block_mut().interop_roots.clear();
-<<<<<<< HEAD
-    }
-
-    pub fn clear_interop_roots(&mut self) {
-        tracing::debug!(
-            "Clearing interop roots for l2 block {:?}: {:?}",
-            self.l2_block.number,
-            self.l2_block.interop_roots
-        );
-        self.l2_block.interop_roots.clear();
-=======
->>>>>>> 7ceddb8f
     }
 }
 
